groups:
  Import Signals:
    order: 1
    open: no
  Images & Electrodes:
    order: 7
    open: no
modules:
  import_lfp_native:
    label: Native Structure
    group: Import Signals
    order: 1.1
  import_bids:
    label: Migrate BIDS Format
    group: Import Signals
    order: 1.2
  power_explorer:
    label: Power Explorer
    order: 13
<<<<<<< HEAD
    badge:  N=1|badge-primary
=======
    badge: Under-testing|badge-danger
>>>>>>> 7f127785
  jupyterlab:
    label: JupyterLab
    order: 100
    badge: Local|badge-warning
  notch_filter:
    label: Notch Filter
    order: 3
  wavelet_module:
    label: Wavelet
    order: 4
  epoch_generator:
    label: Generate Epoch
    order: 5
  reference_module:
    label: Reference Channels
    order: 6
  surface_reconstruction:
    label: MRI/CT Preprocessing
    group: Images & Electrodes
    order: 7.1
  electrode_localization:
    label: Electrode Localization
    group: Images & Electrodes
    order: 7.2
  compatibility_rave1:
    label: Data Tools
    order: 8
  standalone_viewer:
    label: Standalone Viewer
    hidden: yes
  block_explorer:
    label: Block Explorer
    badge: Beta|badge-info
    order: 12
  custom_3d_viewer:
    label: Subject 3D Viewer
    order: 11
  configure_rave:
    label: Configurations
    order: 10001
  stimulation_explorer:
    label: Stimulation Explorer
  phase_explorer:
    label: Phase Explorer
divider:
  Preprocess:
    order: 0
  Built-ins:
    order: 10
  Settings:
    order: 10000<|MERGE_RESOLUTION|>--- conflicted
+++ resolved
@@ -17,11 +17,7 @@
   power_explorer:
     label: Power Explorer
     order: 13
-<<<<<<< HEAD
     badge:  N=1|badge-primary
-=======
-    badge: Under-testing|badge-danger
->>>>>>> 7f127785
   jupyterlab:
     label: JupyterLab
     order: 100
