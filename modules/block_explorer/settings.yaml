<<<<<<< HEAD
vertical_spacing: ~
subject_code: DemoSubject
pwelch_params:
  window_size: 4000
  noverlap: 2000.0
pwelch_frequency_limit:
- 0
- 300
project_name: demo
loaded_electrodes: 13-16,24
highlight_electrodes: ''
hide_electrodes: ''
filter_notch:
  enabled: no
filter_bandpass:
  enabled: no
block:
- 008
- '010'
- '011'
- '012'
analysis_time: ~
analysis_electrodes: 13-16,24
analysis_block: 008
=======
analysis_block: 008
analysis_electrodes: 13-16,24
analysis_time:
- 168.6628233
- 202.4388718
block: 008
filter_bandpass:
  enabled: no
filter_notch:
  enabled: no
hide_electrodes: ''
highlight_electrodes: ''
loaded_electrodes: 13-16,24
project_name: demo
pwelch_frequency_limit:
- 0
- 300
pwelch_params:
  window_size: 4000
  noverlap: 2000.0
subject_code: DemoSubject
vertical_spacing: ~
>>>>>>> 7f127785
<|MERGE_RESOLUTION|>--- conflicted
+++ resolved
@@ -1,29 +1,3 @@
-<<<<<<< HEAD
-vertical_spacing: ~
-subject_code: DemoSubject
-pwelch_params:
-  window_size: 4000
-  noverlap: 2000.0
-pwelch_frequency_limit:
-- 0
-- 300
-project_name: demo
-loaded_electrodes: 13-16,24
-highlight_electrodes: ''
-hide_electrodes: ''
-filter_notch:
-  enabled: no
-filter_bandpass:
-  enabled: no
-block:
-- 008
-- '010'
-- '011'
-- '012'
-analysis_time: ~
-analysis_electrodes: 13-16,24
-analysis_block: 008
-=======
 analysis_block: 008
 analysis_electrodes: 13-16,24
 analysis_time:
@@ -45,5 +19,4 @@
   window_size: 4000
   noverlap: 2000.0
 subject_code: DemoSubject
-vertical_spacing: ~
->>>>>>> 7f127785
+vertical_spacing: ~