--- conflicted
+++ resolved
@@ -12,22 +12,32 @@
 ```{r setup, include = FALSE}
 # This code block sets up the engine environment
 # Please do not remove me
-raveio::pipeline_setup_rmd("power_explorer")
-<<<<<<< HEAD
-
-options(knit_rave_pipelines = TRUE)
-```
-
-```{rave check_load_power, language = "R", export = "repository", format = "rave_prepare_power"}
-=======
-
-options(knit_rave_pipelines = TRUE)
-
-```
-
-```{rave check_load_power, language = "R", export = "repository", format = "rave_prepare_power", cue = "always"}
->>>>>>> 7f127785
-subject <- raveio::as_rave_subject(subject_id = sprintf("%s/%s", project_name, subject_code))
+knitr::opts_chunk$set(collapse = TRUE, comment = "#>")
+build_pipeline <- raveio::configure_knitr()
+# For debug use, try to mimic the environment of pipeline
+# Load R scripts starting with `shared-` in R/ folder
+.project_path <- rstudioapi::getActiveProject()
+lapply(
+    list.files(
+        file.path(.project_path, "modules", "power_explorer", "R"),
+        pattern = "^shared-.*\\.R$",
+        ignore.case = TRUE,
+        full.names = TRUE
+    ),
+    function(f){
+        source(f, local = FALSE, chdir = TRUE)
+        invisible(TRUE)
+    })
+# Load variables in `settings.yaml` and expose them to the current environment
+.settings <- raveio::load_yaml(file.path(
+    .project_path, "modules",
+    'power_explorer', "settings.yaml"))
+
+list2env(as.list(.settings), envir = environment())
+```
+
+```{rave check_load_power, language = "R", export = "repository", cue = "always"}
+proj_subj <- sprintf("%s/%s", project_name, subject_name)
 
 repository <- raveio::prepare_subject_power(
   subject = subject, electrodes = loaded_electrodes, 
@@ -43,11 +53,9 @@
 if(!length(requested_electrodes)){ stop("No electrode selected") }
 ```
 
-```{rave check_analysis_settings, language = "R", export = "analysis_settings_clean"}
-<<<<<<< HEAD
-=======
-
->>>>>>> 7f127785
+```{rave check_analysis_settings, language = "R", export = "analysis_checks_passed"}
+analysis_checks_passed = FALSE
+
 check_range <- function(x, lim, lbl) {
   if(!all(x %within% lim)) stop(sprintf('Requested %s [%s] not within available range [%s]', lbl, str_collapse(range(x), ':'), str_collapse(range(lim), ':')), call. = FALSE)
 }
@@ -144,174 +152,34 @@
   trial_outliers_list %<>% unlist
 }
 
-
-## add in the subejct code to the analysis settings
-for(ii in seq_along(analysis_settings_clean)) {
-  analysis_settings_clean[[ii]]$subject_code = subject_code
-<<<<<<< HEAD
-  analysis_settings_clean[[ii]]$project_name = project_name
-=======
->>>>>>> 7f127785
-}
-
 analysis_checks_passed=TRUE
 ```
 
-```{rave calculate_baseline, language = "R", export = "baselined_power", cue = "always", format = "user-defined-r"}
-raveio::power_baseline(
-  x = repository,
-  baseline_windows = baseline_settings$window,
-  method = get_unit_of_analysis(baseline_settings$unit_of_analysis),
-  units = get_baseline_scope(baseline_settings$scope),
-  signal_type = "LFP",
-  electrodes = requested_electrodes
-)
-baselined_power <- repository$power$baselined
-```
-
-```{rave build_trial_details, language = "R", export = "trial_details"}
-# remove empty FCGs
-k = sapply(lapply(first_condition_groupings, `[[`, 'conditions'), length)
-fcgs <- first_condition_groupings[k>0]
-<<<<<<< HEAD
-
-all_trials <- c(unname(unlist(lapply(fcgs, `[[`, 'conditions'))))
-ep_table <- repository$epoch$table
-
-tbl <- subset(ep_table, ep_table[[condition_variable]] %in% all_trials,
-              select=c('Trial', condition_variable))
-
-f1 <- rutabaga::rbind_list(
-  lapply(fcgs, function(ff) {
-    # ff = fcgs[[1]]
-    df = list()
-    df[[condition_variable]] =ff$conditions
-    df$Factor1 =ff$label
-    
-    as.data.frame(df)
-  })
-)
-
-trial_details <- merge(tbl, f1, by=condition_variable)
-
-if(isTRUE(enable_second_condition_groupings)) {
-  f2 <- rutabaga::rbind_list(
-    lapply(second_condition_groupings, function(ff) {
-      # ff = second_condition_groupings[[1]]
-      # data.frame('Factor2'=ff$label, 'Condition'=ff$conditions)
-      
-      df = list()
-      df[[condition_variable]] =ff$conditions
-      df$Factor2 =ff$label
-      
-      as.data.frame(df)
-    })
-  )
-  
-  trial_details %<>% merge(f2, by=condition_variable)
-}
-
-# order the trial details by trial number
-trial_details = trial_details[order(trial_details$Trial),]
-
-# put the factors in order
-trial_details$Factor1 %<>% factor(levels = sapply(fcgs, `[[`, 'label'))
-
-=======
-
-all_trials <- c(unname(unlist(lapply(fcgs, `[[`, 'conditions'))))
-
-tbl <- subset(repository$epoch$table, Condition %in% all_trials,
-              select=c('Trial', 'Condition'))
-
-f1 <- rutabaga::rbind_list(
-  lapply(fcgs, function(ff) {
-    # ff = fcgs[[1]]
-    data.frame('Factor1'=ff$label, 'Condition'=ff$conditions)
-  })
-)
-
-trial_details <- merge(tbl, f1, by=c('Condition'))
-
-if(isTRUE(enable_second_condition_groupings)) {
-  f2 <- rutabaga::rbind_list(
-    lapply(second_condition_groupings, function(ff) {
-      # ff = second_condition_groupings[[1]]
-      data.frame('Factor2'=ff$label, 'Condition'=ff$conditions)
-    })
-  )
-  
-  trial_details %<>% merge(f2, by=c('Condition'))
-}
-trial_details = trial_details[order(trial_details$Trial),]
-
-# put the factors in order
-trial_details$Factor1 %<>% factor(levels = sapply(fcgs, `[[`, 'label'))
-
->>>>>>> 7f127785
-if(!is.null(trial_details$Factor2)) {
-  trial_details$Factor2 %<>% factor(levels = sapply(second_condition_groupings, `[[`, 'label'))
-}
-
-# add rownames to trial details to make for easy selection by trial
-rownames(trial_details) = trial_details$Trial
-<<<<<<< HEAD
-=======
-
->>>>>>> 7f127785
+```{rave calculate_baseline, language = "R", export = "baselined_power", cue = "always"}
+stopifnot(analysis_checks_passed)
+
+raveio::with_future_parallel({
+    raveio::power_baseline(
+        x = repository,
+        baseline_windows = unlist(baseline_settings$window[[1]]),
+        method = get_unit_of_analysis(baseline_settings$unit_of_analysis),
+        units = get_baseline_scope(baseline_settings$scope),
+        signal_type = "LFP",
+        electrodes = requested_electrodes
+    )
+})
+baselined_power <- subset(repository$power$baselined,
+    Electrode ~ Electrode %in% requested_electrodes)
 ```
 
 ```{rave build_analysis_groups, language = "R", export = "analysis_groups"}
 # build the groups from the first_condition_groupings variable (eventually add in the 2 cond group)
-if(isTRUE(enable_second_condition_groupings)) {
-  # remove empty FCGs
-  
-  by_group <- split(trial_details,
-                    list(trial_details$Factor1, trial_details$Factor2)
-  )
-  
-<<<<<<< HEAD
-  # names(by_group)
-  # the names should be set automatically, and this way we don't have to worry
-  # about getting the order correct
-  # names(by_group) <- paste(rep(levels(trial_details$Factor1),
-  # each=nlevels(trial_details$Factor2)), levels(trial_details$Factor2), sep='.')
-=======
-  names(by_group) <- paste(rep(levels(trial_details$Factor1),each=nlevels(trial_details$Factor2)), levels(trial_details$Factor2), sep='.')
->>>>>>> 7f127785
-  
-  analysis_groups <- vector('list', length(by_group))
-  for(ii in seq_along(by_group)) {
-    analysis_groups[[ii]] <- list(
-      label = names(by_group)[[ii]],
-      conditions = unique(by_group[[ii]]$Condition),
-      condition_per_trial = by_group[[ii]]$Condition,
-      trials = by_group[[ii]]$Trial,
-      index = ii,
-      has_trials = TRUE#,
-<<<<<<< HEAD
-      # this shouldn't be requested electrodes,
-      # this should be set based on some grouping variable like ROI
-=======
-      # this shouldn't be requested electrodes, this should be set based on some grouping variable like ROI
->>>>>>> 7f127785
-      #electrodes = requested_electrodes
-    )
-  }
-  
-  attr(analysis_groups, 'meta') <- trial_details
-  
-} else {
-  analysis_groups <- mapply(function(cg, ii) {
+analysis_groups <- mapply(function(cg, ii) {
     trials <- c()
     if(length(cg$conditions)>0) {
-      trials <- repository$epoch$table$Trial[
-<<<<<<< HEAD
-        repository$epoch$table[[condition_variable]] %in% cg$conditions
-=======
-        repository$epoch$table$Condition %in% cg$conditions
->>>>>>> 7f127785
-      ]
+        trials <- repository$epoch$table$Trial[
+            repository$epoch$table$Condition %in% cg$conditions
+        ]
     }
     
     list(
@@ -322,87 +190,33 @@
       has_trials = length(trials) > 0#,
       # electrodes = requested_electrodes
     )
-  }, first_condition_groupings, seq_along(first_condition_groupings), SIMPLIFY = FALSE)
-  
-  # remove groups that have no data
-  has_trials <- which(sapply(analysis_groups, `[[`, 'has_trials'))
-  analysis_groups = analysis_groups[has_trials]
-}
-<<<<<<< HEAD
-
-if(length(analysis_groups) < 1) stop('No trials available in condition groups')
-
-# bring up the label as the element name for ease of use
+}, first_condition_groupings, seq_along(first_condition_groupings), SIMPLIFY = FALSE)
+
 names(analysis_groups) <- sapply(analysis_groups, `[[`, 'label')
-```
-
-
-```{rave build_pluriform_power, language = "R", export = "pluriform_power", format = "user-defined-r"}
-# set 12 GiB export size? // set this based on RAM?
-options(future.globals.maxSize =  12 * 1024^3)
-
-=======
-
-if(length(analysis_groups) < 1) stop('No trials available in condition groups')
-
-# bring up the label as the element name for ease of use
-names(analysis_groups) <- sapply(analysis_groups, `[[`, 'label')
-
-```
-
-```{rave build_pluriform_power, language = "R", export = "pluriform_power", format = "user-defined-r"}
->>>>>>> 7f127785
-# Depends on baselined_power, 
+
+if(!any(vapply(analysis_groups, `[[`, FALSE, 'has_trials'))) stop('No trials available in condition groups')
+```
+
+```{rave build_pluriform_power, language = "R", export = "pluriform_power"}
 epoch_event_types = get_available_events(repository$epoch$columns)
 
-baselined_power_data <- subset(baselined_power,
-                               Electrode ~ Electrode %in% requested_electrodes)
-<<<<<<< HEAD
-
-pluriform_power <- raveio::lapply_async(
-  analysis_groups,
-  callback = function(x) {
-    paste('[build_pluriform_power] working on:', x$label, 'data')
-  }, 
-  
-  FUN = function(ag) {
-    # ag = analysis_groups[[2]]
-    # for each analysis group, run through each analysis setting
-    sapply(analysis_settings_clean, function(as) {
-      # as <- analysis_settings_clean[[1]]
-      p <- get_pluriform_power(
-        baselined_data=baselined_power_data,
-        trial_indices = ag$trials,
-        events = repository$epoch$table,
-        epoch_event_types = epoch_event_types,
-        trial_outliers_list=unlist(trial_outliers_list),
-        event_of_interest = as$event,
-        sample_rate = repository$subject$power_sample_rate
-      )
-      list('data'=p, 'settings'=as, 'outliers' = trial_outliers_list)
+pluriform_power <- sapply(analysis_groups, function(ag) {
+    # ag <- analysis_groups[[1]]
+    sapply(analysis_settings, function(as) {
+        # as <- analysis_settings[[1]]
+        p <- get_pluriform_power(
+            baselined_data=baselined_power,
+            trial_indices = ag$trials,
+            events = repository$epoch$table,
+            epoch_event_types = epoch_event_types,
+            trial_outliers_list=unlist(trial_outliers_list),
+            event_of_interest = as$event,
+        )
+        list('data'=p, 'settings'=as)
     }, simplify = FALSE, USE.NAMES = TRUE)
-  })
-
-=======
-
-pluriform_power <- sapply(analysis_groups, function(ag) {
-  # ag <- analysis_groups[[1]]
-  sapply(analysis_settings_clean, function(as) {
-    # as <- analysis_settings_clean[[1]]
-    p <- get_pluriform_power(
-      baselined_data=baselined_power_data,
-      trial_indices = ag$trials,
-      events = repository$epoch$table,
-      epoch_event_types = epoch_event_types,
-      trial_outliers_list=unlist(trial_outliers_list),
-      event_of_interest = as$event,
-      sample_rate = repository$subject$power_sample_rate
-    )
-    list('data'=p, 'settings'=as, 'outliers' = trial_outliers_list)
-  }, simplify = FALSE, USE.NAMES = TRUE)
 }, simplify = FALSE, USE.NAMES = TRUE)
 
->>>>>>> 7f127785
+
 # now create frequency-subsetted versions of the data
 for(gg in seq_along(pluriform_power)) {
   for(aa in seq_along(pluriform_power[[gg]])) {
@@ -423,17 +237,10 @@
   
   res <- list(
     data = raveio::collapse2(data, keep = 2:1, method = "mean"),
-<<<<<<< HEAD
     
     x = as.numeric(dn$Time),
     y = as.numeric(dn$Frequency),
     
-=======
-    
-    x = as.numeric(dn$Time),
-    y = as.numeric(dn$Frequency),
-    
->>>>>>> 7f127785
     xlab='Time (s)', ylab='Frequency',
     zlab='Mean ' %&% baseline_settings$unit_of_analysis
   )
@@ -457,59 +264,44 @@
 
 ```{rave build_tf_correlation_data, language="R", export = "by_frequency_correlation_data"}
 
-# for each analysis settings in the by_frequency_over_time_data, get the correlation within the time window
-
-# get the average response for _each_ frequency on _each_ trial,
-# averaged across electrodes and time points within the analysis window
-
-build_data <- function(data, analysis_settings, condition_group, baseline_settings, ...) {
-  dn <- dimnames(data)
-  tm <- as.numeric(dn$Time)
-  
-  ti <- tm %within% analysis_settings$time
-  if(isTRUE(analysis_settings$censor_info$enabled)) {
-    ti = ti & !(tm %within% analysis_settings$censor_info$window)
-  }
-  rawdata <- ravetools::collapse(data[,ti,,,drop=FALSE], keep = c(3,1))
-  
-  res <- list(
-    data = cor(rawdata),
-    xlab='Frequency',
-    ylab='Frequency',
-    zlab='Pearson correlation across trials',
-    x = as.numeric(dn$Frequency),
-    y = as.numeric(dn$Frequency),
-    rawdata <- rawdata
-  )
-  res$range = range(res$data)
-  
-  return(res)  
-}
-
-by_frequency_correlation_data <- data_builder(
-  pluriform_power = pluriform_power,
-  condition_group = analysis_groups, 
-  baseline_settings = baseline_settings,
-  build_data, data_type = 'shifted_clean_data'
-)
-```
-
-```{rave plot_bfcd, language='R', export='plot_bfcd_success'}
-plot_bfcd_success = FALSE
-<<<<<<< HEAD
-# plot_by_frequency_correlation(by_frequency_correlation_data)
-
-plot_bfcd_success = TRUE
-```
-
-=======
-plot_by_frequency_correlation(by_frequency_correlation_data)
-
-plot_bfcd_success = TRUE
-
-```
-
->>>>>>> 7f127785
+# for each analysis settings in the overall_tf_data, get the correlation within the time window
+if(length(analysis_settings) == 1) {
+    # we only have one set of settings, so just get the correlations within each of the conditions
+    tf_correlation_data <- vector("list", length = length(overall_tf_data))
+    
+    for(ii in seq_along(tf_correlation_data)) {
+        d <- pluriform_power[[ii]][[1]]$data$shifted_clean_data
+        
+        tm <- as.numeric(dimnames(d)$Time)
+        
+        ti <- tm %within% unlist(pluriform_power[[ii]][[1]]$settings$time)
+        if(isTRUE(pluriform_power[[ii]][[1]]$settings$censor_info$enabled)) {
+            ti = ti & (tm %within% unlist(pluriform_power[[ii]][[1]]$settings$censor_info$window))
+        }
+        stopifnot(c('Frequency', 'Time') == names(dimnames(d))[1:2])
+        
+        d_collapsed <- ravetools::collapse(d[,ti,,,drop=FALSE], keep = c(2,1))
+        tf_correlation_data[[ii]] <- list(
+            data = cor(d_collapsed),
+            xlab='',
+            ylab='',
+            zlab='Pearson correlation',
+            x = as.numeric(dimnames(d)[[1]]),
+            y = as.numeric(dimnames(d)[[1]])
+        )
+        
+        
+        
+        
+        
+    }
+} else {
+    stop('>1 analysis not yet support for tf_correlation_data')
+}
+
+```
+
+
 ```{rave build_by_trial_tf_data, language="R", export ="by_trial_tf_data"}
 build_data <- function(dd, settings) {
   to_keep <- sapply(c('Time', 'Trial'), which.equal, names(dimnames(dd)))
@@ -552,46 +344,33 @@
 
 ```
 
-```{rave build_over_time_by_electrode_data, language="R", export ="over_time_by_electrode_data"}
-<<<<<<< HEAD
-=======
-
->>>>>>> 7f127785
-build_data <- function(data, analysis_settings, condition_group, baseline_settings, ...) {
-  dm <- dimnames(data)
-  to_keep <- sapply(c('Time', 'Electrode'), which.equal, names(dm))
-  res <- list(
-    data = ravetools::collapse(data, keep = to_keep),
-    xlab='Time (s)',
-    ylab='Electrode #',
-    zlab='Mean ' %&% baseline_settings$unit_of_analysis,
-    condition_group = condition_group$label,
-    electrodes = as.integer(dm$Electrode),
-    subject_code = subject_code
-  )
-  
-  res[c('x', 'y')] <- dimnames(data)[to_keep] %>% lapply(as.numeric)
-  
-  res$N = length(dm$Trial)
-  
-  if(isTRUE(analysis_settings$censor_info$enabled)) {
-    ti = res$x %within% analysis_settings$censor_info$window
-    res$range <- range(res$data[!ti,])
-  } else {
-    res$range <- range(res$data)
-  }
-  
-  return(res)
+```{rave build_by_electrode_tf_data, language="R", export ="by_electrode_tf_data"}
+
+build_data <- function(dd, settings) {
+    to_keep <- sapply(c('Time', 'Electrode'), which.equal, names(dimnames(dd)))
+    res <- list(
+        data = ravetools::collapse(dd, keep = to_keep),
+        xlab='Time (s)', ylab='Electrode #', zlab='Mean ' %&% baseline_settings$unit_of_analysis
+    )
+    
+    res[c('x', 'y')] <- dimnames(dd)[to_keep] %>% lapply(as.numeric)
+    
+    res$N = length(dimnames(dd)$Trial)
+    
+    if(isTRUE(settings$censor_info$enabled)) {
+        ti = res$x %within% settings$censor_info$window
+        res$range <- range(res$data[!ti,])
+    } else {
+        res$range <- range(res$data)
+    }
+    
+    return(res)
 }
 
 over_time_by_electrode_data <- data_builder(pluriform_power = pluriform_power,
                                             condition_group = analysis_groups, 
                                             baseline_settings = baseline_settings,
                                             build_data)
-<<<<<<< HEAD
-
-=======
->>>>>>> 7f127785
 
 
 ```
@@ -607,87 +386,53 @@
 })
 ```
 
-<<<<<<< HEAD
-```{rave plot_over_time_by_electrode_data_data, language='R', export='betfd_success', cue="always"}
-
-betfd_success <- tryCatch({
-  draw_many_heat_maps(over_time_by_electrode_data)
-  
-  TRUE
-}, error=function(e) {
-  e
-})
-```
-
-=======
->>>>>>> 7f127785
 ```{rave build_over_time_by_condition_data, language="R", export ="over_time_by_condition_data"}
 build_data <- function(dd, settings) {
-  to_keep <- sapply(c('Time', 'Electrode'), which.equal, names(dimnames(dd)))
-  res <- list(
-    data = ravetools::collapse(dd, keep = to_keep),
-    xlab='Time (s)',
-    ylab='Mean ' %&% baseline_settings$unit_of_analysis,
-    zlab=NA
-  )
-  
-  # no get m_se across electrode at each time point
-  res$data <- cbind(
-    .rowMeans(res$data, nrow(res$data), ncol(res$data)),
-    sqrt(diag(dipsaus::fastcov2(t(res$data))) / ncol(res$data))
-  )
-  
-  ind <- is.nan(res$data[,2]) | !is.finite(res$data[,2])
-  if(length(ind) > 0) {
-    res$data[ind,2] = 0
-  }
-  
-  res$x <- as.numeric(dimnames(dd)$Time)
-  res$y <- NA
-  res$N = length(dimnames(dd)$Electrode)
-  
-  if(isTRUE(settings$censor_info$enabled)) {
-    ti = res$x %within% settings$censor_info$window
-    res$range <- range(rutabaga::plus_minus(res$data[!ti,]))
-  } else {
-    res$range <- range(rutabaga::plus_minus(res$data))
-  }
-  
-<<<<<<< HEAD
-  res$electrodes = dimnames(dd)$Electrode
-  
-=======
->>>>>>> 7f127785
-  res$settings = settings
-  
-  return(res)
-}
-
-over_time_by_condition_data <- lapply(pluriform_power, function(pp) {
-  sapply(pp, function(ppa) {
-<<<<<<< HEAD
-    build_data(dd = ppa$data$shifted_clean_data_Fsub, settings = ppa$settings)
-=======
-    build_data(ppa$data$shifted_clean_data_Fsub, ppa$settings)
->>>>>>> 7f127785
-  }, simplify = FALSE, USE.NAMES = TRUE)
+    to_keep <- sapply(c('Time', 'Electrode'), which.equal, names(dimnames(dd)))
+    res <- list(
+        data = ravetools::collapse(dd, keep = to_keep),
+        xlab='Time (s)',
+        ylab='Mean ' %&% baseline_settings$unit_of_analysis,
+        zlab=NA
+    )
+    
+    # no get m_se across electrode at each time point
+    res$data <- cbind(
+        .rowMeans(res$data, nrow(res$data), ncol(res$data)),
+        sqrt(diag(fastcov2(t(res$data))) / ncol(res$data))
+    )
+    
+    res$x <- as.numeric(dimnames(dd)$Time)
+    res$y <- NA
+    res$N = length(dimnames(dd)$Electrode)
+    
+    if(isTRUE(settings$censor_info$enabled)) {
+        ti = res$x %within% settings$censor_info$window
+        res$range <- range(plus_minus(res$data[!ti,]))
+    } else {
+        res$range <- range(plus_minus(res$data))
+    }
+    
+    return(res)
+}
+
+over_time_data <- lapply(pluriform_power, function(pp) {
+    # rm(pp) <- pluriform_power[[1]]
+    if(length(pp) == 1 || 
+            all(
+                1 == length(table(sapply(pp, function(pi) pi$settings$event))),
+                1 == length(table(sapply(pp, function(pi) str_collapse(pi$settings$frequency))))
+            )
+    ){
+        # all analysis groups have the same time=0, so we can show them on the same plot      
+        build_data(pp[[1]]$data$shifted_clean_data_Fsub, pp[[1]]$settings)
+    } else {
+        # analysis groups have different time shifts, so they can not be shown on the same plot
+        sapply(pp, function(ppa) {
+            build_data(ppa$data$shifted_clean_data_Fsub, ppa$settings)
+        }, simplify = FALSE, USE.NAMES = TRUE)
+    }
 })
-
-# bring down the meta data to the plotting level for ease of use
-for(ii in seq_along(over_time_by_condition_data)) {
-  for(jj in seq_along(over_time_by_condition_data[[ii]])) {
-    over_time_by_condition_data[[ii]][[jj]]$data_label = 
-      names(over_time_by_condition_data)[[ii]]
-    
-    over_time_by_condition_data[[ii]][[jj]]$time_window_label =
-      names(over_time_by_condition_data[[ii]])[[jj]]
-  }
-}
-```
-
-```{rave plot_over_time_data, language='R', export='plot_over_time_by_condition_result', cue='always'}
-plot_over_time_by_condition_result = TRUE
-# plot_over_time_by_condition(over_time_by_condition_data, F, F)
 ```
 
 ```{rave build_scatter_bar_data, language="R", export ="scatter_bar_data"}
@@ -795,11 +540,7 @@
 ```
 
 
-<<<<<<< HEAD
-```{rave build_over_time_by_electrode_dataframe, language='R', export = 'over_time_by_electrode_dataframe'}
-=======
 ```{rave build_over_time_by_electrode_dataframe, language='R', export='over_time_by_electrode_dataframe'}
->>>>>>> 7f127785
 over_time_by_electrode_dataframe <- NULL
 # building data for the movie viewer
 # first baseline all the electrodes
@@ -817,68 +558,6 @@
 non_empty_groups <- which(rutabaga::get_list_elements(
   analysis_groups, 'has_trials'))
 
-<<<<<<< HEAD
-by_condition_group <- raveio::lapply_async(
-  analysis_groups,
-  callback = function(x) {
-    paste('[build_over_time_by_electrode_dataframe] working on:', x$label, 'data')
-  }, 
-  # lapply(analysis_groups[non_empty_groups],
-  FUN = function(ag) {
-    res <- lapply(analysis_settings_clean, function(as) {
-      # as = analysis_settings_clean[[1]]
-      # freq needed
-      fi <- repository$frequency %within% as$frequency
-      
-      # shift the data and subset on trials/freq
-      p <- get_pluriform_power(
-        baselined_data=repository$power$baselined[fi,,,,drop=FALSE],
-        trial_indices = ag$trials, events = repository$epoch$table,
-        epoch_event_types = get_available_events(repository$epoch$columns), trial_outliers_list=unlist(trial_outliers_list),
-        event_of_interest = as$event, final_data_only=TRUE,
-        sample_rate = repository$subject$power_sample_rate
-      )
-      
-      # make sure dimensions are what we think they are
-      stopifnot(
-        names(dimnames(p)) == c('Frequency', 'Time', 'Trial', 'Electrode')
-      )
-      
-      enames = as.integer(dimnames(p)$Electrode)
-      times = as.numeric(dimnames(p)$Time)
-      
-      m <- ravetools::collapse(p[drop=FALSE], keep = c(4,2))
-      
-      df <- data.frame(
-        reshape2::melt(m,
-                       value.name=paste(sep='_', as$label, ag$label))
-      )
-      # head(df)
-      names(df)[1:2] = c('Electrode', 'Time')
-      df$Electrode = enames[df$Electrode]
-      df$Time = times[df$Time]
-      
-      return(df)
-    })
-    
-    
-    if(length(res) == 1) {
-      return(res[[1]])
-    }
-    
-    # merge the data if more than one 
-    merged_res <- res[[1]]
-    
-    for(ri in seq_along(res)[-1]) {
-      merged_res = merge(merged_res, res[[ri]], all=TRUE)
-    }
-    
-    return(merged_res)
-  }
-)
-
-#merge the resulting data sets
-=======
 combine_if_equal <- function(ll, nms = c('Electrode', 'Time')) {
   if(length(ll) == 1) {
     return(ll[[1]])
@@ -950,7 +629,6 @@
   )
 
 #merge the resulting datasets
->>>>>>> 7f127785
 over_time_by_electrode_dataframe <- by_condition_group[[1]]
 
 if(length(by_condition_group) > 1) {
@@ -960,10 +638,7 @@
                                              all=TRUE)
   }
 }
-<<<<<<< HEAD
-=======
-
->>>>>>> 7f127785
+
 ```
 
 ```{rave build_over_time_by_trial, language="R", export ="over_time_by_trial_data"}
@@ -986,34 +661,17 @@
   )
   
   res$range <- range(res$data)
-<<<<<<< HEAD
-  # ind <- which(sapply(first_condition_groupings, `[[`, 'label')==condition_group[[1]])
-  # cnds <- first_condition_groupings[[ind]]$conditions
-  
-  cnds <- condition_group$conditions
-  tt <- condition_group$trials
-  
-  res$y <-trial_details[as.character(tt), condition_variable]
-=======
   ind <- which(sapply(first_condition_groupings, `[[`, 'label')==condition_group[[1]])
   cnds <- first_condition_groupings[[ind]]$conditions
   
   tt = as.numeric(dm$Trial)
   res$y = trial_details[as.character(tt), 'Condition']
->>>>>>> 7f127785
   cf <- factor(res$y, levels = cnds)
   ord = order(cf, tt)
   
   # sort the trial labels
   res$y <- res$y[ord]
   
-<<<<<<< HEAD
-  # now add in trial nunber and outlier status, using the sorted order
-  res$trial_number = tt[ord]
-  res$is_outlier = tt[ord] %in% trial_outliers_list
-  
-=======
->>>>>>> 7f127785
   # NB: the condition data are stored in the COLUMNS of the data, so sort appropriately
   # this may feel odd, but this is because of how image(...) function works
   res$data <- res$data[,ord]
@@ -1025,7 +683,149 @@
   pluriform_power, condition_groups = analysis_groups,
   baseline_settings = baseline_settings,
   BUILDER_FUN = build_data, 
-<<<<<<< HEAD
+  data_type = 'shifted_clean_data_Fsub'
+)
+
+```
+
+
+```{rave build_over_time_by_electrode_dataframe, language='R', export = 'over_time_by_electrode_dataframe'}
+over_time_by_electrode_dataframe <- NULL
+# building data for the movie viewer
+# first baseline all the electrodes
+raveio::power_baseline(
+  repository,
+  baseline_windows = baseline_settings$window,
+  method = get_unit_of_analysis(baseline_settings$unit_of_analysis),
+  units = get_baseline_scope(baseline_settings$scope),
+  signal_type = "LFP",
+  electrodes = repository$electrode_list
+)
+
+# for each condition group and for each analysis setting
+# get one value per TIME per electrode
+non_empty_groups <- which(rutabaga::get_list_elements(
+  analysis_groups, 'has_trials'))
+
+by_condition_group <- raveio::lapply_async(
+  analysis_groups,
+  callback = function(x) {
+    paste('[build_over_time_by_electrode_dataframe] working on:', x$label, 'data')
+  }, 
+  # lapply(analysis_groups[non_empty_groups],
+  FUN = function(ag) {
+    res <- lapply(analysis_settings_clean, function(as) {
+      # as = analysis_settings_clean[[1]]
+      # freq needed
+      fi <- repository$frequency %within% as$frequency
+      
+      # shift the data and subset on trials/freq
+      p <- get_pluriform_power(
+        baselined_data=repository$power$baselined[fi,,,,drop=FALSE],
+        trial_indices = ag$trials, events = repository$epoch$table,
+        epoch_event_types = get_available_events(repository$epoch$columns), trial_outliers_list=unlist(trial_outliers_list),
+        event_of_interest = as$event, final_data_only=TRUE,
+        sample_rate = repository$subject$power_sample_rate
+      )
+      
+      # make sure dimensions are what we think they are
+      stopifnot(
+        names(dimnames(p)) == c('Frequency', 'Time', 'Trial', 'Electrode')
+      )
+      
+      enames = as.integer(dimnames(p)$Electrode)
+      times = as.numeric(dimnames(p)$Time)
+      
+      m <- ravetools::collapse(p[drop=FALSE], keep = c(4,2))
+      
+      df <- data.frame(
+        reshape2::melt(m,
+                       value.name=paste(sep='_', as$label, ag$label))
+      )
+      # head(df)
+      names(df)[1:2] = c('Electrode', 'Time')
+      df$Electrode = enames[df$Electrode]
+      df$Time = times[df$Time]
+      
+      return(df)
+    })
+    
+    
+    if(length(res) == 1) {
+      return(res[[1]])
+    }
+    
+    # merge the data if more than one 
+    merged_res <- res[[1]]
+    
+    for(ri in seq_along(res)[-1]) {
+      merged_res = merge(merged_res, res[[ri]], all=TRUE)
+    }
+    
+    return(merged_res)
+  }
+)
+
+#merge the resulting data sets
+over_time_by_electrode_dataframe <- by_condition_group[[1]]
+
+if(length(by_condition_group) > 1) {
+  for(ii in seq_along(by_condition_group)[-1]){
+    over_time_by_electrode_dataframe = merge(over_time_by_electrode_dataframe,
+                                             by_condition_group[[ii]],
+                                             all=TRUE)
+  }
+}
+```
+
+```{rave build_over_time_by_trial, language="R", export ="over_time_by_trial_data"}
+
+build_data <- function(data, analysis_settings, condition_group, baseline_settings, ...) {
+  
+  dm <- dimnames(data)
+  
+  to_keep <- c(
+    which.equal('Time', names(dm)),
+    which.equal('Trial', names(dm))
+  )
+  
+  res <- list(
+    data = ravetools::collapse(data[,drop=FALSE], keep = to_keep),
+    x = as.numeric(dm$Time),
+    xlab='Time',
+    ylab='Trial (sorted by condition)',
+    zlab=sprintf('Mean %s', baseline_settings$unit_of_analysis)
+  )
+  
+  res$range <- range(res$data)
+  # ind <- which(sapply(first_condition_groupings, `[[`, 'label')==condition_group[[1]])
+  # cnds <- first_condition_groupings[[ind]]$conditions
+  
+  cnds <- condition_group$conditions
+  tt <- condition_group$trials
+  
+  res$y <-trial_details[as.character(tt), condition_variable]
+  cf <- factor(res$y, levels = cnds)
+  ord = order(cf, tt)
+  
+  # sort the trial labels
+  res$y <- res$y[ord]
+  
+  # now add in trial nunber and outlier status, using the sorted order
+  res$trial_number = tt[ord]
+  res$is_outlier = tt[ord] %in% trial_outliers_list
+  
+  # NB: the condition data are stored in the COLUMNS of the data, so sort appropriately
+  # this may feel odd, but this is because of how image(...) function works
+  res$data <- res$data[,ord]
+  
+  return(res)
+}
+
+over_time_by_trial_data <- data_builder(
+  pluriform_power, condition_groups = analysis_groups,
+  baseline_settings = baseline_settings,
+  BUILDER_FUN = build_data, 
   data_type = 'shifted_data_Fsub'
   # we want the uncleaned data so we can highlight outliers on this plot
   # data_type = 'shifted_clean_data_Fsub'
@@ -1243,837 +1043,21 @@
 ```
 
 
-=======
-  data_type = 'shifted_clean_data_Fsub'
-)
-
-```
-
->>>>>>> 7f127785
 ```{rave build_omnibus_results, language="R", export="omnibus_results"}
-omnibus_results = internal_omnibus_results
-
-# to prevent needless stat recalculation when the only thing that changes is
-# "requested electrodes" add in that data here in a separate block
-
-# add in currently selected information so plots are accurate
-# to selected electrodes
-rn <- 'currently_selected'
-while(rn %in% names(omnibus_results$data)) {
-  rn <- 'PWR_EXPLR_' %&% rn
-}
-
-omnibus_results$data[[rn]] = omnibus_results$data$Electrode %in% requested_electrodes
-omnibus_results$data_with_outliers[[rn]] = omnibus_results$data_with_outliers$Electrode %in% requested_electrodes
-
-
-# add in "currently active" electrodes so users can filter
-rn <- 'currently_selected'
-while(rn %in% rownames(omnibus_results$stats)) {
-  rn = 'RAVE_' %&% rn
-}
-val = matrix(nrow=1,
-             as.integer(colnames(omnibus_results$stats) %in% as.character(requested_electrodes)),
-             dimnames=list(rn))
-omnibus_results$stats %<>% rbind(val)
-```
-
-
-```{rave build_across_electrode_statistics, language="R", export="across_electrode_statistics"}
-require(data.table)
-.datatable.aware = TRUE
-
-dd <- subset(omnibus_results$data, currently_selected)
-
-# emmeans::emm_options(lmerTest.limit = 1000)
-# emmeans::emm_options(pbkrtest.limit = 1000)
-
-# seems to be faster for large models
-emmeans::emm_options(lmer.df = "satterthwaite")
-
-# Need to think about how to handle very low trial counts for a given level of a factor
-ravedash::logger('top of BAES', calc_delta = TRUE)
-# the intersect handles variables that don't exist. We'll add Trial to RE later if possible
-rand_effects <- c('Block', 'Electrode') %>% intersect(names(dd))
-
-# we don't need "Freq" or "Event" because that is part of AnalysisLabel
-fixed_effects <- c('Factor1', 'Factor2', 
-                   #'Freq', 'Event', 
-                   'AnalysisLabel') %>% intersect(names(dd))
-
-for(ff in c(rand_effects, fixed_effects)) {
-  dd[[ff]] %<>% as.factor
-}
-
-# how many effects do we have (i.e., vars with more than one unique label)
-fe <- names(which(sapply(dd[fixed_effects], nlevels) > 1))
-re <- names(which(sapply(dd[rand_effects], nlevels) > 1))
-
-# We need to add Trial as a random effect if AnalysisLabel is a
-# fixed effect because that means a trial is used twice
-if('AnalysisLabel' %in% fe) {
-  if('Block' %in% re) {
-    # if we have multiple electrodes, then we can have a block/trial, 
-    # otherwise we can only have 'Block'
-    if('Electrode' %in% re) {
-      re[which(re == 'Block')] = 'Block/Trial'
-    }
-  } else {
-    re %<>% c('Trial')
-  }
-}
-
-re_str = NULL
-if(length(re) > 0) {
-  re_str <- paste(collapse='+',
-                  sapply(re, function(x) sprintf("(1|%s)", x))
-  )
-}
-
-
-# saveRDS('~/Desktop/v.RDS', object=list('dd'=dd, 'fe'=fe, 're_str'=re_str))
-# v <- readRDS('~/Desktop/v.RDS')
-# dd <- v$dd
-# fe <- v$fe
-# re_str <- v$re_str
-
-## get means and trial counts. data.table is way faster than aggregate
-# ravedash::logger('Trying data.table collapse. checking DTA: ', data.table:::cedta(), calc_delta = TRUE)
-dt <- data.table::as.data.table(dd)
-condition_means <- dt[ ,list('y'=mean(y), 'sd' = sd(y),
-                                                        'se'=rutabaga:::se(y),'n'=.N),
-                                                  keyby=fe]
-
-ravedash::logger('got condition means', calc_delta = TRUE)
-
-# set fe to "1" (intercept only model) if there are no fixed effects. Do this 
-# after obtaining experimental means because you can't key on the number 1
-fe <- paste0(fe, collapse='*')
-if(!nzchar(fe)) { fe <- "1" }
-
-frm <- as.formula(
-  paste('y ~', paste(c(fe, re_str), collapse=' + '))
-)
-
-FUN <- ifelse(is.null(re_str), stats::lm, lme4::lmer)
-
-mod <- do.call(FUN, list(formula=frm, data=dd))
-
-
-ravedash::logger('built linear model, starting post hoc tests', calc_delta = TRUE)
-# est. marg means initial object, used by other
-# functions to get all the contrasts
-
-em <- emmeans::emmeans(
-  mod, as.formula(sprintf(" ~ %s", fe)), infer=c(F,T)
-)
-
-ravedash::logger('Got emm', calc_delta = TRUE)
-
-pairwise <- emmeans::contrast(
-  em, 'pairwise'
-)
-
-ravedash::logger('Got pairwise contrasts', calc_delta = TRUE)
-
-# here we have a chance to stratify rather than do
-# all-possible pairwise comparisons (save your alpha!)
-stratified_contrasts <- NULL
-if(length(fe) > 1) {
-  stratified_contrasts <- get_stratified_contrasts(em)
-}
-
-## get the interaction contrasts
-itx_contrasts <- NULL
-if(length(fe) == 2) {
-  nm <- paste0(fe, collapse='_')
-  
-  itx_contrasts <- list(
-    emmeans::contrast(em, interaction=c('pairwise', 'pairwise'))
-  ) %>% setNames(nm)
-  
-}
-
-if (length(fe) > 2) {
-  fe_combn <- combn(fe, 2, simplify = FALSE)
-  
-  itx_contrasts <- sapply(fe_combn, function(groups) {
-    emmeans::contrast(em,
-                      interaction=c('pairwise', 'pairwise'), by=fe[!fe %in% groups]
-    )
-  }) %>% setNames(sapply(fe_combn, paste0, collapse='.'))
-}
-
-ravedash::logger('Got other contrasts', calc_delta = TRUE)
-
-.aov <- car::Anova(mod, type=ifelse(
-  fe[1] == "1", 'III', 'II')
-)
-
-ravedash::logger('Got ANOVA', calc_delta = TRUE)
-
-across_electrode_statistics <- list(
-  condition_means = condition_means,
-  model = mod,
-  model_type = class(mod)[1],
-  aov = .aov,
-  emmeans = em,
-  pairwise_contrasts = pairwise,
-  fixed_effects = fe,
-  random_effects = re,
-  stratified_contrasts = stratified_contrasts,
-  itx_contrasts = itx_contrasts,
-  trials_not_included = sort(trial_outliers_list)
-)
-
-```
-
-```{rave build_by_trial_electrode_similarity_data, language="R", export="by_trial_electrode_similarity_data"}
-dd <- omnibus_results$data
-
-by_trial_electrode_similarity_data <- NULL
-
-if(enable_second_condition_groupings) {
-  
-} else {
-  # for each condition group, correlate the electrode responses across trials
-  by_trial_electrode_similarity_data <- 
-    lapply(split(dd, list(dd$AnalysisLabel, dd$Factor1)),
-           function(bb) {
-             bb <- bb[order(bb$Electrode, bb$Trial),]
-             
-             mat <- matrix(c(bb$y), nrow=length(unique(bb$Trial)),
-                           dimnames = list(NULL, unique(bb$Electrode)))
-             
-             cor(mat)
-           })
-}
-```
-
-```{rave build_data_for_export, language="R", export='data_for_export', cue = "always"}
-
-warning("Overlapping time/frequency windows will not be coded properly in the export file")
-
-if( getOption("knit_rave_pipelines", default = FALSE) ) {
-  list2env(list("electrodes_to_export" = repository$power$dimnames$Electrode[1]), envir = environment())
-} else {
-}
-# ravedash::logger("1024::Electrodes to export:[", electrodes_to_export, ']', level = 'warning')
-
-prog <- shidashi::shiny_progress("Building export data", max=4,
-                                 shiny_auto_close = TRUE)
-
-data_for_export = FALSE
-
-electrodes_to_keep <- dipsaus::parse_svec(electrodes_to_export, sep=',|;', connect  = ':-')
-
-electrodes_to_keep %<>% remove_from_arr(repository$power$dimnames$Electrode, `%in%`, negate=TRUE)
-
-
-## check for ROI exclusion criteria
-if(electrodes_to_export_roi_name!='none') {
-  v = if(electrodes_to_export_roi_name== 'Custom ROI') {
-    
-  } else {
-    electrodes_to_export_roi_name
-  }
-  lbls <- subset(repository$electrode_table, Electrode %in% electrodes_to_keep, select=v, drop=TRUE)
-  electrodes_to_keep = electrodes_to_keep[lbls %in% electrodes_to_export_roi_categories]
-}
-
-if(!length(electrodes_to_keep)){ 
-  stop("No electrodes were found passing all selection criteria")
-} 
-
-prog$inc("Baseline data [export loop]")
-
-## ensure the data are available
-raveio::power_baseline(
-  repository,
-  baseline_windows = baseline_settings$window,
-  method = get_unit_of_analysis(baseline_settings$unit_of_analysis),
-  units = get_baseline_scope(baseline_settings$scope),
-  signal_type = "LFP",
-  electrodes = electrodes_to_keep
-)
-
 # 
-<<<<<<< HEAD
-# We're ensuring in the module that the electrodes have already 
-# been baselined etc by calling run() with our requested electrodes
-# we can grab the data directly from pluriform power
-# first we work on the tensor (one per analysis setting,
-# because of potential overlap), then flatten if requested at the end
-tensors <- lapply(analysis_settings_clean, function(asc) {
-  # asc = analysis_settings_clean[[1]]
-  ravedash::logger('Working on ', asc$label)
-  
-  current_tensor = subset(repository$power$baselined, 
-                          Electrode ~ Electrode %in% electrodes_to_keep)
-  
-  # 
-  # Work on the TRIAL dimension
-=======
-# first baseline all the electrodes
-raveio::power_baseline(
-  repository,
-  baseline_windows = baseline_settings$window,
-  method = get_unit_of_analysis(baseline_settings$unit_of_analysis),
-  units = get_baseline_scope(baseline_settings$scope),
-  signal_type = "LFP",
-  electrodes = repository$electrode_list
-)
-
-# for each condition group and for each analysis setting
-# get one value per trial per electrode
-non_empty_groups <- which(rutabaga::get_list_elements(analysis_groups, 'has_trials'))
-by_condition_group <- raveio::lapply_async(
-  x = analysis_groups[non_empty_groups],
-  function(ag) {
-    lapply(analysis_settings_clean, function(as) {
-      # freq needed
-      fi <- repository$frequency %within% as$frequency
-      
-      # ei <- repository$electrode_list %in% ag$electrodes
-      
-      # shift the data and subset on trials/freq
-      p <- get_pluriform_power(
-        baselined_data=repository$power$baselined[fi,,,,drop=FALSE],
-        trial_indices = ag$trials, events = repository$epoch$table,
-        epoch_event_types = get_available_events(repository$epoch$columns), trial_outliers_list=unlist(trial_outliers_list),
-        event_of_interest = as$event, final_data_only=TRUE,
-        sample_rate = repository$subject$power_sample_rate
-      )
-      
-      ti = as.numeric(dimnames(p)$Time) %within% as$time
-      stopifnot(names(dimnames(p))[2] == 'Time')
-      
-      m <- ravetools::collapse(p[,ti,,,drop=FALSE], keep = 3:4)
-      
-      mse <- apply(m, 2, rutabaga::m_se)
-      ts = mse[1,] / mse[2,]
-      collapsed <- cbind(mse[1,],
-                         ts,
-                         2*pt(abs(ts), df = nrow(m)-1, lower.tail = F)
-      )
-      enames = dimnames(p)$Electrode
-      rownames(collapsed) = enames
-      colnames(collapsed) = paste0(c('m', 't', 'p'), '(', ag$label,   '; ', as$label, ')')
-      
-      by_trial <- data.frame(
-        'y' = c(m),
-        'Electrode' = rep(as.numeric(enames), each=nrow(m)),
-        'Trial' = rep(ag$trials, times=ncol(m)),
-        'Factor1' = ag$label,
-        'Time' =  't' %&% str_collapse(as$time, '-'),
-        'Freq' =  'f' %&% str_collapse(as$frequency, '-'),
-        'Event' = as$event,
-        'AnalysisLabel' = as$label
-      )
-      
-      return(list('df' = by_trial, 'collapsed'=collapsed))
-    })
-  })
-
-all_data <- rutabaga::rbind_list(sapply(by_condition_group, 
-                              rutabaga::get_list_elements, 'df', use_sapply=FALSE))
-
-# if we have a second factor (eventually an ROI) we need to clean up the naming
-if(isTRUE(enable_second_condition_groupings)) {
-  meta_table <- attr(analysis_groups, 'meta')
-  
-  stopifnot(is.data.frame(meta_table))
-  
-  all_data$Factor1 = NULL
-  all_data %<>% merge(meta_table, by=c('Trial'))
-  
-  # add in an interaction factor
-  all_data$Factor1Factor2 = mapply(paste, all_data$Factor1, all_data$Factor2, sep='.')
-  
-  # sort the levels
-  all_data$Factor1Factor2 %<>% factor(levels = names(analysis_groups))
-  
-} else {
-  if(!is.factor(all_data$Factor1)) {
-    all_data$Factor1 %<>% factor(levels = names(by_condition_group))
-  }
-}
-
-# make sure analysis label is appropriately factored
-if(!is.null(all_data$AnalysisLabel)) {
-  all_data$AnalysisLabel %<>% factor(levels = names(analysis_settings_clean))
-}
-
-# add in currently selected information so plots are accurate
-# to selected electrodes
-rn <- 'currently_selected'
-while(rn %in% names(all_data)) {
-  rn <- 'PWR_EXPLR_' %&% rn
-}
-all_data[[rn]] = all_data$Electrode %in% requested_electrodes
-
-# collapsed_data <- cbind_list(sapply(by_condition_group, 
-                                    # get_list_elements, 'collapsed', use_sapply=FALSE))
-
-# for the stats, we need to figure out the factors involved and then build 
-# the appropriate model
-# for the post hocs, just get all pairwise for now. we'll need to have some
-# kind of chooser for specific contrasts in the future (duplicate with group module)
-get_factor_length <- function(x) length(unique(all_data[[x]]))
-repeated_factors <- 'AnalysisLabel' #c('Time', 'Freq', 'Event')
-unrepeated_factors <- c('Factor1', 'Factor2')
-factor_lengths <- sapply(c(repeated_factors, unrepeated_factors), get_factor_length)
-fixed_effects <- names(factor_lengths[factor_lengths>1])
-
-formula_str <- paste0('y ~ ', str_collapse(fixed_effects, '*'))
-if(formula_str == 'y ~ ') formula_str = 'y ~ 1' 
-
-has_re <- any(repeated_factors %in% fixed_effects)
-stat_fun <- stats::lm
-if(has_re) {
-  formula_str %<>% paste("+ (1|Trial)")
-  stat_fun <- lmerTest::lmer
-} 
-
-run_stats <- function(el) {
-  mod <- stat_fun(as.formula(formula_str), data=el)
-  
-  if(length(coef(mod)) == 1 && class(mod) != 'lmerModLmerTest') {
-    lsm <- emmeans::emmeans(mod, specs = '1')
-    summ <- summary(lsm, infer = TRUE)
-    emm = matrix(unlist(t(summ[c('emmean', 't.ratio', 'p.value')])))
-    lbls <- as.character(summ[[1]])
-    
-    rownames(emm) = c(outer(c('m(', 't(', 'p('),lbls, paste0)) %&% ')'
-    
-    res <- emm
-  } else {
-    lsm <- emmeans::emmeans(mod, as.formula('pairwise ~' %&% str_collapse(fixed_effects, '*')))
-    summ <- summary(lsm$emmeans, infer = TRUE)
-    emm = matrix(unlist(t(summ[c('emmean', 't.ratio', 'p.value')])))
-    lbls <- apply(summ[,fixed_effects,drop=FALSE], 1, str_collapse, by=' ')
-    
-    rownames(emm) = c(outer(c('m(', 't(', 'p('),lbls, paste0)) %&% ')'
-    
-    cntr = summary(lsm, adjust='fdr')$contrasts
-    cmat = matrix(unlist(t(cntr[,c('estimate','t.ratio', 'p.value')])))
-    rownames(cmat) = c(t(sapply(c('m(', 't(', 'p_fdr('), paste0, cntr$contrast))) %&% ')'
-    
-    # get the overall results to add
-    tmp <- summary(emmeans::emmeans(mod, specs='1'), infer=TRUE)
-    tmp.emm = matrix(unlist(t(tmp[c('emmean', 't.ratio', 'p.value')])))
-    tmp.lbls <- as.character(tmp[[1]])
-    
-    rownames(tmp.emm) = c(outer(c('m(', 't(', 'p('),tmp.lbls, paste0)) %&% ')'
-    
-    res <- rbind(tmp.emm, emm, cmat)
-  }
-  colnames(res) = el$Electrode[1]
-  
-  return(res)
-}
-
-# now we want to calculate the stats for each electrode
-stats <- all_data %>% split((.)$Electrode) %>% 
-  raveio::lapply_async(function(el) {
-    tryCatch({
-      return(run_stats(el))
-    }, error = function(...) {
-      # The data contains NA/NaN
-      NULL
-    })
-  }) %>%
-  rutabaga::cbind_list()
-
-# add in "currently active" electrodes so users can filter
-rn <- 'currently_selected'
-while(rn %in% rownames(stats)) {
-  rn = 'RAVE_' %&% rn
-}
-val = matrix(nrow=1,
-             as.integer(colnames(stats) %in% as.character(requested_electrodes)),
-             dimnames=list(rn))
-stats %<>% rbind(val)
-
-# add in electrode labels as an attribute of the stats block.
-# don't add as row, otherwise we lose numeric-ness
-attr(stats, 'electrode_labels') = repository$electrode_table$Label
-
-#combine into large list for exporting
-omnibus_results = list(
-  # 'collapsed' = collapsed_data,
-  'data' = all_data,
-  'stats' = stats
-)
-```
-
-```{rave build_data_for_export, language="R", export='data_for_export', cue = "always"}
-warning("Overlapping time/frequency windows will not be coded properly in the export file")
-
-if( getOption("knit_rave_pipelines", default = FALSE) ) {
-  list2env(list("electrodes_to_export" = repository$power$dimnames$Electrode[1]), envir = environment())
-}
-
-prog <- shidashi::shiny_progress("Building export data", max=4, shiny_auto_close = TRUE)
-
-
-data_for_export = FALSE
-
-electrodes_to_keep <- dipsaus::parse_svec(electrodes_to_export, sep=',|;', connect  = ':-')
-electrodes_to_keep %<>% remove_from_arr(repository$power$dimnames$Electrode, `%in%`, negate=TRUE)
-
-## check for ROI exclusion criteria
-if(electrodes_to_export_roi_name!='none') {
-  v = if(electrodes_to_export_roi_name== 'Custom ROI') {
-    
-  } else {
-    electrodes_to_export_roi_name
-  }
-  lbls <- subset(repository$electrode_table, Electrode %in% electrodes_to_keep, select=v, drop=TRUE)
-  electrodes_to_keep = electrodes_to_keep[lbls %in% electrodes_to_export_roi_categories]
-}
-
-if(!length(electrodes_to_keep)){ 
-  stop("No electrodes were found passing all selection criteria")
-}
-
-#
-# FIXME 
-# there might be efficiency wins if we subset trials NOW prior to baseline, but
-# only if the baselines aren't already cached 
-
-prog$inc("Baseline data [export loop]")
-raveio::power_baseline(
-  x = repository,
-  baseline_windows = unlist(baseline_settings$window[[1]]),
-  method = get_unit_of_analysis(baseline_settings$unit_of_analysis),
-  units = get_baseline_scope(baseline_settings$scope),
-  signal_type = "LFP",
-  electrodes = electrodes_to_keep
-)
-
-prog$inc("Subset data")
-
-
+omnibus_results <- 1
 # 
-# first we work on the tensor (one per analysis setting,
-# because of potential overlap), then flatten if requested at the end
-#
-tensors <- lapply(analysis_settings_clean, function(asc) {
-  current_tensor = subset(repository$power$baselined, 
-                          Electrode ~ Electrode %in% electrodes_to_keep)
-  
-  dn <- lapply(dimnames(current_tensor), as.numeric)
-  
-  # 
-  # TRIAL DIMENSION
->>>>>>> 7f127785
-  tet <- trial_export_types()
-  # first assume keeping all the trials
-  trials_to_keep = repository$power$dimnames$Trial
-  
-  # if subset requested
-  if(trials_to_export %in% c(tet$RAW_GRP, tet$CLP_GRP, tet$CLP_CND) ) {
-<<<<<<< HEAD
-    trials_to_keep <- sort(
-      unique(c(unlist(sapply(analysis_groups, `[[`, 'trials'))))
-    )
-  }
-  
-  #
-  # Here we shift the data using pluriform power function
-  shifted_tensor <- get_pluriform_power(
-    baselined_data=current_tensor,
-    trial_indices = trials_to_keep,
-    events = repository$epoch$table,
-    epoch_event_types = get_available_events(repository$epoch$columns),
-    trial_outliers_list=unlist(trial_outliers_list),
-    event_of_interest = asc$event,
-    sample_rate = repository$subject$power_sample_rate,
-    final_data_only = TRUE
-  )
-  # rm(current_tensor)
-  
-  # by default dimnames are character
-  dn = lapply(dimnames(shifted_tensor), as.numeric)
-  
-  # do we need to collapse?
-  if(trials_to_export == tet$CLP_GRP) {
-    with_trials <- which_have_trials(analysis_groups)
-    
-    # note the sapply here to concat the result
-    by_group <- sapply(analysis_groups[with_trials], function(ag) {
-      # here we have to rely on dn$Trial because subsetting may have occurred
-      # vs. the original tensor
-      ind <- (dn$Trial %in% ag$trials)
-      ravetools::collapse(shifted_tensor[,,ind,,drop=FALSE], keep=c(1,2,4))
-    })
-    
-    # this loses dimnames, so add them back
-    shifted_tensor = tensor_reshape(mat = by_group, 
-                                    orig_dim = dim(shifted_tensor), pivot=3)
-    
-    dn$Trial = unname(sapply(analysis_groups[with_trials], `[[`, 'label'))
-    dimnames(shifted_tensor) = dn
-  }
-  
-  # add a name for the trial groups, the default label is
-  # taken from the Condition Column (in the epoch table)
-  attr_TrialLabel = subset(repository$epoch$table, 
-                           Trial %in% dn$Trial, 
-                           select=c('Trial', condition_variable)
-  ) %>% data.table::setorder('Trial')
-  
-  attr_TrialLabel$OrigCondition = attr_TrialLabel[[condition_variable]]
-  
-  # add trial groups if we have them  
-  for(ag in which_have_trials(analysis_groups)) {
-    ind = attr_TrialLabel$Trial %in% analysis_groups[[ag]]$trials
-    attr_TrialLabel$Condition[ind] = names(analysis_groups)[ag]
-  }
-  
-  # TIME DIMENSION
-  tmet <- time_export_types()
-=======
-    trials_to_keep <- unique(c(unlist(sapply(analysis_groups, `[[`, 'trials'))))
-    ind <- dn$Trial %in% trials_to_keep
-    current_tensor = current_tensor[,,ind,,drop=FALSE]
-    dn$Trial <- as.numeric(dimnames(current_tensor)$Trial)
-  }
-  
-  # do we need to collapse?
-  if(trials_to_export == tet$CLP_GRP) {
-    with_trials <- which_have_trials(analysis_groups)
-    # note the sapply here to concat the result
-    by_group <- sapply(analysis_groups[with_trials], function(ag) {
-      ind <- (dn$Trial %in% ag$trials)
-      ravetools::collapse(current_tensor[,,ind,,drop=FALSE], keep=c(1,2,4))
-    })
-    
-    # this loses dimnames, so add them back
-    current_tensor = tensor_reshape(mat = by_group, 
-                                    orig_dim = dim(current_tensor), pivot=3)
-    dn$Trial = unname(sapply(analysis_groups[with_trials], `[[`, 'label'))
-    dimnames(current_tensor) = dn
-  }
-  
-  # 
-  # TIME DIMENSION
-  tmet <- time_export_types()
-  times_to_keep = repository$power$dimnames$Time
->>>>>>> 7f127785
-  # see if any time points can be dropped
-  if(times_to_export %in% c(tmet$CLP_AWO, tmet$RAW_AWO)) {
-    ind <- dn$Time %within% asc$time
-    
-<<<<<<< HEAD
-    shifted_tensor = shifted_tensor[,ind,,,drop=FALSE]
-    dn$Time = as.numeric(dimnames(shifted_tensor)$Time)
-  }
-  
-  if(times_to_export == tmet$CLP_AWO) {
-    tmp = ravetools::collapse(shifted_tensor, keep=c(1,3:4))
-=======
-    current_tensor = current_tensor[,ind,,,drop=FALSE]
-    dn$Time = as.numeric(dimnames(current_tensor)$Time)
-  }
-  
-  if(times_to_export == tmet$CLP_AWO) {
-    tmp = ravetools::collapse(current_tensor, keep=c(1,3:4))
->>>>>>> 7f127785
-    
-    dim(tmp) = c(dim(tmp), 1)
-    
-    # perm to put time dimension back in it's place
-<<<<<<< HEAD
-    shifted_tensor <- aperm(tmp, c(1,4,2,3))
-    
-    # all(0==range(shifted_tensor[,1,,] - tmp[,,,1]))
-    dn$Time = asc$label
-    dimnames(shifted_tensor) = dn
-=======
-    current_tensor <- aperm(tmp, c(1,4,2,3))
-    
-    # all(0==range(current_tensor[,1,,] - tmp[,,,1]))
-    dn$Time = asc$label
-    dimnames(current_tensor) = dn
->>>>>>> 7f127785
-  }
-  
-  #
-  # Frequency dimension
-  fet = frequency_export_types()
-  if(frequencies_to_export %in% c(fet$CLP_AWO, fet$RAW_AWO)) {
-    ff <- dn$Frequency %within% asc$frequency
-<<<<<<< HEAD
-    shifted_tensor = shifted_tensor[ff,,,,drop=FALSE]
-  }
-  dn$Frequency = as.numeric(dimnames(shifted_tensor)$Frequency)
-  
-  if(frequencies_to_export == fet$CLP_AWO) {
-    tmp = ravetools::collapse(shifted_tensor, keep = 2:4)
-    dim(tmp) = c(dim(tmp),1)
-    
-    # perm to put time dimension back in it's place
-    shifted_tensor <- aperm(tmp, c(4,1:3))
-    # all(0==range(current_tensor[1,,,] - tmp[,,,1]))
-    dn$Frequency = asc$label
-    dimnames(shifted_tensor) = dn
-  }
-  
-  ## add in the trial label last
-  # checks here to make sure nothing weird happened. 
-  if(length(attr_TrialLabel$Condition) == length(dn$Trial) &&
-     all(0 == (dn$Trial - attr_TrialLabel$Trial))) {
-    attr(shifted_tensor, 'TrialLabel') = attr_TrialLabel$Condition
-    attr(shifted_tensor, 'OrigTrialLabel') = attr_TrialLabel$OrigCondition
-    
-  } else {
-    ravedash::logger(level='warning', "Could not apply trial labels. Length mismatch between labels (", nrow(attr_TrialLabel),
-                     ") and  trials (", length(dn$Trial), "), or trial numbers didn't line up")
-  }
-  
-  return(shifted_tensor)
-=======
-    current_tensor = current_tensor[ff,,,,drop=FALSE]
-  }
-  dn$Frequency = as.numeric(dimnames(current_tensor)$Frequency)
-  
-  if(frequencies_to_export == fet$CLP_AWO) {
-    tmp = ravetools::collapse(current_tensor, keep = 2:4)
-    dim(tmp) = c(dim(tmp),1)
-    
-    # perm to put time dimension back in it's place
-    current_tensor <- aperm(tmp, c(4,1:3))
-    # all(0==range(current_tensor[1,,,] - tmp[,,,1]))
-    dn$Frequency = asc$label
-    dimnames(current_tensor) = dn
-  }
-  
-  return(current_tensor)
->>>>>>> 7f127785
-})
-
-uoa = get_unit_of_analysis_varname(baseline_settings$unit_of_analysis)
-
-if(electrode_export_data_type == 'tensor') {
-  data_for_export =  mapply(function(tensor, asc) {
-<<<<<<< HEAD
-    
-=======
->>>>>>> 7f127785
-    dn <- dimnames(tensor)
-    
-    ## try to convert to numeric
-    dn %<>% lapply(function(d) {
-      nd <- suppressWarnings(as.numeric(d))
-      if(any(is.na(nd))) return(d) 
-      
-      nd
-    })
-    
-    res <- list(data=tensor)
-    res[names(dn)] = dn
-    
-    res$unit = uoa
-    
-    res$baseline_window = baseline_settings$window[[1]]
-    res$baseline_scope = baseline_settings$scope[[1]]
-    
-<<<<<<< HEAD
-    # add in the trial label if one was calculated above
-    if(!is.null(attributes(tensor)[['TrialLabel']])) {
-      res$TrialLabel = attr(tensor, 'TrialLabel')
-      res$OrigTrialLabel = attr(tensor, 'OrigTrialLabel')
-    }
-    
-=======
->>>>>>> 7f127785
-    return(res)
-  }, tensors, analysis_settings_clean, SIMPLIFY = FALSE)
-  
-  names(data_for_export) = names(analysis_settings_clean)
-  data_for_export$data_names=names(data_for_export)
-  data_for_export$type='tensor_data'
-  
-} else {
-  ## flattened data requested
-  flat_tables <- mapply(function(tensor, asc) {
-<<<<<<< HEAD
-    
-    tbl <- data.table::as.data.table(
-      reshape2::melt(tensor[drop = FALSE], value.name = uoa)
-    )
-    
-    tbl$AnalysisGroup = asc$label
-    
-    # Add in necessary meta data
-    
-    # add in the trial label if one was calculated above
-    if(!is.null(attributes(tensor)[['TrialLabel']])) {
-      df <- data.table::data.table(
-        Trial = as.numeric(dimnames(tensor)$Trial),
-        TrialLabel = attributes(tensor)[['TrialLabel']],
-        OrigTrialLabel = attributes(tensor)[['OrigTrialLabel']]
-      )
-      
-      tbl %<>% merge(df, all.y=FALSE, all.x=TRUE)
-    }
-    
-    return(tbl)
-=======
-    tbl <- data.table::as.data.table(
-      reshape2::melt(tensor[drop = FALSE], value.name = uoa)
-    )
-    tbl$AnalysisGroup = asc$label
-    
-    ###FIXME Add in meta data
-    
-    return(tbl)
-    
->>>>>>> 7f127785
-  }, tensors, analysis_settings_clean, SIMPLIFY = FALSE)
-  
-  
-  if(!data.table::is.data.table(flat_tables)) {
-    # flat_tables %<>% rbind_list
-    flat_tables <- rutabaga::rbind_list(flat_tables)
-  }
-  
-  # convert factors back to characters
-  flat_tables %<>% lapply(function(x) {
-    if(is.factor(x)) {
-      x <- as.character(x)
-    }
-    x
-  }) %>% as.data.frame
-  
-<<<<<<< HEAD
-  # merge in the electrode level data
-  # this greatly increases the size of the file,
-  # but it's compressed while downloading
-  all_elecs <- as.integer(unique(
-    sapply(tensors, function(tn) dimnames(tn)$Electrode)
-  ))
-  
-  et <- subset(repository$electrode_table, Electrode %in% all_elecs)
-  
-  flat_tables %<>% merge(et)
-  
-=======
->>>>>>> 7f127785
-  data_for_export = list(
-    type='flat_data',
-    data_names = 'all_data',
-    all_data = list(data=flat_tables),
-    metadata=list(
-      unit = uoa,
-      baseline_window = paste0(collapse=':', baseline_settings$window[[1]]), 
-      baseline_scope = baseline_settings$scope[[1]]
-    )
-  )
-}
-
+# # first baseline all the electrodes
+# raveio::with_future_parallel({
+#   raveio::power_baseline(
+#     x = repository,
+#     baseline_windows = unlist(baseline_settings$window[[1]]),
+#     method = get_unit_of_analysis(baseline_settings$unit_of_analysis),
+#     units = get_baseline_scope(baseline_settings$scope),
+#     signal_type = "LFP",
+#     electrodes = repository$electrode_list
+#   )
+# })
 ```
 
 ```{r build, echo=FALSE, results='hide'}
