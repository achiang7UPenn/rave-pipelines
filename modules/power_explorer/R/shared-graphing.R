--- conflicted
+++ resolved
@@ -1,467 +1,172 @@
 
-get_line_palette <- function(pname, get_palettes=FALSE, get_palette_names=FALSE) {
-  # from: http://colorbrewer2.org/ or in R or from unknown
-
-  .palettes <- list(
-    'Beautiful Field' = c("orange", "dodgerblue3", "darkgreen", "orangered", "brown",  "purple3"),
-    'J5' = c("#407899","#deba6f", "#65743a", "#de6449", "#4B296B"),
-    'Okabe-Ito' = c("black", "#E69F00", "#56B4E9", "#009E73", "#F0E442", "#0072B2",
-<<<<<<< HEAD
-      "#D55E00", "#CC79A7", "gray60"),
-    'Okabe-Ito 2' = c("#E69F00", "#56B4E9", "#009E73", "#F0E442", "#0072B2",
-      "#D55E00", "#CC79A7", "gray60"),
-=======
-                    "#D55E00", "#CC79A7", "gray60"),
-    'Okabe-Ito 2' = c("#E69F00", "#56B4E9", "#009E73", "#F0E442", "#0072B2",
-                      "#D55E00", "#CC79A7", "gray60"),
->>>>>>> 7f127785
-    'Black+tan' = c('#1A1A19', '#A25D34', '#353634', '#D0A380'),
-    'Accent' = c('#7fc97f','#beaed4','#fdc086','#ffff99','#386cb0','#f0027f','#bf5b17','#656565'),
-    'Dark2' = c('#1b9e77','#d95f02','#7570b3','#e7298a','#66a61e','#e6ab02','#a6761d','#656565'),
-    'R4' = c("black", "#DF536B", "#61D04F", "#2297E6", "#28E2E5", "#CD0BBC", "#F5C710", "gray62"),
-    'R4Permed' = c("#2297E6", "#F5C710", "#61D04F", "#DF536B", "#CD0BBC"),
-    'Paired' = c('#a6cee3','#1f78b4','#b2df8a','#33a02c','#fb9a99','#e31a1c','#fdbf6f','#ff7f00'),
-    'Pastel1' = c('#fbb4ae','#b3cde3','#ccebc5','#decbe4','#fed9a6','#ffffcc','#e5d8bd','#fddaec'),
-    'Pastel2' = c('#b3e2cd','#fdcdac','#cbd5e8','#f4cae4','#e6f5c9','#fff2ae','#f1e2cc','#cccccc'),
-    'Set1' = c('#e41a1c','#377eb8','#4daf4a','#984ea3','#ff7f00','#ffff33','#a65628','#f781bf'),
-    'Set2' = c('#66c2a5','#fc8d62','#8da0cb','#e78ac3','#a6d854','#ffd92f','#e5c494','#b3b3b3'),
-    'Set3' = c('#8dd3c7','#ffffb3','#bebada','#fb8072','#80b1d3','#fdb462','#b3de69','#fccde5')
-  )
-
-  if(missing(pname)) {
-    if(get_palette_names)
-      return (names(.palettes))
-
-    return (.palettes)
-  }
-
-  pal <- .palettes[[pname]]
-  if(is.null(pal)) {
-    warning("Invalid palette requested: ", pname, ". Returning random palette")
-    pal <- .palettes[[sample(seq_along(.palettes), 1)]]
-  }
-
-  return (pal)
-}
-<<<<<<< HEAD
-
-apply_current_theme <- function(...) {
-  theme <- ravedash::current_shiny_theme()
-
-  par('bg'=theme$background, 'fg'=theme$foreground, 'col'=theme$foreground,
-    'col.axis' = theme$foreground)
-
-  grDevices::palette(get_line_palette(
-    pe_graphics_settings_cache$get('line_color_palette'))
-  )
-}
-
-
-build_palettes_and_ranges_for_omnibus_data <- function(omnidata) {
-
-  nms <- names(omnidata)[grepl("^[m\\ |t\\ |p\\ |F\\ |p_fdr]", names(omnidata))]
-
-  # this happens for the movie player
-  if(length(nms) == 0) {
-    nms = names(omnidata)[!names(omnidata) %in% c('Electrode', 'Time')]
-  }
-
-  val_ranges = sapply(nms, function(d) {
-    if (startsWith(d, 'p ') | startsWith(d, 'p_fdr'))
-      return(c(-.2, .2))
-    c(-1, 1) * ceiling(max(abs(omnidata[[d]])))
-  }, simplify = FALSE, USE.NAMES = TRUE)
-
-  .colors = pe_graphics_settings_cache$get('heatmap_color_palette')
-  if(is.list(.colors)) .colors = .colors[[1]]
-
-  pal = ravebuiltins::expand_heatmap(.colors, ncolors=128)
-  pval_pal = ravebuiltins::expand_heatmap(
-    rev(tail(.colors, ceiling(length(.colors)/2))),
-    ncolors=128, bias=10)
-  pals = list(pal)
-
-  pals[seq_along(nms)] = pals
-  # names(pals) = fix_name_for_js(names(by_electrode_results))
-  names(pals) = nms
-
-  pals[startsWith(names(pals), 'p(')] = list(pval_pal)
-  pals[startsWith(names(pals), 'p_fdr')] = list(pval_pal)
-  pals[names(pals) %in% c('p')] = list(pval_pal)
-
-  return(
-    list(
-      palettes = pals,
-      val_ranges = val_ranges
-    )
-  )
-}
-
-draw_many_heat_maps <- function (hmaps,
-  max_zlim = 0, percentile_range = FALSE, log_scale = FALSE,
-  show_color_bar = TRUE, useRaster = TRUE, PANEL.FIRST = NULL,
-  PANEL.LAST = NULL, PANEL.COLOR_BAR = NULL,
-  axes = c(TRUE, TRUE), plot_time_range = NULL, special_case_first_plot = FALSE,
-  ncol = 3, byrow=TRUE, decorate_all_plots = FALSE, center_multipanel_title = FALSE,
-  ignore_time_range = NULL,
-  #marginal_text_fields = c("Subject", "Electrodes"),
-  extra_plot_parameters = NULL,
-  do_layout = TRUE, ...)
+
+draw_many_heat_maps <- function (hmaps, meta_data,
+                                 max_zlim = 0, percentile_range = FALSE, log_scale = FALSE,
+                                 show_color_bar = TRUE, useRaster = TRUE, wide = FALSE, PANEL.FIRST = NULL,
+                                 PANEL.LAST = NULL, PANEL.COLOR_BAR = NULL, axes = c(TRUE,
+                                                                                     TRUE), plot_time_range = NULL, special_case_first_plot = FALSE,
+                                 max_columns = 2, decorate_all_plots = FALSE, center_multipanel_title = FALSE,
+                                 ignore_time_range = NULL, marginal_text_fields = c("Subject",
+                                                                                    "Electrodes"), extra_plot_parameters = NULL,
+                                 do_layout = TRUE, ...)
 {
 
-  #pe_graphics_settings_cache is defined above
-  rave_cex.axis <- pe_graphics_settings_cache$get('rave_cex.axis', missing_default = 1.3)
-  rave_cex.main <- pe_graphics_settings_cache$get('rave_cex.main', missing_default = 1.5)
-
-=======
-
-apply_current_theme <- function(...) {
-  theme <- ravedash::current_shiny_theme()
-
-  par('bg'=theme$background, 'fg'=theme$foreground, 'col'=theme$foreground,
-      'col.axis' = theme$foreground)
-
-  grDevices::palette(get_line_palette(
-    pe_graphics_settings_cache$get('line_color_palette'))
-  )
-}
-
-
-build_palettes_and_ranges_for_omnibus_data <- function(omnidata) {
-
-  nms <- names(omnidata)[grepl("^[m\\ |t\\ |p\\ |F\\ |p_fdr]", names(omnidata))]
-
-  # this happens for the movie player
-  if(length(nms) == 0) {
-    nms = names(omnidata)[!names(omnidata) %in% c('Electrode', 'Time')]
-  }
-
-  val_ranges = sapply(nms, function(d) {
-    if (startsWith(d, 'p ') | startsWith(d, 'p_fdr'))
-      return(c(-.2, .2))
-    c(-1, 1) * ceiling(max(abs(omnidata[[d]])))
-  }, simplify = FALSE, USE.NAMES = TRUE)
-
-  .colors = pe_graphics_settings_cache$get('heatmap_color_palette')
-  if(is.list(.colors)) .colors = .colors[[1]]
-
-  pal = ravebuiltins::expand_heatmap(.colors, ncolors=128)
-  pval_pal = ravebuiltins::expand_heatmap(
-    rev(tail(.colors, ceiling(length(.colors)/2))),
-    ncolors=128, bias=10)
-  pals = list(pal)
-
-  pals[seq_along(nms)] = pals
-  # names(pals) = fix_name_for_js(names(by_electrode_results))
-  names(pals) = nms
-
-  pals[startsWith(names(pals), 'p(')] = list(pval_pal)
-  pals[startsWith(names(pals), 'p_fdr')] = list(pval_pal)
-  pals[names(pals) %in% c('p')] = list(pval_pal)
-
-  return(
-    list(
-      palettes = pals,
-      val_ranges = val_ranges
-    )
-  )
-}
-
-draw_many_heat_maps <- function (hmaps,
-                                 max_zlim = 0, percentile_range = FALSE, log_scale = FALSE,
-                                 show_color_bar = TRUE, useRaster = TRUE, PANEL.FIRST = NULL,
-                                 PANEL.LAST = NULL, PANEL.COLOR_BAR = NULL,
-                                 axes = c(TRUE, TRUE), plot_time_range = NULL, special_case_first_plot = FALSE,
-                                 max_columns = 3, decorate_all_plots = FALSE, center_multipanel_title = FALSE,
-                                 ignore_time_range = NULL,
-                                 marginal_text_fields = c("Subject", "Electrodes"), extra_plot_parameters = NULL,
-                                 do_layout = TRUE, byrow=TRUE, ...)
-{
-
-  #pe_graphics_settings_cache is defined above
-  rave_cex.axis <- pe_graphics_settings_cache$get('rave_cex.axis', missing_default = 1.3)
-  rave_cex.main <- pe_graphics_settings_cache$get('rave_cex.main', missing_default = 1.5)
-
-
->>>>>>> 7f127785
-  # how many of the maps actually have usable data (use the range argument)
-  has_data <- which(!sapply(hmaps, function(x) {
-    if(!is.null(x$range)) {
-      return(any(is.nan(x$range)))
-<<<<<<< HEAD
-    }
-    return(range(x$data))
-  }))
-  # ravedash::logger('has_data:', has_data, level='warning')
-
-  if (do_layout) {
-    # has_data <- TRUE
-    # ncol=3
-    # show_color_bar = TRUE
-    # byrow=TRUE
-    orig.pars <- layout_heat_maps(length(has_data), max_col = ncol,
-      layout_color_bar = show_color_bar, byrow = byrow)
-    # par('mar')
-    # layout.show(2)
-    ## if you want us to do layout, then I assume you want us to setup colors too
-    apply_current_theme()
-  }
-  #some people were passing in NULL for max_zlim
-  max_zlim %?<-% 0
-
-  # if (any(par("mfrow") > 1)) {
-  #   default_mar <- c(5.1, 4.1, 4.1, 2.1)
-  #   if (all(par("mar") == default_mar)) {
-  #     mar2 %?<-% 4.5
-  #     par(mar = 0.1 + c(4, mar2, 5, 2))
-  #   }
-  #   if (!decorate_all_plots && do_layout) {
-  #     par(oma = pmax(c(0,0,2,0), par('oma')))
-  #   }
-  # } else {
-  #   if (all(par("mar") == default_mar)) {
-  #     par(mar = 0.1 + c(par("mar")[1], mar2, 5, 2))
-  #   }
-  # }
-
-  actual_lim = rutabaga::get_data_range(hmaps)
-  needs_round = FALSE
-  if (max_zlim <= 0) {
-    max_zlim <- max(abs(actual_lim), na.rm = TRUE)
-    needs_round=TRUE
-  } else if (percentile_range) {
-    needs_round=TRUE
-
-    if (max_zlim >= 100) {
-      max_zlim = (max_zlim/100) * max(abs(actual_lim),
-        na.rm = TRUE)
-    } else {
-
-      # if we have a zlim < 1, multiply by 100
-      if(max_zlim < 1) {
-        max_zlim = abs(100*max_zlim)
-      }
-
-      if (!is.numeric(ignore_time_range)) {
-        max_zlim <- quantile(abs(unlist(lapply(hmaps, getElement,
-          "data"))), probs = max_zlim/100, na.rm = TRUE)
-      }
-      else {
-        ind <- !(hmaps[[1]]$x %within% ignore_time_range)
-        max_zlim <- quantile(abs(unlist(lapply(hmaps, function(h) h$data[ind,
-        ]))), probs = max_zlim/100, na.rm = TRUE)
-      }
-    }
-  }
-
-  # we're rounding IFF the user didn't pick a plot max
-  if(needs_round) {
-    # Rounding may bother people if they like to report the range of the data
-    # (but we have the range printed above)
-    if (max_zlim > 100) {
-      max_zlim %<>% round(-1)
-    }
-    else if (max_zlim > 10) {
-      max_zlim %<>% round_to_nearest(5)
-    } else if (max_zlim > 1) {
-      max_zlim %<>% round
-    } else {
-      max_zlim %<>% round(abs(floor(log10(max_zlim))))
-    }
-  }
-
-  log_scale <- if (isTRUE(log_scale)) {
-    "y"
-  } else {
-    ""
-  }
-  for (mi in seq_along(has_data)) {
-    # mi=1
-    map = hmaps[[has_data[mi]]]
-    plot_time_range %?<-% range(map$x)
-    if (!all(map$x %within% plot_time_range)) {
-      .attr = attributes(map$data)
-      ind <- map$x %within% plot_time_range
-      map$x <- map$x[ind]
-      map$data <- map$data[ind, , drop = FALSE]
-      .attr$dim = attr(map$data, "dim")
-      if(length(.attr$dimnames) && length(.attr$dimnames$Time)) {
-        .attr$dimnames$Time <- .attr$dimnames$Time[ ind ]
-      }
-      attributes(map$data) <- .attr
-    }
-=======
-    }
-    return(range(x$data))
-  }))
-
-  # ravedash::logger('has_data:', has_data, level='warning')
-
-  if (do_layout) {
-    orig.pars <- layout_heat_maps(length(has_data), max_col = max_columns,
-                                  layout_color_bar = show_color_bar, byrow = byrow)
-
-    ## if you want us to do layout, then I assume you want us to setup colors too
-    apply_current_theme()
-  }
-  #some people were passing in NULL for max_zlim
-  max_zlim %?<-% 0
-
-  # if (any(par("mfrow") > 1)) {
-  #   default_mar <- c(5.1, 4.1, 4.1, 2.1)
-  #   if (all(par("mar") == default_mar)) {
-  #     mar2 %?<-% 4.5
-  #     par(mar = 0.1 + c(4, mar2, 5, 2))
-  #   }
-  #   if (!decorate_all_plots && do_layout) {
-  #     par(oma = pmax(c(0,0,2,0), par('oma')))
-  #   }
-  # } else {
-  #   if (all(par("mar") == default_mar)) {
-  #     par(mar = 0.1 + c(par("mar")[1], mar2, 5, 2))
-  #   }
-  # }
-
-  actual_lim = rutabaga::get_data_range(hmaps)
-  if (max_zlim <= 0) {
-    max_zlim <- max(abs(actual_lim), na.rm = TRUE)
-  } else if (percentile_range) {
-    if (max_zlim >= 100) {
-      max_zlim = (max_zlim/100) * max(abs(actual_lim),
-                                      na.rm = TRUE)
-    } else {
-      if (!is.numeric(ignore_time_range)) {
-        max_zlim <- quantile(unlist(lapply(hmaps, getElement,
-                                           "data")), probs = max_zlim/100, na.rm = TRUE)
-      }
-      else {
-        ind <- !(hmaps[[1]]$x %within% ignore_time_range)
-        max_zlim <- quantile(unlist(lapply(hmaps, function(h) h$data[ind,
-        ])), probs = max_zlim/100, na.rm = TRUE)
-      }
-    }
-    if (max_zlim > 100) {
-      max_zlim %<>% round(-1)
-    }
-    else if (max_zlim > 10) {
-      max_zlim %<>% round_to_nearest(5)
-    }
-  }
-  log_scale <- if (isTRUE(log_scale)) {
-    "y"
-  } else {
-    ""
-  }
-  for (mi in seq_along(has_data)) {
-    # mi=1
-    map = hmaps[[has_data[mi]]]
-    plot_time_range %?<-% range(map$x)
-    if (!all(map$x %within% plot_time_range)) {
-      .attr = attributes(map$data)
-      ind <- map$x %within% plot_time_range
-      map$x <- map$x[ind]
-      map$data <- map$data[ind, , drop = FALSE]
-      .attr$dim = attr(map$data, "dim")
-      if(length(.attr$dimnames) && length(.attr$dimnames[[1]])) {
-        .attr$dimnames[[1]] <- .attr$dimnames[[1]][ ind ]
-      }
-      attributes(map$data) <- .attr
-    }
->>>>>>> 7f127785
-    x <- seq_along(map$x)
-    y <- seq_along(map$y)
-    mto = NULL
-    if (!decorate_all_plots && length(has_data) > 1) {
-      mto = list(allow_sid = FALSE, allow_enum = FALSE, allow_freq = FALSE, allow_sample_size = FALSE)
-      my_r = floor((mi - 1)/par("mfrow")[2]) + 1
-      my_c = 1 + (mi - 1) %% par("mfrow")[2]
-      ncol_wo_cbar <- par("mfrow")[2]
-      if (show_color_bar) {
-        if (my_c == par("mfrow")[2]) {
-          my_c = 1
-          my_r = my_r + 1
-        }
-        ncol_wo_cbar = ncol_wo_cbar - 1
-      }
-      if (mi + ncol_wo_cbar <= length(has_data)) {
-        map$xlab <- " "
-      }
-      if (my_c != 1) {
-        map$ylab <- " "
-      }
-    }
-    dy <- 0
-    pc_args = list()
-    if (log_scale == "y") {
-      dy <- (y[2] - y[1])/2 + min(y)
-      pc_args[c("xlim", "ylim", "cex.lab", "log")] = list(x,
-<<<<<<< HEAD
-        y + dy, rave_cex.axis * get_cex_for_multifigure(),
-        "y")
-    } else {
-      pad = c(-0.5, 0.5)
-      pc_args[c("xlim", "ylim")] = list(range(x) +
-          pad, range(y) + pad)
-    }
-    if (!is.null(extra_plot_parameters)) {
-      pc_args[names(extra_plot_parameters)] = extra_plot_parameters
-    }
-
-    do.call(rutabaga::plot_clean, pc_args)
-    if (is.function(PANEL.FIRST)) {
-      PANEL.FIRST(map)
-    }
-    make_image(map$data, x = x, y = y, log = ifelse(log_scale,
-      "y", ""), zlim = c(-1, 1) * max_zlim)
-
-
-    ### draw the axis labels (no drawn axes/ticks on the spectrogram: lwd=0, tcl=0)
-    axes %<>% rep_len(2)
-
-    ### how many x and y ticks do we need?
-    if (axes[1]) {
-      xticks <- ..get_nearest_i(pretty(map$x), map$x)
-      rave_axis(1, at = xticks, labels = map$x[xticks],
-        tcl = 0, lwd = 0, mgpx = c(0, 0.75, 0))
-    }
-
-    if(axes[2]) {
-      if (length(map$y) <= 5) {
-        yticks <- seq_along(map$y)
-      }
-      else if (diff(range(diff(sort(map$y)))) > 2) {
-        tck = map$y[c(1, round(length(map$y) * (1/3)),
-          round((2/3) * length(map$y)), 1 * length(map$y))]
-        yticks <- ..get_nearest_i(tck, map$y)
-      }
-      else {
-        yticks <- ..get_nearest_i(pretty(map$y), map$y)
-      }
-
-      rave_axis(2, at = yticks, labels = map$y[yticks],
-        tcl = 0, lwd = 0, mgpy = c(0, -1/4, 0))
-=======
-                                                          y + dy, rave_cex.axis * get_cex_for_multifigure(),
-                                                          "y")
-    } else {
-      pad = c(-0.5, 0.5)
-      pc_args[c("xlim", "ylim")] = list(range(x) +
-                                          pad, range(y) + pad)
-    }
-    if (!is.null(extra_plot_parameters)) {
-      pc_args[names(extra_plot_parameters)] = extra_plot_parameters
-    }
-
-    do.call(rutabaga::plot_clean, pc_args)
-    if (is.function(PANEL.FIRST)) {
-      PANEL.FIRST(map)
->>>>>>> 7f127785
-    }
-    make_image(map$data, x = x, y = y, log = ifelse(log_scale,
-                                                    "y", ""), zlim = c(-1, 1) * max_zlim)
-
-
-<<<<<<< HEAD
+    #pe_graphics_settings_cache is defined in aa.R
+    rave_cex.axis <- pe_graphics_settings_cache$get('rave_cex.axis', missing_default = 1.3)
+    rave_cex.main <- pe_graphics_settings_cache$get('rave_cex.main', missing_default = 1.5)
+
+
+    # how many of the maps actually have usable data (use the range argument)
+    has_data <- which(!sapply(hmaps, function(x) {
+        if(!is.null(x$range)) {
+            return(any(is.nan(x$range)))
+        }
+        return(range(x$data))
+    }))
+
+    ravedash::logger('has_data:', has_data, level='warning')
+
+    if (do_layout) {
+        orig.pars <- layout_heat_maps(length(has_data), max_col = max_columns,
+                                      layout_color_bar = show_color_bar)
+    }
+    #some people were passing in NULL for max_zlim
+    max_zlim %?<-% 0
+
+    if (wide) {
+        max_char_count = max(sapply(hmaps, function(h) ifelse(any(is.nan(h$range)),
+                                                              max(nchar(h$conditions)), 1)))
+        par(mar = c(par("mar")[1], 5.1 + max(0, (max_char_count -
+                                                     5) * 0.95), 2, 2))
+    }
+    else {
+        if (any(par("mfrow") > 1)) {
+            default_mar <- c(5.1, 4.1, 4.1, 2.1)
+            if (all(par("mar") == default_mar)) {
+                par(mar = 0.1 + c(4, 4.5, 2, 0))
+            }
+            if (!decorate_all_plots && do_layout) {
+                par(oma = c(0, 0, 2, 0))
+            }
+        }
+        else {
+            if (all(par("mar") == default_mar)) {
+                par(mar = c(par("mar")[1], par("mar")[2], 2,
+                            2))
+            }
+        }
+    }
+    actual_lim = get_data_range(hmaps)
+    if (max_zlim <= 0) {
+        max_zlim <- max(abs(actual_lim), na.rm = TRUE)
+    }
+    else if (percentile_range) {
+        if (max_zlim >= 100) {
+            max_zlim = (max_zlim/100) * max(abs(actual_lim),
+                                            na.rm = TRUE)
+        } else {
+            if (!is.numeric(ignore_time_range)) {
+                max_zlim <- quantile(unlist(lapply(hmaps, getElement,
+                                                   "data")), probs = max_zlim/100, na.rm = TRUE)
+            }
+            else {
+                ind <- !(hmaps[[1]]$x %within% ignore_time_range)
+                max_zlim <- quantile(unlist(lapply(hmaps, function(h) h$data[ind,
+                ])), probs = max_zlim/100, na.rm = TRUE)
+            }
+        }
+        if (max_zlim > 100) {
+            max_zlim %<>% round(-1)
+        }
+        else if (max_zlim > 10) {
+            max_zlim %<>% round_to_nearest(5)
+        }
+    }
+    log_scale <- if (isTRUE(log_scale)) {
+        "y"
+    }
+    else {
+        ""
+    }
+    for (mi in seq_along(has_data)) {
+        map = hmaps[[has_data[mi]]]
+        plot_time_range %?<-% range(map$x)
+        if (!all(map$x %within% plot_time_range)) {
+            .attr = attributes(map$data)
+            ind <- map$x %within% plot_time_range
+            map$x <- map$x[ind]
+            map$data <- map$data[ind, , drop = FALSE]
+            .attr$dim = attr(map$data, "dim")
+            attributes(map$data) <- .attr
+        }
+        x <- seq_along(map$x)
+        y <- seq_along(map$y)
+        mto = NULL
+        if (!decorate_all_plots && length(has_data) > 1) {
+            mto = list(allow_sid = FALSE, allow_enum = FALSE, allow_freq = FALSE, allow_sample_size = FALSE)
+            my_r = floor((mi - 1)/par("mfrow")[2]) + 1
+            my_c = 1 + (mi - 1) %% par("mfrow")[2]
+            ncol_wo_cbar <- par("mfrow")[2]
+            if (show_color_bar) {
+                if (my_c == par("mfrow")[2]) {
+                    my_c = 1
+                    my_r = my_r + 1
+                }
+                ncol_wo_cbar = ncol_wo_cbar - 1
+            }
+            if (mi + ncol_wo_cbar <= length(has_data)) {
+                map$xlab <- " "
+            }
+            if (my_c != 1) {
+                map$ylab <- " "
+            }
+        }
+        dy <- 0
+        pc_args = list()
+        if (log_scale == "y") {
+            dy <- (y[2] - y[1])/2 + min(y)
+            pc_args[c("xlim", "ylim", "cex.lab", "log")] = list(x,
+                                                                y + dy, rave_cex.axis * get_cex_for_multifigure(),
+                                                                "y")
+        } else {
+            pad = c(-0.5, 0.5)
+            pc_args[c("xlim", "ylim")] = list(range(x) +
+                                                  pad, range(y) + pad)
+        }
+        if (!is.null(extra_plot_parameters)) {
+            pc_args[names(extra_plot_parameters)] = extra_plot_parameters
+        }
+        do.call(rutabaga::plot_clean, pc_args)
+        if (is.function(PANEL.FIRST)) {
+            PANEL.FIRST(map)
+        }
+        make_image(map$data, x = x, y = y, log = ifelse(log_scale,
+                                                        "y", ""), zlim = c(-1, 1) * max_zlim)
+
+        ### how many x and y ticks do we need?
+        xticks <- ..get_nearest_i(pretty(map$x), map$x)
+        if (length(map$y) <= 5) {
+            yticks <- seq_along(map$y)
+        }
+        else if (diff(range(diff(sort(map$y)))) > 2) {
+            tck = map$y[c(1, round(length(map$y) * (1/3)),
+                          round((2/3) * length(map$y)), 1 * length(map$y))]
+            yticks <- ..get_nearest_i(tck, map$y)
+        }
+        else {
+            yticks <- ..get_nearest_i(pretty(map$y), map$y)
+        }
+
+        ### draw the axis labels (no drawn axes/ticks on the spectrogram: lwd=0, tcl=0)
+        axes %<>% rep_len(2)
+        if (axes[1])
+            rave_axis(1, at = xticks, labels = map$x[xticks],
+                      tcl = 0, lwd = 0, mgpx = c(0, 0.5, 0))
+        if (axes[2])
+            rave_axis(2, at = yticks, labels = map$y[yticks],
+                      tcl = 0, lwd = 0, mgpy = c(0, 0.5, 0))
+
+
     # call the last decorator
     if (is.function(PANEL.LAST)) {
       PANEL.LAST(
@@ -470,41 +175,21 @@
         Ymap = function(y) ..get_nearest_i(y, map$y),
         more_title_options = mto
       )
-=======
-    ### draw the axis labels (no drawn axes/ticks on the spectrogram: lwd=0, tcl=0)
-    axes %<>% rep_len(2)
-
-    ### how many x and y ticks do we need?
-    if (axes[1]) {
-      xticks <- ..get_nearest_i(pretty(map$x), map$x)
-      rave_axis(1, at = xticks, labels = map$x[xticks],
-                tcl = 0, lwd = 0, mgpx = c(0, 0.75, 0))
->>>>>>> 7f127785
-    }
-  }
-
-  if (show_color_bar) {
-    yline = 2.5 + get_order_of_magnitude(max_zlim)
-    # max_zlim = 100
-    .mar <- c(par("mar")[1], max(3, yline+2), 5, 1)
-
-<<<<<<< HEAD
-    if (is.function(PANEL.COLOR_BAR)) {
-      .mar[3] = 5
-    }
-    .ylab = ""
-    .ylab <- hmaps[[has_data[1]]]$zlab
-    # par(mar=rep(2.5,4))
-    par('mar'=.mar)
-    print(paste("using mar: ", paste0(collapse=',', .mar)))
-
-    rave_color_bar(max_zlim, actual_lim, ylab = .ylab, mar = .mar,
-      ylab.line = yline
-    )
-    if (is.function(PANEL.COLOR_BAR)) {
-      PANEL.COLOR_BAR(hmaps)
-    }
-  }
+    }
+  }
+
+    if (show_color_bar) {
+        .mar <- c(par("mar")[1], 3.5, 2, 1)
+        if (is.function(PANEL.COLOR_BAR)) {
+            .mar[3] = 4
+        }
+        .ylab = ""
+        .ylab <- hmaps[[has_data[1]]]$zlab
+        rave_color_bar(max_zlim, actual_lim, ylab = .ylab, mar = .mar)
+        if (is.function(PANEL.COLOR_BAR)) {
+            PANEL.COLOR_BAR(hmaps)
+        }
+    }
 
   # if (!decorate_all_plots &&
   #     any(par("mfrow")[1] > 1, par("mfrow")[2] > 2)
@@ -537,146 +222,30 @@
   invisible(hmaps)
 }
 
-layout_heat_maps <- function(k, max_col, ratio=3.5, byrow=TRUE,
-  layout_color_bar=TRUE, colorbar_cm=5) {
-  opars <- par(no.readonly = TRUE)
+layout_heat_maps <- function(k, max_col, ratio=4, layout_color_bar=TRUE, colorbar_cm=3.5) {
+    opars <- par(no.readonly = TRUE)
 
   # colorbar_cm <- 3.5
   if(plotting_to_file()) {
     colorbar_cm <- 3
   }
 
-  nr <- ceiling(k / max_col)
-  max_col = min(k, max_col)
-  m <- 1:k
-  mat <- matrix(c(m, rep.int(0, nr*max_col - k)), byrow = byrow,
-    nrow=nr, ncol = max_col)
-  widths <- rep(ratio, max_col)
-
-  if(k==1) {
-    widths = 1
-  }
-
-
-  if(layout_color_bar) {
-    mat <- cbind(mat, k+1)
-    widths <- c(widths, lcm(colorbar_cm))
-  }
-
-
-
-  if(k > 1) {
-    newmar = par('mar')
-    if(newmar[4] == 2.1) {
-      newmar[4] = 0.1
-      par('mar' = newmar)
-    }
-  }
-
-=======
-    if(axes[2]) {
-      if (length(map$y) <= 5) {
-        yticks <- seq_along(map$y)
-      }
-      else if (diff(range(diff(sort(map$y)))) > 2) {
-        tck = map$y[c(1, round(length(map$y) * (1/3)),
-                      round((2/3) * length(map$y)), 1 * length(map$y))]
-        yticks <- ..get_nearest_i(tck, map$y)
-      }
-      else {
-        yticks <- ..get_nearest_i(pretty(map$y), map$y)
-      }
-
-      rave_axis(2, at = yticks, labels = map$y[yticks],
-                tcl = 0, lwd = 0, mgpy = c(0, -1/4, 0))
-    }
-
-
-    # call the last decorator
-    if (is.function(PANEL.LAST)) {
-      PANEL.LAST(
-        data=map,
-        Xmap = function(x) ..get_nearest_i(x, map$x),
-        Ymap = function(y) ..get_nearest_i(y, map$y),
-        more_title_options = mto
-      )
-    }
-  }
-
-  if (show_color_bar) {
-    .mar <- c(par("mar")[1], 5.1, 5, 1)
-    if (is.function(PANEL.COLOR_BAR)) {
-      .mar[3] = 5
-    }
-    .ylab = ""
-    .ylab <- hmaps[[has_data[1]]]$zlab
-    rave_color_bar(max_zlim, actual_lim, ylab = .ylab, mar = .mar)
-    if (is.function(PANEL.COLOR_BAR)) {
-      PANEL.COLOR_BAR(hmaps)
-    }
-  }
-
-  # if (!decorate_all_plots &&
-  #     any(par("mfrow")[1] > 1, par("mfrow")[2] > 2)
-  # ) {
-  #   if (center_multipanel_title) {
-  #     xpos <- ifelse(show_color_bar, 0.475, 0.5)
-  #     adj <- 0.5
-  #   }
-  #   else {
-  #     xpos = 0
-  #     adj <- 0
-  #   }
-
-  # tokens = c('Subject' = hmaps[[1]]$subject_code,
-  #            'Electrodes' = "E" %&%
-  #              dipsaus::deparse_svec(
-  #                hmaps[[1]]$electrodes)
-  #              ,
-  #            'Frequency' = "F" %&% str_collapse(unique(
-  #              sapply(meta_data$analysis, function(a) str_collapse(a$frequency, ':'))
-  #            )) %&% "Hz"
-  # )
-  #
-  # tokens = tokens[(names(tokens) %in% marginal_text_fields)]
-  # mtext(text = paste(tokens, collapse = " "), line = 0,
-  #       at = xpos, adj = adj, outer = TRUE, font = 1, cex = rave_cex.main *
-  #         0.8)
-  # }
-
-  invisible(hmaps)
-}
-
-layout_heat_maps <- function(k, max_col, ratio=4, byrow=TRUE,
-                             layout_color_bar=TRUE, colorbar_cm=3.5) {
-  opars <- par(no.readonly = TRUE)
-
-  # colorbar_cm <- 3.5
-  if(plotting_to_file()) {
-    colorbar_cm <- 3
-  }
-
-  nr <- ceiling(k / max_col)
-  max_col = min(k, max_col)
-  m <- 1:k
-  mat <- matrix(c(m, rep.int(0, nr*max_col - k)), byrow = byrow,
-                nrow=nr, ncol = max_col)
-  widths <- rep(ratio, max_col)
-  if(layout_color_bar) {
-    mat <- cbind(mat, k+1)
-    widths <- c(widths, lcm(colorbar_cm))
-  }
->>>>>>> 7f127785
-  layout(mat, widths=widths)
+    nr <- ceiling(k / max_col)
+    max_col = min(k, max_col)
+    m <- 1:k
+    mat <- matrix(c(m, rep.int(0, nr*max_col - k)), byrow = TRUE,
+                  nrow=nr, ncol = max_col)
+    widths <- rep(ratio, max_col)
+    if(layout_color_bar) {
+        mat <- cbind(mat, k+1)
+        widths <- c(widths, lcm(colorbar_cm))
+    }
+    layout(mat, widths=widths)
 }
 
 plotting_to_file <- function() {
-  i = get0(".Devices", envir = baseenv(),
-<<<<<<< HEAD
-    ifnotfound = list("-1"), inherits = FALSE)
-=======
-           ifnotfound = list("-1"), inherits = FALSE)
->>>>>>> 7f127785
+    i = get0(".Devices", envir = baseenv(),
+             ifnotfound = list("-1"), inherits = FALSE)
 
   if("-1" == i[[1]]) {
     return (FALSE)
@@ -730,13 +299,9 @@
 
   # with(make_image_mat, {
 
-  image(x=x, y=y, z=mat, zlim=zlim, col=col, useRaster=useRaster, log=log,
-<<<<<<< HEAD
-    add=add, axes=F, xlab='', ylab='', main='')
-=======
-        add=add, axes=F, xlab='', ylab='', main='')
->>>>>>> 7f127785
-  # })
+    image(x=x, y=y, z=mat, zlim=zlim, col=col, useRaster=useRaster, log=log,
+          add=add, axes=F, xlab='', ylab='', main='')
+    # })
 
   # return the clipped zmat
   invisible(mat)
@@ -746,90 +311,44 @@
   # Some of these are from:
   # http://colorbrewer2.org
 
-  .heatmap_palettes <- list(
-    BlueWhiteRed = c("#67001f", "#b2182b", "#d6604d", "#f4a582", "#fddbc7", "#ffffff",
-<<<<<<< HEAD
-      "#d1e5f0", "#92c5de", "#4393c3", "#2166ac", "#053061") %>% rev,
-    BlueGrayRed = rev(c("#67001f", "#b2182b", "#d6604d", "#f4a582", "#b4b4b4",
-      "#92c5de", "#4393c3", "#2166ac", "#053061")),
-    Spectral = c('#9e0142','#d53e4f','#f46d43','#fdae61','#fee08b','#ffffbf',
-      '#e6f598','#abdda4','#66c2a5','#3288bd','#5e4fa2') %>% rev,
-    BrownWhiteGreen = c('#543005','#8c510a','#bf812d','#dfc27d','#f6e8c3','#f5f5f5',
-      '#c7eae5','#80cdc1','#35978f','#01665e','#003c30'),
-    PinkWhiteGreen =c('#8e0152','#c51b7d','#de77ae','#f1b6da','#fde0ef','#f7f7f7',
-      '#e6f5d0','#b8e186','#7fbc41','#4d9221','#276419'),
-    PurpleWhiteGreen = c('#40004b','#762a83','#9970ab','#c2a5cf','#e7d4e8','#f7f7f7',
-      '#d9f0d3','#a6dba0','#5aae61','#1b7837','#00441b'),
-    OrangeWhitePurple = c('#7f3b08','#b35806','#e08214','#fdb863','#fee0b6','#f7f7f7',
-      '#d8daeb','#b2abd2','#8073ac','#542788','#2d004b'),
-    BlackWhiteRed = c('#67001f','#b2182b','#d6604d','#f4a582','#fddbc7','#ffffff',
-      '#e0e0e0','#bababa','#878787','#4d4d4d','#1a1a1a') %>% rev,
-    BlueYellowRed = c('#a50026','#d73027','#f46d43','#fdae61','#fee090','#ffffbf',
-      '#e0f3f8','#abd9e9','#74add1','#4575b4','#313695') %>% rev,
-    GreenYellowRed = c('#a50026','#d73027','#f46d43','#fdae61','#fee08b','#ffffbf',
-      '#d9ef8b','#a6d96a','#66bd63','#1a9850','#006837') %>% rev
-=======
-                     "#d1e5f0", "#92c5de", "#4393c3", "#2166ac", "#053061") %>% rev,
-    BlueGrayRed = rev(c("#67001f", "#b2182b", "#d6604d", "#f4a582", "#b4b4b4",
-                        "#92c5de", "#4393c3", "#2166ac", "#053061")),
-    Spectral = c('#9e0142','#d53e4f','#f46d43','#fdae61','#fee08b','#ffffbf',
-                 '#e6f598','#abdda4','#66c2a5','#3288bd','#5e4fa2') %>% rev,
-    BrownWhiteGreen = c('#543005','#8c510a','#bf812d','#dfc27d','#f6e8c3','#f5f5f5',
-                        '#c7eae5','#80cdc1','#35978f','#01665e','#003c30'),
-    PinkWhiteGreen =c('#8e0152','#c51b7d','#de77ae','#f1b6da','#fde0ef','#f7f7f7',
-                      '#e6f5d0','#b8e186','#7fbc41','#4d9221','#276419'),
-    PurpleWhiteGreen = c('#40004b','#762a83','#9970ab','#c2a5cf','#e7d4e8','#f7f7f7',
-                         '#d9f0d3','#a6dba0','#5aae61','#1b7837','#00441b'),
-    OrangeWhitePurple = c('#7f3b08','#b35806','#e08214','#fdb863','#fee0b6','#f7f7f7',
-                          '#d8daeb','#b2abd2','#8073ac','#542788','#2d004b'),
-    BlackWhiteRed = c('#67001f','#b2182b','#d6604d','#f4a582','#fddbc7','#ffffff',
-                      '#e0e0e0','#bababa','#878787','#4d4d4d','#1a1a1a') %>% rev,
-    BlueYellowRed = c('#a50026','#d73027','#f46d43','#fdae61','#fee090','#ffffbf',
-                      '#e0f3f8','#abd9e9','#74add1','#4575b4','#313695') %>% rev,
-    GreenYellowRed = c('#a50026','#d73027','#f46d43','#fdae61','#fee08b','#ffffbf',
-                       '#d9ef8b','#a6d96a','#66bd63','#1a9850','#006837') %>% rev
->>>>>>> 7f127785
-  )
-  if(missing(pname)) {
-    if(get_palette_names)
-      return (names(.heatmap_palettes))
+    .heatmap_palettes <- list(
+        BlueWhiteRed = c("#67001f", "#b2182b", "#d6604d", "#f4a582", "#fddbc7", "#ffffff",
+                         "#d1e5f0", "#92c5de", "#4393c3", "#2166ac", "#053061") %>% rev,
+        BlueGrayRed = rev(c("#67001f", "#b2182b", "#d6604d", "#f4a582", "#b4b4b4", "#92c5de", "#4393c3", "#2166ac", "#053061")),
+        Spectral = c('#9e0142','#d53e4f','#f46d43','#fdae61','#fee08b','#ffffbf',
+                     '#e6f598','#abdda4','#66c2a5','#3288bd','#5e4fa2') %>% rev,
+        BrownWhiteGreen = c('#543005','#8c510a','#bf812d','#dfc27d','#f6e8c3','#f5f5f5',
+                            '#c7eae5','#80cdc1','#35978f','#01665e','#003c30'),
+        PinkWhiteGreen =c('#8e0152','#c51b7d','#de77ae','#f1b6da','#fde0ef','#f7f7f7',
+                          '#e6f5d0','#b8e186','#7fbc41','#4d9221','#276419'),
+        PurpleWhiteGreen = c('#40004b','#762a83','#9970ab','#c2a5cf','#e7d4e8','#f7f7f7',
+                             '#d9f0d3','#a6dba0','#5aae61','#1b7837','#00441b'),
+        OrangeWhitePurple = c('#7f3b08','#b35806','#e08214','#fdb863','#fee0b6','#f7f7f7',
+                              '#d8daeb','#b2abd2','#8073ac','#542788','#2d004b'),
+        BlackWhiteRed = c('#67001f','#b2182b','#d6604d','#f4a582','#fddbc7','#ffffff',
+                          '#e0e0e0','#bababa','#878787','#4d4d4d','#1a1a1a') %>% rev,
+        BlueYellowRed = c('#a50026','#d73027','#f46d43','#fdae61','#fee090','#ffffbf',
+                          '#e0f3f8','#abd9e9','#74add1','#4575b4','#313695') %>% rev,
+        GreenYellowRed = c('#a50026','#d73027','#f46d43','#fdae61','#fee08b','#ffffbf',
+                           '#d9ef8b','#a6d96a','#66bd63','#1a9850','#006837') %>% rev
+    )
+    if(missing(pname)) {
+        if(get_palette_names)
+            return (names(.heatmap_palettes))
 
     return (.heatmap_palettes)
   }
 
-  pal <- .heatmap_palettes[[pname]]
-  if(is.null(pal)) {
-    cat2("Invalid palette requested: ", pname, ". Returning random palette",
-<<<<<<< HEAD
-      level="WARNING")
-=======
-         level="WARNING")
->>>>>>> 7f127785
-    pname = sample(names(.heatmap_palettes), 1)
     pal <- .heatmap_palettes[[pname]]
-  }
-  attr(pal, 'name') = pname
-<<<<<<< HEAD
+    if(is.null(pal)) {
+        cat2("Invalid palette requested: ", pname, ". Returning random palette",
+             level="WARNING")
+        pname = sample(names(.heatmap_palettes), 1)
+        pal <- .heatmap_palettes[[pname]]
+    }
+    attr(pal, 'name') = pname
 
   return (pal)
-}
-
-set_currently_active_line_palette <- function(pal_name) {
-  pal_name <- pal_name %OF% get_line_palette(get_palette_names = TRUE)
-  pe_graphics_settings_cache$set(key='line_color_palette',
-    signature = pal_name,
-    value = pal_name)
-=======
-
-  return (pal)
-}
-
-set_currently_active_line_palette <- function(pal_name) {
-  pal_name <- pal_name %OF% get_line_palette(get_palette_names = TRUE)
-  pe_graphics_settings_cache$set(key='line_color_palette',
-                                 signature = pal_name,
-                                 value = pal_name)
->>>>>>> 7f127785
 }
 
 get_currently_active_heatmap <- function() {
@@ -853,13 +372,8 @@
   )
 
   pe_graphics_settings_cache$set(key='heatmap_color_palette',
-<<<<<<< HEAD
-    signature = pal_name,
-    value = pal_name)
-=======
                                  signature = pal_name,
                                  value = pal_name)
->>>>>>> 7f127785
   pe_graphics_settings_cache$set(
     key = 'current_heatmap_palette',
     value = pal,
@@ -867,28 +381,36 @@
   )
 }
 
-<<<<<<< HEAD
+set_currently_active_heatmap <- function( pal_name, n_colors = 101 ) {
+  pal_name <- pal_name %OF% get_heatmap_palette(get_palette_names = TRUE)
+
+  pal <- ravebuiltins::expand_heatmap(
+    ravebuiltins::get_heatmap_palette(pal_name),
+    ncolors = 101
+  )
+
+  pe_graphics_settings_cache$set(key='heatmap_color_palette',
+    signature = pal_name,
+    value = pal_name)
+  pe_graphics_settings_cache$set(
+    key = 'current_heatmap_palette',
+    value = pal,
+    signature = paste0(pal_name, n_colors)
+  )
+}
+
 ..get_nearest_i <- function(from,to, condition=c('equal', 'less', 'greater')) {
 
-  condition = match.arg(condition)
-
-  if(condition == 'less') {
-    res <- sapply(from, function(.x) {
-      ind <- (to<= .x)
-      to2 = to[ind]
-      which.min(abs(.x-to2))
-    })
-  } else if (condition == 'greater') {
-    res <- sapply(from, function(.x) {
-      ind = to>= .x
-      to2 = to[ind]
-      which.min(abs(.x-to2)) + (which(ind)[1] - 1)
-    })
-  } else {
-    res <- sapply(from, function(.x) {
-      which.min(abs(.x-to))
-    })
-  }
+    if(lower_only) {
+        res <- sapply(from, function(.x) {
+            to2 = to[to<= .x]
+            which.min(abs(.x-to2))
+        })
+    } else {
+        res <- sapply(from, function(.x) {
+            which.min(abs(.x-to))
+        })
+    }
 
   return(res)
 }
@@ -902,22 +424,6 @@
     from, condition=list('greater', 'less'),
     MoreArgs = list(to=to)
   )
-=======
-..get_nearest_i <- function(from,to, lower_only=FALSE) {
-
-  if(lower_only) {
-    res <- sapply(from, function(.x) {
-      to2 = to[to<= .x]
-      which.min(abs(.x-to2))
-    })
-  } else {
-    res <- sapply(from, function(.x) {
-      which.min(abs(.x-to))
-    })
-  }
-
-  return(res)
->>>>>>> 7f127785
 }
 
 ..get_nearest <- function(from, to) {
@@ -933,11 +439,7 @@
 }
 
 rave_axis <- function(side, at, tcl, labels=at, las=1, cex.axis,
-<<<<<<< HEAD
-  cex.lab, mgpy=c(3, .6, 0), mgpx=c(3, .75, 0), col, col.ticks, col.axis, ...) {
-=======
-                      cex.lab, mgpy=c(3, .6, 0), mgpx=c(3, .75, 0), col, col.ticks, col.axis, ...) {
->>>>>>> 7f127785
+                      cex.lab, mgpy=c(3, .6, 0), mgpx=c(3, .75, 0), col, col.axis, ...) {
 
   # if the color isn't specified, then we are free to set the color to what we want.
   # set it to the fg color, same for lines and for ticks
@@ -957,13 +459,8 @@
     mgpy = c(3,.5,0)
     mgpx = c(3,.4,0)
 
-<<<<<<< HEAD
-    # this messes up Rmarkdown
-    # dipsaus::cat2("detected plotting to file")
-=======
-    dipsaus::cat2("detected plotting to file")
->>>>>>> 7f127785
-  }
+        print("detected plotting to file")
+    }
 
   rutabaga::ruta_axis(
     side = side,
@@ -997,13 +494,8 @@
   title(main=list(main, cex=cex.main*get_cex_for_multifigure(), col=col, font=font), adj=adj)
 }
 
-rave_axis_labels <- function(xlab=NULL, ylab=NULL, col=NULL, cex.lab,
-<<<<<<< HEAD
-  xline=1.5, yline=2.75, push_X=0, push_Y=0, hint=0, ...) {
-=======
-                             xline=1.5, yline=2.75, push_X=0, push_Y=0, ...) {
->>>>>>> 7f127785
-  col %?<-% par('col')
+rave_axis_labels <- function(xlab=NULL, ylab=NULL, col=NULL, cex.lab, line=NA, ...) {
+    col %?<-% get_foreground_color()
 
   cex.lab %?<-% pe_graphics_settings_cache$get('rave_cex.lab')
 
@@ -1013,31 +505,18 @@
     if (cex.lab > 1) cex.lab = 1
   }
 
-  if(!is.null(ylab)) {
-    title(xlab=NULL, ylab=ylab,
-<<<<<<< HEAD
-      cex.lab=cex.lab*get_cex_for_multifigure(),
-      col.lab=col, line=yline+push_Y, ...)
-  }
-
-  if(!is.null(xlab)) {
-    title(xlab=xlab, ylab=NULL,
-      cex.lab=cex.lab*get_cex_for_multifigure(),
-      col.lab=col, line=xline+push_X, ...)
-  }
-
-=======
-          cex.lab=cex.lab*get_cex_for_multifigure(),
-          col.lab=col, line=yline+push_Y, ...)
-  }
-
-  if(!is.null(xlab)) {
-    title(xlab=xlab, ylab=NULL,
-          cex.lab=cex.lab*get_cex_for_multifigure(),
-          col.lab=col, line=xline+push_X, ...)
-  }
-
->>>>>>> 7f127785
+        if(!is.null(ylab)) {
+            title(xlab=NULL, ylab=ylab,
+                  cex.lab=cex.lab*get_cex_for_multifigure(),
+                  col.lab=col, line=2.75, ...)
+        }
+
+        if(!is.null(xlab)) {
+            title(xlab=xlab, ylab=NULL,
+                  cex.lab=cex.lab*get_cex_for_multifigure(),
+                  col.lab=col, line=1.5, ...)
+        }
+
 }
 
 get_cex_for_multifigure <- function() {
@@ -1066,13 +545,12 @@
 setup_palette <- function() {
   pe_graphics_settings_cache$get('color_palette')
 }
-<<<<<<< HEAD
-
-rave_color_bar <- function(zlim, actual_lim, clrs, ylab, ylab.line=2,
-  mar=c(5.1, 5.1, 2, 2), adjust_for_nrow=TRUE, horizontal=FALSE, ...) {
-  # print('drawing color bar')
-  clrs %?<-% get_currently_active_heatmap()
-  cbar <- matrix(seq(-zlim, zlim, length=length(clrs))) %>% t
+
+rave_color_bar <- function(zlim, actual_lim, clrs, ylab, ylab.line=1.5,
+                           mar=c(5.1, 5.1, 2, 2), adjust_for_nrow=TRUE, horizontal=FALSE, ...) {
+    # print('drawing color bar')
+    clrs %?<-% get_currently_active_heatmap()
+    cbar <- matrix(seq(-zlim, zlim, length=length(clrs))) %>% t
 
   if(horizontal) cbar %<>% t
 
@@ -1085,10 +563,10 @@
   orig.pty <- par('pty')
   on.exit(par(pty=orig.pty))
 
-  # par(mar=mar, pty='m')
-  image(cbar, useRaster = FALSE, ylim=ylim,
-    col=clrs, axes=F, ylab='', main='',
-    col.lab = par('fg'))
+    par(mar=mar, pty='m')
+    image(cbar, useRaster = FALSE, ylim=ylim,
+          col=clrs, axes=F, ylab='', main='',
+          col.lab = get_foreground_color())
 
   # check if any other graphics params were requested, direct them to the proper function
   more = list(...)
@@ -1102,13 +580,8 @@
     do.call(rave_axis_labels, ral.args)
   }
 
-  ra.args = list(side=2, at=0:1,
-    labels=#pretty_round(
-      c(-zlim,zlim),
-    # allow_negative_round = TRUE),
-    tcl=0)
-
-  if('cex.axis' %in% more) ra.args$cex.axis = more$cex.axis
+    ra.args = list(side=2, at=0:1, labels=pretty_round(c(-zlim,zlim), allow_negative_round = TRUE), tcl=0)
+    if('cex.axis' %in% more) ra.args$cex.axis = more$cex.axis
 
   if(horizontal) ra.args$side = 1
   do.call(rave_axis, ra.args)
@@ -1116,15 +589,15 @@
   ra.args[c('at', 'labels', 'tcl')] = list(0.5, 0, 0.3)
   do.call(rave_axis, ra.args)
 
-  # this won't work if we're tweaking ylim based on nrow
-  # the source for box is compiled, but this seems to work. The key is the xpd=T to make sure
-  # we don't get clipping
-  if(!horizontal) {
-    rect(par('usr')[1], 0, par('usr')[2], 1,
-      lwd=1, xpd=TRUE)
-  } else {
-    box()
-  }
+    # this won't work if we're tweaking ylim based on nrow
+    # the source for box is compiled, but this seems to work. The key is the xpd=T to make sure
+    # we don't get clipping
+    if(!horizontal) {
+        rect(par('usr')[1], 0, par('usr')[2], 1,
+             lwd=1, xpd=TRUE)
+    } else {
+        box()
+    }
 
   invisible(zlim)
 }
@@ -1139,8 +612,8 @@
 }
 
 
-time_frequency_decorator <- function(data, condition_data, baseline_settings, Xmap=force, Ymap=force,
-  analysis_window_type = c('box', 'line', 'shade'), ...) {
+time_frequency_decorator <- function(data, condition_data, analysis_settings, baseline_settings, Xmap=force, Ymap=force,
+                                     analysis_window_type = c('box', 'line', 'shade'), ...) {
 
   analysis_window_type = match.arg(analysis_window_type)
 
@@ -1151,19 +624,14 @@
     # label the x and y axes
     rave_axis_labels(data$xlab, data$ylab)
 
-    render_vertical <- function(wi, txt, col=adjustcolor(par('fg'), offset=rep(.3, 4)),
-      lty=2, adjust_text=c(0,0)) {
-      abline(v=Xmap(wi), lty=lty, col=col)
-
-      # cat(paste("RV: wi=", str_collapse(wi), " =>: ", str_collapse(Xmap(wi)), '\npar usr: ',
-      #             str_collapse(par('usr')), '\n'))
-
-      mtext(side=3, at=Xmap(wi[1])+adjust_text[1], adj=0,
-        # 1.0*par('usr')[4]+adjust_text[1],
-        text = txt, col=col,
-        cex = pe_graphics_settings_cache$get('rave_cex.lab')
-      )
-    }
+
+        render_vertical <- function(wi, txt, col='gray30', lty=2) {
+            abline(v=Xmap(wi), lty=lty, col=col)
+
+            text(Xmap(wi[1]), par('usr')[4], txt, col=col, xpd=T, pos=4,
+                 cex = pe_graphics_settings_cache$get('rave_cex.lab') * get_cex_for_multifigure()
+            )
+        }
 
     # label the baseline windows
     sapply(baseline_settings$window, render_vertical, 'Baseline')
@@ -1171,20 +639,15 @@
     # label the analysis window(s)
     render_window <- function(as, adjust_text=c(0,0), ...) {
 
-      if(analysis_window_type == 'line') {
-        render_vertical(wi = as$time, txt = as$label, col=par('fg'), adjust_text = adjust_text, ...)
-      } else {
-        x <- Xmap(as$time); y <- Ymap(as$frequency)
-
-        draw_box(x,y,lty=2,lwd=2, col=par('fg'), ...)
-        mtext(side=3, at = x[1]+adjust_text[1], adj=0,
-          # y[1] + (diff(y)*1) + adjust_text[2],
-          text = as$label,
-          col=par('fg'), #xpd=T, pos=4,
-          cex = pe_graphics_settings_cache$get('rave_cex.lab')
-        )
-      }
-    }
+            if(analysis_window_type == 'line') {
+                render_vertical(as$time, as$label, col='black')
+            } else {
+                draw_box(x,y,lty=2,lwd=2, col='black')
+                text(x[1], y[1] + diff(y)*0.90, as$label, col='black', xpd=T, pos=4,
+                     cex = pe_graphics_settings_cache$get('rave_cex.lab') * get_cex_for_multifigure()
+                )
+            }
+        }
 
     if('time' %in% names(data$settings)) {
       # this means there is only one set of settings
@@ -1203,12 +666,12 @@
 }
 
 spectrogram_heatmap_decorator <- function(plot_data, plot_options, Xmap=force, Ymap=force, btype='line', atype='box',
-  title_options=list(allow_freq=FALSE), ...) {
-  to <- force(title_options)
-  plot_options = list(
-    plot_title_options = pe_graphics_settings_cache$get('plot_title_options'),
-    draw_decorator_labels = pe_graphics_settings_cache$get('draw_decorator_labels')
-  )
+                                          title_options=list(allow_freq=FALSE), ...) {
+    to <- force(title_options)
+    plot_options = list(
+        plot_title_options = pe_graphics_settings_cache$get('plot_title_options'),
+        draw_decorator_labels = pe_graphics_settings_cache$get('draw_decorator_labels')
+    )
 
   # the idea of more title options is that the caller might "know better" than the creator about
   # 'which' plot is being decorated and can selective (dis/en)able certain text
@@ -1244,41 +707,41 @@
       btype = 'n'
     }
 
-    windows <- list(
-      'Baseline'=list(
-        window = if(btype == 'label') {
-          plot_data$baseline_window
-        }else {
-          Xmap(plot_data$baseline_window)
-        },
-        type=btype
-      ),
-      'Analysis'=list(
-        window = if(atype=='box') {
-          list(x=Xmap(plot_data$analysis_window),
-            y=Ymap(plot_data$frequency_window))
-        } else if(atype == 'label') {
-          plot_data$analysis_window
-        }else {
-          Xmap(plot_data$analysis_window)
-        },
-        type=atype
-      )
-    )
+        windows <- list(
+            'Baseline'=list(
+                window = if(btype == 'label') {
+                    plot_data$baseline_window
+                }else {
+                    Xmap(plot_data$baseline_window)
+                },
+                type=btype
+            ),
+            'Analysis'=list(
+                window = if(atype=='box') {
+                    list(x=Xmap(plot_data$analysis_window),
+                         y=Ymap(plot_data$frequency_window))
+                } else if(atype == 'label') {
+                    plot_data$analysis_window
+                }else {
+                    Xmap(plot_data$analysis_window)
+                },
+                type=atype
+            )
+        )
 
     if(isTRUE(plot_data$enable_frequency2)) {
 
-      windows[['F2 Analysis']] = list(
-        window = if(atype=='box') {
-          list(x=Xmap(plot_data$analysis_window2),
-            y=Ymap(plot_data$frequency_window2))
-        } else if(atype == 'label') {
-          plot_data$analysis_window2
-        }else {
-          Xmap(plot_data$analysis_window2)
-        },
-        type=atype
-      )
+            windows[['F2 Analysis']] = list(
+                window = if(atype=='box') {
+                    list(x=Xmap(plot_data$analysis_window2),
+                         y=Ymap(plot_data$frequency_window2))
+                } else if(atype == 'label') {
+                    plot_data$analysis_window2
+                }else {
+                    Xmap(plot_data$analysis_window2)
+                },
+                type=atype
+            )
 
       if('Analysis Window' %in% plot_options$plot_title_options) {
         plot_options$plot_title_options %<>% c('F2 Analysis Window')
@@ -1298,16 +761,16 @@
           lpo = 0.75
         }
 
-        with(windows[[nm]],
-          window_decorator(
-            window=window, type=type,
-            text=ifelse(plot_options$draw_decorator_labels, nm, ''))
-        )
-      }
-    })
-    # if(results$get_value('draw_decorator_labels')) {
-    #     rave_axis(1, at=Xmap(0), labels = plot_data$trial_alignment, mgpx=c(1,2,1), lwd=0, tcl=0)
-    # }
+                with(windows[[nm]],
+                     window_decorator(
+                         window=window, type=type,
+                         text=ifelse(plot_options$draw_decorator_labels, nm, ''))
+                )
+            }
+        })
+        # if(results$get_value('draw_decorator_labels')) {
+        #     rave_axis(1, at=Xmap(0), labels = plot_data$trial_alignment, mgpx=c(1,2,1), lwd=0, tcl=0)
+        # }
 
     invisible(plot_data)
   }
@@ -1325,9 +788,9 @@
 }
 
 title_decorator <- function(plot_data, plot_title_options,
-  allow_sid=TRUE, allow_enum=TRUE, allow_freq=TRUE,
-  allow_cond=TRUE, allow_sample_size=TRUE, ..., plot=TRUE) {
-  title_string = ''
+                            allow_sid=TRUE, allow_enum=TRUE, allow_freq=TRUE,
+                            allow_cond=TRUE, allow_sample_size=TRUE, ..., plot=TRUE) {
+    title_string = ''
 
   # if(missing(plot_title_options)) {
   #     plot_title_options = build_plot_options()$plot_title_options
@@ -1398,3417 +861,4 @@
 
 round_to_nearest <- function(x, val=10) {
   val*round(x/val)
-}
-
-
-fill_poly <- function(x, y, fill.color=1, fill.alpha=0.6, y0=0, do_stroke=TRUE, stroke.lwd=2, stroke.color=fill.color) {
-  polygon( c(x, rev(x)), c(rep(y0, length(y)), rev(y)), border=NA, col=adjustcolor(fill.color, fill.alpha))
-  #overdraw the data line (this may do weird things if col already has transparency in it)
-  if(isTRUE(do_stroke)) lines(x, y, col=stroke.color, lwd=stroke.lwd)
-}
-
-is.color <- function(x) {
-  if(is.null(x) || is.function(x) || is.nan(x)) return (FALSE)
-
-  res <- tryCatch({
-    col2rgb(x)
-  }, error = function(...) {
-    FALSE
-  })
-  if(isFALSE(res)) return(FALSE)
-
-
-  return(TRUE)
-}
-
-render_analysis_window <- function(settings, lty=2, do_label=TRUE, text.color=par('fg'),
-  x, y, line.color=par('fg'), shade.color, stroke.color, shade.alpha=0.6) {
-  # settings <- dd$settings
-  wi = settings$time
-
-  # handle possibly-overlapping multiple time window labels
-  if(do_label) {
-    if(is.list(wi)) {
-
-    } else {
-      mtext(side=3, at=wi[1], adj=0,
-        text = settings$label, col=text.color,
-        cex = pe_graphics_settings_cache$get('rave_cex.lab')
-      )
-=======
-
-rave_color_bar <- function(zlim, actual_lim, clrs, ylab, ylab.line=2,
-                           mar=c(5.1, 5.1, 2, 2), adjust_for_nrow=TRUE, horizontal=FALSE, ...) {
-  # print('drawing color bar')
-  clrs %?<-% get_currently_active_heatmap()
-  cbar <- matrix(seq(-zlim, zlim, length=length(clrs))) %>% t
-
-  if(horizontal) cbar %<>% t
-
-  ylim = 0:1
-  if(adjust_for_nrow && (par('mfrow')[1] > 1)) {
-    nr = par('mfrow')[1]
-    ylim = 1/nr * c(-1,1) + ylim
-  }
-
-  orig.pty <- par('pty')
-  on.exit(par(pty=orig.pty))
-
-  par(mar=mar, pty='m')
-  image(cbar, useRaster = FALSE, ylim=ylim,
-        col=clrs, axes=F, ylab='', main='',
-        col.lab = par('fg'))
-
-  # check if any other graphics params were requested, direct them to the proper function
-  more = list(...)
-
-  ral.args = list(ylab=ylab, yline=ylab.line)
-  if('cex.lab' %in% names(more)) ral.args$cex.lab = more$cex.lab
-
-  if(horizontal) {
-    rave_title(ral.args$ylab)
-  } else {
-    do.call(rave_axis_labels, ral.args)
-  }
-
-  ra.args = list(side=2, at=0:1, labels=pretty_round(c(-zlim,zlim), allow_negative_round = TRUE), tcl=0)
-  if('cex.axis' %in% more) ra.args$cex.axis = more$cex.axis
-
-  if(horizontal) ra.args$side = 1
-  do.call(rave_axis, ra.args)
-
-  ra.args[c('at', 'labels', 'tcl')] = list(0.5, 0, 0.3)
-  do.call(rave_axis, ra.args)
-
-  # this won't work if we're tweaking ylim based on nrow
-  # the source for box is compiled, but this seems to work. The key is the xpd=T to make sure
-  # we don't get clipping
-  if(!horizontal) {
-    rect(par('usr')[1], 0, par('usr')[2], 1,
-         lwd=1, xpd=TRUE)
-  } else {
-    box()
-  }
-
-  invisible(zlim)
-}
-
-### decorators ---
-
-draw_box <- function(x,y, ...)  {
-  segments(x0=x[1], x1=x[2], y0=y[1], ...)
-  segments(x0=x[2], y0=y[1], y1=y[2], ...)
-  segments(x0=x[1], x1=x[2], y0=y[2], ...)
-  segments(x0=x[1], y0=y[1], y1=y[2], ...)
-}
-
-
-time_frequency_decorator <- function(data, condition_data, baseline_settings, Xmap=force, Ymap=force,
-                                     analysis_window_type = c('box', 'line', 'shade'), ...) {
-
-  analysis_window_type = match.arg(analysis_window_type)
-
-  shd2 <- function(data, condition_data, baseline_settings, Xmap, Ymap, ...) {
-    # put the name of the trial grouping at the top of the spectrogram
-    rave_title(data$name)
-
-    # label the x and y axes
-    rave_axis_labels(data$xlab, data$ylab)
-
-    render_vertical <- function(wi, txt, col=adjustcolor(par('fg'), offset=rep(.3, 4)),
-                                lty=2, adjust_text=c(0,0)) {
-      abline(v=Xmap(wi), lty=lty, col=col)
-
-      # cat(paste("RV: wi=", str_collapse(wi), " =>: ", str_collapse(Xmap(wi)), '\npar usr: ',
-      #             str_collapse(par('usr')), '\n'))
-
-      mtext(side=3, at=Xmap(wi[1])+adjust_text[1], adj=0,
-            # 1.0*par('usr')[4]+adjust_text[1],
-            text = txt, col=col,
-            cex = pe_graphics_settings_cache$get('rave_cex.lab')
-      )
-    }
-
-    # label the baseline windows
-    sapply(baseline_settings$window, render_vertical, 'Baseline')
-
-    # label the analysis window(s)
-    render_window <- function(as, adjust_text=c(0,0), ...) {
-
-      if(analysis_window_type == 'line') {
-        render_vertical(wi = as$time, txt = as$label, col=par('fg'), adjust_text = adjust_text, ...)
-      } else {
-        x <- Xmap(as$time); y <- Ymap(as$frequency)
-
-        draw_box(x,y,lty=2,lwd=2, col=par('fg'), ...)
-        mtext(side=3, at = x[1]+adjust_text[1], adj=0,
-              # y[1] + (diff(y)*1) + adjust_text[2],
-              text = as$label,
-              col=par('fg'), #xpd=T, pos=4,
-              cex = pe_graphics_settings_cache$get('rave_cex.lab')
-        )
-      }
-    }
-
-    if('time' %in% names(data$settings)) {
-      # this means there is only one set of settings
-      render_window(data$settings)
-    } else {
-      sapply(data$settings, render_window)
-    }
-  }
-
-  if(missing(data) || is.null(data)) {
-    return (shd2)
-  }
-
-  shd2(data, condition_data, baseline_settings, Xmap, Ymap)
-
-}
-
-spectrogram_heatmap_decorator <- function(plot_data, plot_options, Xmap=force, Ymap=force, btype='line', atype='box',
-                                          title_options=list(allow_freq=FALSE), ...) {
-  to <- force(title_options)
-  plot_options = list(
-    plot_title_options = pe_graphics_settings_cache$get('plot_title_options'),
-    draw_decorator_labels = pe_graphics_settings_cache$get('draw_decorator_labels')
-  )
-
-  # the idea of more title options is that the caller might "know better" than the creator about
-  # 'which' plot is being decorated and can selective (dis/en)able certain text
-  shd <- function(plot_data, Xmap=Xmap, Ymap=Ymap, more_title_options, ...) {
-    .args = list('plot_data' = plot_data, 'plot_title_options' = plot_options$plot_title_options)
-
-    if(length(title_options) > 0) {
-      .args[names(title_options)] = title_options
-    }
-
-    if(!missing(more_title_options) && is.list(more_title_options)) {
-      .args[names(more_title_options)] <- more_title_options
-    }
-
-    if(!is.null(title_options)) {
-      do.call(title_decorator, args=.args)
-    }
-
-    rave_axis_labels(xlab=plot_data$xlab, ylab=plot_data$ylab)
-
-    # check if the analysis and baseline windows are fully contained within the plotting window. If not, switch baseline type
-    # to just be a label. This can, of course, be turned off using the regular options.
-    if(!all(plot_data$baseline_window %within% plot_data$x)) {
-      btype = 'label'
-    }
-
-    if(!all(plot_data$analysis_window %within% plot_data$x)) {
-      atype = 'label'
-    }
-
-    # would be nice to have a TRIAL_ONSET or something here, rather than a string...
-    if(!is.null(plot_data$trial_alignment) && plot_data$trial_alignment != 'Trial Onset') {
-      btype = 'n'
-    }
-
-    windows <- list(
-      'Baseline'=list(
-        window = if(btype == 'label') {
-          plot_data$baseline_window
-        }else {
-          Xmap(plot_data$baseline_window)
-        },
-        type=btype
-      ),
-      'Analysis'=list(
-        window = if(atype=='box') {
-          list(x=Xmap(plot_data$analysis_window),
-               y=Ymap(plot_data$frequency_window))
-        } else if(atype == 'label') {
-          plot_data$analysis_window
-        }else {
-          Xmap(plot_data$analysis_window)
-        },
-        type=atype
-      )
-    )
-
-    if(isTRUE(plot_data$enable_frequency2)) {
-
-      windows[['F2 Analysis']] = list(
-        window = if(atype=='box') {
-          list(x=Xmap(plot_data$analysis_window2),
-               y=Ymap(plot_data$frequency_window2))
-        } else if(atype == 'label') {
-          plot_data$analysis_window2
-        }else {
-          Xmap(plot_data$analysis_window2)
-        },
-        type=atype
-      )
-
-      if('Analysis Window' %in% plot_options$plot_title_options) {
-        plot_options$plot_title_options %<>% c('F2 Analysis Window')
-        # print('adding F2 AW')
-      }
-    }
-    # print(str_collapse(plot_options$plot_title_options))
-
-    lapply(names(windows), function(nm) {
-      if(paste(nm, 'Window') %in% plot_options$plot_title_options & windows[[nm]]$type != 'n') {
-        # cat('trying:\t', str_collapse(c(atype, btype, nm)), '\n')
-
-        lpo <- 0.9
-        if(all('label' == c(btype,atype), nm %in% c('F2 Analysis', 'Analysis'))){
-          lpo <- 0.8
-        } else if(nm == 'F2 Analysis') {
-          lpo = 0.75
-        }
-
-        with(windows[[nm]],
-             window_decorator(
-               window=window, type=type,
-               text=ifelse(plot_options$draw_decorator_labels, nm, ''))
-        )
-      }
-    })
-    # if(results$get_value('draw_decorator_labels')) {
-    #     rave_axis(1, at=Xmap(0), labels = plot_data$trial_alignment, mgpx=c(1,2,1), lwd=0, tcl=0)
-    # }
-
-    invisible(plot_data)
-  }
-
-  if(missing(plot_data)) {
-    # dipsaus::cat2('returning decorator')
-    return (shd)
-  }
-
-  shd(plot_data, Xmap, Ymap)
-}
-
-axis_label_decorator <- function(plot_data, col, Xmap=force, Ymap=force, label_alignment=TRUE, label_alignment.line = 2, ...) {
-  stop('please do not use axis_label_decorator anymore')
-}
-
-title_decorator <- function(plot_data, plot_title_options,
-                            allow_sid=TRUE, allow_enum=TRUE, allow_freq=TRUE,
-                            allow_cond=TRUE, allow_sample_size=TRUE, ..., plot=TRUE) {
-  title_string = ''
-
-  # if(missing(plot_title_options)) {
-  #     plot_title_options = build_plot_options()$plot_title_options
-  # }
-
-  # if we have multiple data, just take the first
-  # the way to guess this is to check for the existence of a variable that we should have...
-  if(is.null(plot_data[['name']])) {
-    plot_data = plot_data[[1]]
-  }
-
-  # wraps do_on_inclusion to make the following lines easier to understand
-  add_if_selected <- function(id, expr) {
-    do_on_inclusion(id, expr, plot_title_options)
-  }
-
-  if(allow_cond)
-    add_if_selected('Condition', {
-      .name <- plot_data[['name']]
-      if(isTRUE(nchar(.name) > 0)) {
-        .name <- '' %&% .name
-      }
-      title_string = .name
-    })
-
-  # we could write this as a simple m/sapply if the variable names had a clear relationship to one another
-  if(allow_sid)
-    add_if_selected('Subject ID', {
-      conditional_sep(title_string) = plot_data$subject_code
-    })
-
-  if(allow_enum)
-    add_if_selected('Electrode #', {
-      el <- dipsaus::deparse_svec(plot_data$electrodes, max_lag=1)
-      # print('EL: ' %&% el)
-      conditional_sep(title_string) = 'E' %&% el
-    })
-
-  if(allow_freq)
-    add_if_selected('Frequency Range', {
-      conditional_sep(title_string) = 'Freq ' %&% paste0(plot_data$frequency_window, collapse=':')
-    })
-
-  if(allow_sample_size)
-    add_if_selected('Sample Size', {
-      if(!is.null(plot_data$N))
-        conditional_sep(title_string) = 'N=' %&% plot_data$N
-    })
-
-  # rave_title is an "additive" instead of replacement call, so rendering an empty string won't hurt anything,
-  # but let's save a few needless function calls
-  if(nchar(title_string) > 0 && plot) {
-    # dipsaus::cat2('dput on title:\t', dput(title_string), '\nlen: ', length(title_string), ', nchar=', nchar(title_string), pal = list("Blue" = "dodgerblue3"), level = "Blue")
-
-    rave_title(title_string)
-  }
-
-  invisible(title_string)
-}
-
-# helper to reduce redundancies in searching then evaluating
-do_on_inclusion <- function(needle, expr, haystack) {
-  if(needle %in% haystack) {
-    eval(expr)
-  }
-}
-###
-
-round_to_nearest <- function(x, val=10) {
-  val*round(x/val)
-}
-
-
-fill_poly <- function(x, y, fill.color=1, fill.alpha=0.6, y0=0, do_stroke=TRUE, stroke.lwd=2, stroke.color=fill.color) {
-  polygon( c(x, rev(x)), c(rep(y0, length(y)), rev(y)), border=NA, col=adjustcolor(fill.color, fill.alpha))
-  #overdraw the data line (this may do weird things if col already has transparency in it)
-  if(isTRUE(do_stroke)) lines(x, y, col=stroke.color, lwd=stroke.lwd)
-}
-
-is.color <- function(x) {
-  if(is.null(x) || is.function(x) || is.nan(x)) return (FALSE)
-
-  res <- tryCatch({
-    col2rgb(x)
-  }, error = function(...) {
-    FALSE
-  })
-  if(isFALSE(res)) return(FALSE)
-
-
-  return(TRUE)
-}
-
-render_analysis_window <- function(settings, lty=2, do_label=TRUE, text.color=par('fg'),
-                                   x, y, line.color=par('fg'), shade.color, stroke.color, shade.alpha=0.6) {
-  # settings <- dd$settings
-  wi = settings$time
-
-  # handle possibly-overlapping multiple time window labels
-  if(do_label) {
-    if(is.list(wi)) {
-
-    } else {
-      mtext(side=3, at=wi[1], adj=0,
-            text = settings$label, col=text.color,
-            cex = pe_graphics_settings_cache$get('rave_cex.lab')
-      )
-    }
-  }
-
-  if(is.numeric(lty)) abline(v=wi, lty=2, col=line.color)
-
-  if(!missing(y) && !missing(x)) {
-    ind <- x %within% settings$time
-    fill_poly(x=x[ind], y=y[ind], fill.color = shade.color, fill.alpha=shade.alpha, stroke.color=stroke.color)
-  }
-}
-
-plot_over_time_by_condition <- function(over_time_by_condition_data,
-                                        combine_conditions=FALSE,
-                                        combine_events=FALSE,
-                                        condition_switch=NULL) {
-
-  if(is.character(condition_switch)){
-    if (condition_switch=='Separate all')  {
-      combine_events=FALSE
-      combine_conditions=FALSE
-    } else if (condition_switch == 'Combine conditions') {
-      combine_events = FALSE
-      combine_conditions=TRUE
-    } else if (condition_switch == 'Combine events')  {
-      combine_events = TRUE
-      combine_conditions=FALSE
-    } else if (condition_switch == 'Combine all') {
-      combine_events = TRUE
-      combine_conditions=TRUE
-    }
-  }
-
-  apply_current_theme()
-
-  n.groups <- length(over_time_by_condition_data)
-  n.events <- length(over_time_by_condition_data[[1]])
-
-  xlim <- sapply(over_time_by_condition_data, function(otd) {
-    range(sapply(otd, function(dd) {
-      dd$x
-    }))
-  }) %>% range
-  ylim <- sapply(over_time_by_condition_data, function(otd) {
-    range(sapply(otd, function(dd) {
-      rutabaga::plus_minus(dd$data)
-    }))
-  }) %>% pretty %>% range
-
-  draw_axis_labels <- function() {
-    nr = par('mfrow')[1]
-    nc = par('mfrow')[2]
-
-    x.dividers = seq_len(nc) * 1/nc
-    x.midpoints = x.dividers - 0.5*(1/nc)
-
-    y.dividers = seq_len(nr) * 1/nr
-    y.midpoints = y.dividers - 0.5*(1/nr)
-
-    rave_cex.axis <- pe_graphics_settings_cache$get('rave_cex.axis')
-    mtext(outer = TRUE, side=1, 'Time (s)', cex=rave_cex.axis, at=x.midpoints)
-    mtext(outer = TRUE, side=2, over_time_by_condition_data[[1]][[1]]$ylab, at=y.midpoints,
-          cex=rave_cex.axis, line=1)
-  }
-
-  decorate_plot <- function(graph_data, graph_num,
-                            window_label= FALSE, window_type = c('lines', 'fill'), axes=TRUE) {
-    # draw the analysis window behind the data
-    sh = pe_graphics_settings_cache$get('analysis_window.shade.color')
-    if (sh == 'match') sh = graph_num
-
-    st = pe_graphics_settings_cache$get('analysis_window.stroke.color')
-    if (st == 'match') st = graph_num
-
-    if('fill' %in% window_type) {
-      render_analysis_window(graph_data$settings, do_label=window_label,
-                             x=graph_data$x, y=graph_data$data[,1],
-                             shade.color = sh,
-                             stroke.color = st)
-    } else {
-      render_analysis_window(graph_data$settings, do_label=window_label,
-                             shade.color = sh,
-                             stroke.color = st)
-    }
-
-    axes = rep_len(axes, 2)
-    if(axes[1]) rave_axis(1, at=axTicks(1))
-    if(axes[2]) rave_axis(2, at=axTicks(2))
-
-    if(par('usr')[3] < 0) abline(h=0, col='lightgray')
-  }
-
-  # many situations merge into a 1,1 plot type, so have an function for that
-  plot_all_in_one <- function() {
-    par(mfrow=c(1,1), oma=c(2, 2.25, 0, 0), mar=c(2,2,2,1))
-    rutabaga::plot_clean(xlim, ylim)
-    draw_axis_labels()
-    dy = .075*diff(par('usr')[3:4])
-
-    for(ii in seq_along(over_time_by_condition_data)) {
-      for (jj in seq_along(over_time_by_condition_data[[ii]])) {
-        dd <- over_time_by_condition_data[[ii]][[jj]]
-        graph_num = jj + (n.events) * (ii-1)
-
-        # put the decorations behind the data
-        decorate_plot(graph_data = dd, graph_num = graph_num,
-                      window_type = 'lines', axes=(graph_num==1),
-                      # label windows every time there is a new event
-                      window_label = (ii==1)
-        )
-
-        rutabaga::ebar_polygon(dd$x, dd$data[,1], dd$data[,2], col=graph_num)
-
-        yy = max(axTicks(2)) - dy*graph_num
-
-        text(x=axTicks(1)[1], y=yy,
-             labels =paste(dd$time_window_label, dd$data_label, sep=', '), adj=c(0,0),
-             cex = pe_graphics_settings_cache$get('rave_cex.lab', 1),
-             col=graph_num
-        )
-      }
-    }
-  }
-
-  plot_combined_over_conditions <- function(nr,nc) {
-    # we have at least 2 events
-    par(mfrow=c(nr,nc), oma=c(2, 2.25, 0, 0), mar=c(2,2,2,1))
-
-    #loop over events
-    for(ei in seq_along(over_time_by_condition_data[[1]])) {
-      rutabaga::plot_clean(xlim, ylim)
-      draw_axis_labels()
-      with(over_time_by_condition_data[[1]][[ei]],
-           rave_title(time_window_label)
-      )
-
-      if(ei==1) {
-        nms <- names(over_time_by_condition_data)
-        dy = .075*diff(par('usr')[3:4])
-        yy = max(axTicks(2)) - dy*seq_along(nms)
-
-        text(x=axTicks(1)[1], y=yy,
-             labels =nms, adj=c(0,0),
-             cex = pe_graphics_settings_cache$get('rave_cex.lab', 1),
-             col=seq_along(nms)
-        )
-      }
-
-      for(ii in seq_along(over_time_by_condition_data)) {
-        dd <- over_time_by_condition_data[[ii]][[ei]]
-        graph_num = ii
-
-        # put the decorations behind the data
-        decorate_plot(graph_data = dd, graph_num = graph_num,
-                      window_type = 'lines', axes=(graph_num==1))
-
-        rutabaga::ebar_polygon(dd$x, dd$data[,1], dd$data[,2], col=graph_num)
-      }
-
-    }
-  }
-
-  plot_combined_over_events <- function(nr,nc) {
-    par(mfrow=c(nr,nc), oma=c(2, 2.25, 0, 0), mar=c(2,2,2,1))
-    for(ii in seq_along(over_time_by_condition_data)) {
-      rutabaga::plot_clean(xlim, ylim)
-      draw_axis_labels()
-      rave_title(over_time_by_condition_data[[ii]][[1]]$data_label)
-
-      if(ii==1) {
-        nms <- names(over_time_by_condition_data[[1]])
-        dy = .075*diff(par('usr')[3:4])
-        yy = max(axTicks(2)) - dy*seq_along(nms)
-
-        text(x=axTicks(1)[1], y=yy,
-             labels =nms, adj=c(0,0),
-             cex = pe_graphics_settings_cache$get('rave_cex.lab', 1),
-             col=seq_along(nms)
-        )
-      }
-
-      for(jj in seq_along(over_time_by_condition_data[[ii]])) {
-        dd <- over_time_by_condition_data[[ii]][[jj]]
-        graph_num = jj
-
-        # put the decorations behind the data
-        decorate_plot(graph_data = dd, graph_num = graph_num,
-                      window_type = 'lines', axes=(graph_num==1))
-
-        rutabaga::ebar_polygon(dd$x, dd$data[,1], dd$data[,2], col=graph_num)
-      }
-    }
-    # show a warning if the events have a different origin
-  }
-
-  MAX_COL = pe_graphics_settings_cache$get('max_columns_in_figure', 3)
-
-
-  determine_layout <- function(n.panels) {
-    nr = ceiling(n.panels / MAX_COL)
-
-    nc = min(n.panels, MAX_COL)
-
-    c(nr,nc)
-  }
-
-  if(isTRUE(combine_conditions) && isTRUE(combine_events)){
-    # put everybody in a single plot
-    plot_all_in_one()
-  } else if (isTRUE(combine_conditions)){
-    # we're combining conditions (but not events), so the number of
-    # unique graphs is the number of unique events, second-level dimension
-    layout = determine_layout(length(over_time_by_condition_data[[1]]))
-
-    if(prod(layout)==1) {
-      plot_all_in_one()
-    } else {
-      plot_combined_over_conditions(nr=layout[1], nc=layout[2])
-    }
-
-  } else if (isTRUE(combine_events)){
-    # here we are combining events but not combining conditions
-    layout <- determine_layout(length(over_time_by_condition_data))
-
-    if(prod(layout) == 1) {
-      plot_all_in_one()
-    } else {
-      plot_combined_over_events(nr=layout[1], nc=layout[2])
-    }
-  } else {
-    # separate everything
-    k = n.groups * n.events
-
-    # determining our own layout to make sure it looks nice
-    nc = k %% n.groups
-    if(nc ==0) nc = n.groups
-    nr = ceiling(k / n.groups)
-
-    # prefer (1,X) to (X,1)
-    if(nr > 1 && nc ==1) {
-      nc = nr
-      nr = 1
-    }
-
-    par(mfcol=c(nr,nc), oma=c(2, 2.25, 0, 0), mar=c(2,2,2,1))
-    for(ii in seq_along(over_time_by_condition_data)) {
-      for(jj in seq_along(over_time_by_condition_data[[ii]])) {
-        rutabaga::plot_clean(xlim, ylim)
-        draw_axis_labels()
-        dd <- over_time_by_condition_data[[ii]][[jj]]
-        rave_title(paste(sep=' | ', dd$data_label, dd$time_window_label))
-
-        graph_num = jj + (ii-1)*n.events
-
-        # put the decorations behind the data
-        decorate_plot(graph_data = dd, graph_num = graph_num)
-
-        rutabaga::ebar_polygon(dd$x, dd$data[,1], dd$data[,2], col=graph_num)
-      }
-    }
-  }
-}
-
-plot_per_electrode_statistics <- function(stats, requested_stat, show0=c('smart', 'auto', 'always'),
-                                          which_plots=c('all', 'm', 't', 'p'), draw_threshold = NULL,
-                                          label_electrodes = NULL, label_type=c('number', 'name', 'color', 'showcase')) {
-
-  if(missing(requested_stat) || is.null(requested_stat) || nchar(requested_stat) == 0) {
-    requested_stat = 'overall'
-  }
-  # make sure this matches which_plots above
-  plot.types = c('m', 't', 'p')
-
-  theme <- ravedash::current_shiny_theme()
-  par('bg'=theme$background, 'fg'=theme$foreground, 'col'=theme$foreground)
-
-  electrode_numbers <- as.integer(colnames(stats))
-
-  ### the first thing to check is if we are in 'showcase' mode
-  # if so, then chop off electrodes from the stats block
-  which_to_label = integer(0)
-  if(!is.null(label_electrodes)) {
-    which_to_label = which(electrode_numbers %in% label_electrodes)
-  }
-
-  label_type = match.arg(label_type)
-
-  if(length(which_to_label) > 0 && label_type == 'showcase') {
-    stats = stats[,which_to_label,drop=FALSE]
-    electrode_numbers <- as.integer(colnames(stats))
-  }
-
-  show0 = match.arg(show0)
-
-  which_plots = match.arg(which_plots)
-
-  tmp_ind = which(
-    stringr::str_detect(tolower(rownames(stats)),
-                        tolower(requested_stat))
-  )
-
-  row_ind <- 1:3
-  if(length(tmp_ind)>1) {
-    row_ind = seq(from=tmp_ind[1], to=2+tmp_ind[1])
-  }
-
-  get_non_consec <- function(ee) {
-    res <- which(diff(ee)>1)
-    sort(c(res, res+1))
-  }
-
-  el_axis <- function() {
-    xat <- if(length(electrode_numbers) <= 5) {
-      seq_along(electrode_numbers)
-    } else {
-      unique(c(1, get_non_consec(electrode_numbers), length(electrode_numbers)))
-    }
-    rave_axis(1, at=xat, labels=electrode_numbers[xat], tcl=0)
-  }
-
-  do_draw_threshold <- function(th) {
-    abline(h=th, lty=2, col=pe_graphics_settings_cache$get('champions_tunic'))
-  }
-
-  ylabels <- list('p(' = 'p-value', 't(' = 't-score',
-                  'm(' = 'mean', 'p_fdr(' = 'fdr p-value')
-
-  if('all' == which_plots) {
-    par(mfrow=c(1,3),mar=c(4.1,5.1,4.1,2.1))
-  } else {
-    row_ind = row_ind[which(which_plots == plot.types)]
-  }
-
-  for(ii in row_ind) {
-    cn <- rownames(stats)[ii]
-    ylab <- ylabels[[substr(cn, 1,2)]]
-    if(is.null(ylab)) {
-      ## check if we have a speciality p-value
-      if(startsWith(cn, 'p_fdr(')) {
-        ylab = ylabels[["p_fdr("]]
-      }
->>>>>>> 7f127785
-    }
-  }
-
-  if(is.numeric(lty)) abline(v=wi, lty=2, col=line.color)
-
-  if(!missing(y) && !missing(x)) {
-    ind <- x %within% settings$time
-    fill_poly(x=x[ind], y=y[ind], fill.color = shade.color, fill.alpha=shade.alpha, stroke.color=stroke.color)
-  }
-}
-
-<<<<<<< HEAD
-plot_over_time_by_condition <- function(over_time_by_condition_data,
-  combine_conditions=FALSE,
-  combine_events=FALSE,
-  condition_switch=NULL,
-  plot_range=c(-Inf,Inf), ylim) {
-
-  if(is.character(condition_switch)){
-    if (condition_switch=='Separate all')  {
-      combine_events=FALSE
-      combine_conditions=FALSE
-    } else if (condition_switch == 'Combine conditions') {
-      combine_events = FALSE
-      combine_conditions=TRUE
-    } else if (condition_switch == 'Combine events')  {
-      combine_events = TRUE
-      combine_conditions=FALSE
-    } else if (condition_switch == 'Combine all') {
-      combine_events = TRUE
-      combine_conditions=TRUE
-    }
-  }
-
-  apply_current_theme()
-
-  n.groups <- length(over_time_by_condition_data)
-  n.events <- length(over_time_by_condition_data[[1]])
-
-  xlim <- range(
-    unlist(sapply(over_time_by_condition_data, function(otd) {
-      sapply(otd, function(dd) {c(min(dd$x), max(dd$x))})
-    }))
-  )
-
-  # intersect with the requested plot lim
-  new_lim <- c(
-    max(xlim[1], min(plot_range)),
-    min(xlim[2], max(plot_range))
-  )
-
-  if(any(new_lim != xlim)) {
-    xlim = new_lim
-
-    # trim the data before plotting
-    for(ii in seq_along(over_time_by_condition_data)) {
-      for(jj in seq_along(over_time_by_condition_data[[ii]])) {
-        ind <- over_time_by_condition_data[[ii]][[jj]]$x %within% xlim
-
-        over_time_by_condition_data[[ii]][[jj]]$x <-
-          over_time_by_condition_data[[ii]][[jj]]$x[ind]
-
-        over_time_by_condition_data[[ii]][[jj]]$data <-
-          over_time_by_condition_data[[ii]][[jj]]$data[ind,,drop=FALSE]
-      }
-    }
-  }
-
-  if(missing(ylim)) {
-    ylim <- sapply(over_time_by_condition_data, function(otd) {
-      range(sapply(otd, function(dd) {
-        rutabaga::plus_minus(dd$data)
-      }))
-    }) %>% pretty %>% range
-  }
-
-  draw_axis_labels <- function() {
-    nr = par('mfrow')[1]
-    nc = par('mfrow')[2]
-
-    x.dividers = seq_len(nc) * 1/nc
-    x.midpoints = x.dividers - 0.5*(1/nc)
-
-    y.dividers = seq_len(nr) * 1/nr
-    y.midpoints = y.dividers - 0.5*(1/nr)
-
-    rave_cex.axis <- pe_graphics_settings_cache$get('rave_cex.axis')
-    mtext(outer = TRUE, side=1, 'Time (s)', cex=rave_cex.axis, at=x.midpoints)
-    mtext(outer = TRUE, side=2, over_time_by_condition_data[[1]][[1]]$ylab, at=y.midpoints,
-      cex=rave_cex.axis, line=1)
-  }
-
-  decorate_plot <- function(graph_data, graph_num,
-    window_label= FALSE, window_type = c('lines', 'fill'), axes=TRUE) {
-    # draw the analysis window behind the data
-    sh = pe_graphics_settings_cache$get('analysis_window.shade.color')
-    if (sh == 'match') sh = graph_num
-
-    st = pe_graphics_settings_cache$get('analysis_window.stroke.color')
-    if (st == 'match') st = graph_num
-
-    if('fill' %in% window_type) {
-      render_analysis_window(graph_data$settings, do_label=window_label,
-        x=graph_data$x, y=graph_data$data[,1],
-        shade.color = sh,
-        stroke.color = st)
-    } else {
-      render_analysis_window(graph_data$settings, do_label=window_label,
-        shade.color = sh,
-        stroke.color = st)
-    }
-
-    axes = rep_len(axes, 2)
-    if(axes[1]) rave_axis(1, at=axTicks(1))
-    if(axes[2]) rave_axis(2, at=axTicks(2))
-
-    if(par('usr')[3] < 0) abline(h=0, col='lightgray')
-  }
-
-  # many situations merge into a 1,1 plot type, so have an function for that
-  plot_all_in_one <- function() {
-    par(mfrow=c(1,1), oma=c(2, 2.25, 0, 0), mar=c(2,2,2,1))
-    rutabaga::plot_clean(xlim, ylim)
-    draw_axis_labels()
-    dy = .075*diff(par('usr')[3:4])
-
-    for(ii in seq_along(over_time_by_condition_data)) {
-      for (jj in seq_along(over_time_by_condition_data[[ii]])) {
-        dd <- over_time_by_condition_data[[ii]][[jj]]
-        graph_num = jj + (n.events) * (ii-1)
-
-        # put the decorations behind the data
-        decorate_plot(graph_data = dd, graph_num = graph_num,
-          window_type = 'lines', axes=(graph_num==1),
-          # label windows every time there is a new event
-          window_label = (ii==1)
-        )
-
-        rutabaga::ebar_polygon(dd$x, dd$data[,1], dd$data[,2], col=graph_num)
-
-        yy = max(axTicks(2)) - dy*graph_num
-
-        text(x=axTicks(1)[1], y=yy,
-          labels =paste(dd$time_window_label, dd$data_label, sep=', '), adj=c(0,0),
-          cex = pe_graphics_settings_cache$get('rave_cex.lab', 1),
-          col=graph_num
-        )
-      }
-    }
-  }
-
-  plot_combined_over_conditions <- function(nr,nc) {
-    # we have at least 2 events
-    par(mfrow=c(nr,nc), oma=c(2, 2.25, 0, 0), mar=c(2,2,2,1))
-
-    #loop over events
-    for(ei in seq_along(over_time_by_condition_data[[1]])) {
-      rutabaga::plot_clean(xlim, ylim)
-      draw_axis_labels()
-      with(over_time_by_condition_data[[1]][[ei]],
-        rave_title(time_window_label)
-      )
-
-      if(ei==1) {
-        nms <- names(over_time_by_condition_data)
-        dy = .075*diff(par('usr')[3:4])
-        yy = max(axTicks(2)) - dy*seq_along(nms)
-
-        text(x=axTicks(1)[1], y=yy,
-          labels =nms, adj=c(0,0),
-          cex = pe_graphics_settings_cache$get('rave_cex.lab', 1),
-          col=seq_along(nms)
-        )
-      }
-
-      for(ii in seq_along(over_time_by_condition_data)) {
-        dd <- over_time_by_condition_data[[ii]][[ei]]
-        graph_num = ii
-
-        # put the decorations behind the data
-        decorate_plot(graph_data = dd, graph_num = graph_num,
-          window_type = 'lines', axes=(graph_num==1))
-
-        rutabaga::ebar_polygon(dd$x, dd$data[,1], dd$data[,2], col=graph_num)
-      }
-
-    }
-  }
-
-  plot_combined_over_events <- function(nr,nc) {
-    par(mfrow=c(nr,nc), oma=c(2, 2.25, 0, 0), mar=c(2,2,2,1))
-    for(ii in seq_along(over_time_by_condition_data)) {
-      rutabaga::plot_clean(xlim, ylim)
-      draw_axis_labels()
-      rave_title(over_time_by_condition_data[[ii]][[1]]$data_label)
-
-      if(ii==1) {
-        nms <- names(over_time_by_condition_data[[1]])
-        dy = .075*diff(par('usr')[3:4])
-        yy = max(axTicks(2)) - dy*seq_along(nms)
-
-        text(x=axTicks(1)[1], y=yy,
-          labels =nms, adj=c(0,0),
-          cex = pe_graphics_settings_cache$get('rave_cex.lab', 1),
-          col=seq_along(nms)
-        )
-      }
-
-      for(jj in seq_along(over_time_by_condition_data[[ii]])) {
-        dd <- over_time_by_condition_data[[ii]][[jj]]
-        graph_num = jj
-
-        # put the decorations behind the data
-        decorate_plot(graph_data = dd, graph_num = graph_num,
-          window_type = 'lines', axes=(graph_num==1))
-
-        rutabaga::ebar_polygon(dd$x, dd$data[,1], dd$data[,2], col=graph_num)
-      }
-    }
-    # show a warning if the events have a different origin
-  }
-
-  MAX_COL = pe_graphics_settings_cache$get('max_columns_in_figure', 3)
-
-  determine_layout <- function(n.panels) {
-    nr = ceiling(n.panels / MAX_COL)
-
-    nc = min(n.panels, MAX_COL)
-
-    c(nr,nc)
-  }
-
-  if(isTRUE(combine_conditions) && isTRUE(combine_events)){
-    # put everybody in a single plot
-    plot_all_in_one()
-  } else if (isTRUE(combine_conditions)){
-    # we're combining conditions (but not events), so the number of
-    # unique graphs is the number of unique events, second-level dimension
-    layout = determine_layout(length(over_time_by_condition_data[[1]]))
-
-    if(prod(layout)==1) {
-      plot_all_in_one()
-    } else {
-      plot_combined_over_conditions(nr=layout[1], nc=layout[2])
-=======
-    yy <- if(ylab %in% c('p-value', 'fdr p-value')) {
-      -log10(stats[ii, ])
-    } else {
-      stats[ii, ]
-    }
-
-    ylim = yy
-    if(show0 == 'always') {
-      ylim = c(0, yy)
-    } else if(show0 == 'smart') {
-      if(any(stringr::str_detect(cn, ' - '), stringr::str_detect(ylab, '(p-value|t-score)'))) {
-        ylim = c(0,yy)
-      }
-    }
-    rutabaga::plot_clean(seq_along(electrode_numbers), pretty(ylim))
-    el_axis()
-
-    if(stringr::str_detect(ylab, 'p-value')) {
-      for(ax in axTicks(2)) {
-        rave_axis(2, at=ax, labels=bquote(10**.(-ax)), tcl=0, cex.axis = 1)
-      }
-
-      rave_axis(2, at=axTicks(2), labels = FALSE)
-
-      ## draw threshold if needed
-      if(!is.null(draw_threshold)) {
-        do_draw_threshold(-log10(draw_threshold))
-      }
-
-    } else {
-      # because we're not drawing a box, it's awkward to have points below (above)
-      # the extreme ticks
-      planned_ticks = axTicks(2)
-      k = length(planned_ticks)
-      if(k %% 2 == 1) {
-        planned_ticks = planned_ticks[c(1, (k+1)/2, k)]
-      }
-      rave_axis(2, at=planned_ticks)
-
-      ## draw threshold if needed
-      if(!is.null(draw_threshold)) {
-        do_draw_threshold(draw_threshold)
-      }
-
-    }
-    rave_axis_labels(xlab='Electrode #', ylab=ylab, push_X = 0.75)
-    rave_title(cn)
-
-    # if(0 %within% range(ylim)) {
-    .x <- seq_along(electrode_numbers)
-    points(.x, yy, pch=19,
-           col=adjustcolor(par('col'), offset=rep(.35, 4)),
-           type='h', lwd=0.5)
-    # }
-    points(.x, yy, pch=19,
-           col= adjustcolor(par('col'), offset=rep(.25, 4))
-    )
-
-    if(length(which_to_label) > 0) {
-      if(label_type == 'number') {
-        text(.x[which_to_label], yy[which_to_label], labels=electrode_numbers[which_to_label],
-             pos=ifelse(yy[which_to_label]<0, 1, 3), font=2, xpd=TRUE,
-             cex = pe_graphics_settings_cache$get('rave_cex.lab'),
-             xpd=TRUE)
-
-      } else if (label_type == 'color') {
-        # plotting at 1.01 to make sure we cover existing circle
-        points(.x[which_to_label], yy[which_to_label], col=pe_graphics_settings_cache$get('champions_tunic'), pch=19, cex=1.01)
-      } else if(label_type == 'name') {
-        electrode_names = electrode_numbers
-
-        if('electrode_labels' %in% names(attributes(stats))) {
-          electrode_names = attr(stats, 'electrode_labels')
-        }
-
-        text(.x[which_to_label], yy[which_to_label], labels=electrode_names[which_to_label],
-             pos=ifelse(yy[which_to_label]<0, 1, 3), font=2, xpd=TRUE,
-             cex = pe_graphics_settings_cache$get('rave_cex.lab'),
-             xpd=TRUE)
-      }
-    }
-  }
-}
-
-
-
-plot_grouped_data <- function(mat, xvar, yvar='y', gvar=NULL, ...,
-                              types = c('jitter points', 'means', 'ebar polygons'),
-                              layout=c('grouped', 'overlay'), draw0=TRUE, draw0.col=NULL,
-                              ylim=NULL, col=NULL, do_axes=TRUE,
-                              names.pos = c('none', 'bottom', 'top'),
-                              plot_options = NULL, jitter_seed=NULL, cex_multifigure_scale=TRUE) {
-
-  apply_current_theme()
-
-  # here we need to know about grouping var, x-axis
-  if(is.null(plot_options)) {
-    plot_options <- list()
-  }
-
-  plot_options$pch %?<-% 16
-
-  if(!is.numeric(plot_options$pt.cex)) plot_options$pt.cex <- 1
-
-  if(cex_multifigure_scale) plot_options$pt.cex = plot_options$pt.cex*get_cex_for_multifigure()
-
-  plot_options$outlier_pch %?<-% 1
-  plot_options$pt.alpha %?<-% 100
-
-  draw0.col %?<-% par('fg')
-
-  # treat like percent for UI, but alpha.f wants proportion
-  plot_options$pt.alpha = plot_options$pt.alpha / 100
-
-  types %?<-% c('jitter points', 'means', 'ebar polygons')
-
-  names.pos = match.arg(names.pos)
-
-  # removed (layout := 'stacked') because I don't know if iEEG data
-  # should ever be stacked ?
-  if(missing(xvar) && !is.null(gvar)) {
-    xvar <- gvar
-    gvar <- 'none'
-  }
-
-  if(is.null(gvar) || gvar == xvar) {
-    gvar <- 'none'
-  }
-
-  # layout = 'grouped'
-  layout = match.arg(layout)
-
-  # first step is to aggregate the data to get the means and potentially SE
-  keys <- xvar
-  if(gvar=='none') gvar=NULL
-
-  if(!is.null(gvar)) {
-    keys <- c(gvar, keys)
-  }
-  raw <- data.table::data.table(mat)
-
-  if(!is.null(raw$is_clean) && any(!raw$is_clean)) {
-    # get the aggregate data for plotting means/se
-    clean <- raw[raw$is_clean, ]
-    agg <- clean[ , list(y=mean(get(yvar)), se=rutabaga:::se(get(yvar)), n=.N), keyby=keys]
-
-  } else {
-    # if is_clean is null, we need to create it and set them to TRUE.
-    raw$is_clean = TRUE
-
-    # get the aggregate data for plotting means/se
-    agg <- raw[ , list(y=mean(get(yvar)), se=rutabaga:::se(get(yvar)), n=.N), keyby=keys]
-  }
-
-  # convert y into a matrix for plotting
-  if(is.null(gvar)) {
-    means <- matrix(agg$y, ncol=1)
-    names.arg = levels(as.factor(agg[[xvar]]))
-
-    # assign('cc', list('a'=agg, 'x'=xvar), envir = globalenv())
-
-    if('overlay' == layout) {
-      names.arg=NA
-    }
-  } else {
-    means <- matrix(agg$y, ncol=nlevels(as.factor(agg[[gvar]])))
-    names.arg = levels(as.factor(agg[[gvar]]))
-  }
-
-  # color is based on rows of means
-  # col <-  seq_len(nrow(means))
-  col %?<-% seq_len(nrow(means))
-
-  # in case we have a caller-supplied col but it's the wrong length
-  if(length(col) < nrow(means)) {
-    col %<>% rep(length.out=nrow(means))
-  }
-
-  bp_clean <- function(...) {
-    my_args <- list(axes=F, ylab='', xlab='', border=NA,
-                    beside = layout=='grouped',
-                    # cex.axis=1*get_cex_for_multifigure(),
-                    cex.names = pe_graphics_settings_cache$get('rave_cex.lab')*get_cex_for_multifigure()
-    )
-    your_args <- list(...)
-    if(length(your_args) > 0) {
-      my_args[names(your_args)] <- your_args
-    }
-
-    do.call(barplot, my_args)
-  }
-
-  # we want to use barplot to create the window because it has nice xlim and ylim padding
-  # but if we're adding points / ebars we need to consider that at creation time
-  # ylim=NULL
-  tmp_y <- ylim
-  if(is.null(tmp_y)) {
-    tmp_y <- if(any(c('ebar polygons', 'ebars') %in% types)) {
-      range(rutabaga::plus_minus(agg$y, agg$se))
-    } else {
-      range(agg$y)
-    }
-
-    if (any(c('points', 'jitter points', 'connect points',
-              'densities', 'density polygons', 'rugs') %in% types)) {
-      tmp_y %<>% range(raw[[yvar]]*1.1)
-    }
-
-    # ensure start at 0 if doing true barplot
-    if(any(c('bars', 'borders') %in% types)) {
-      tmp_y %<>% range(0)
-    }
-    tmp_y <- range(pretty(tmp_y), tmp_y)
-  }
-
-  # first create the empty plot. the trick here is that we're
-  # giving barplot data with the same dimension of means but with the appropriate
-  # range
-  ylim %?<-% range(tmp_y, pretty(tmp_y))
-
-  # NB: heights could end up a 1x1 matrix w/o the appropriate range
-  bars.x <- bp_clean(array(tmp_y, dim=dim(means)), col=par('bg'), names.arg=names.arg, ylim=ylim, ...)
-
-  if(!is.matrix(bars.x)) {
-    if(layout == 'grouped') {
-      warning("layout is grouped but I don't have grouped coordinates... bail!")
-      return(FALSE)
-    }
-    bars.x %<>% matrix(nrow = nrow(means), ncol=ncol(means), byrow=T)
-  }
-
-  if(draw0) abline(h=0, col=draw0.col)
-
-  # in case you're looping over agg, you'll want this
-  long_col <- rep(col, times=ncol(bars.x))
-  # for jittering and other l/r movement
-  r <- if(length(bars.x) == 1) {
-    1/3
-  } else if(nrow(bars.x) == 1) {
-    (1/3) * min(diff(c(bars.x)))
-  } else {
-    if ('overlay' == layout && ncol(bars.x) > 1) {
-      (1 / 3) * min(diff(t(bars.x)))
-    } else {
-      (1/3) * min(diff(bars.x))
-    }
-  }
-  if(any(r==0, is.infinite(r))) {r <- 1/3}
-
-  #keep the data together so we can check outlier status later
-  points_list <- split(raw, by=keys)# %>% lapply(`[[`, yvar)
-
-  # we need to make sure the points_list respects the factor ordering
-  if(is.null(gvar)) {
-    ord <- levels(as.factor(mat[[xvar]]))
-  } else {
-    # sapply(keys, function(k) is.factor(mat[k]))
-    # class(mat$Factor1)
-
-    sapply(keys, function(k) is.factor(mat[[k]]))
-    mat[keys] <- lapply(mat[keys], as.factor)
-
-    ord <- stringr::str_replace_all(levels(do.call(`:`, mat[,keys])), ':', '.')
-  }
-  points_list <- points_list[ord]
-
-
-  # helper function to determine location of x-position for points
-  .get_x <- if('jitter points' %in% types) {
-    # here we shrink r so that the points stay w/n r after plotting (non-zero point size)
-    function(pl, bx) density_jitter(pl$y, around = bx, max.r = 0.7*r, seed = jitter_seed)
-  } else {
-    function(pl, bx) rep(bx, length(pl$y))
-  }
-
-  points_list.x <- mapply(.get_x, points_list, bars.x, SIMPLIFY = FALSE)
-
-  ### BARS
-  if (any(c('bars', 'borders') %in% types)) {
-    # I think we should be using long_col here
-    bar.col = adjustcolor(long_col, .7)
-    bar.border = long_col
-    if(!('bars' %in% types)) {
-      bar.col = rep(NA, length(bar.col))
-    }
-    if(!('borders' %in% types)) {
-      bar.border = rep(NA, length(bar.border))
-    }
-
-    # if type is overlay, then we need to draw these on top of each other
-    if('overlay' == layout) {
-      mapply(function(row, col, border) {
-        bp_clean(height=means[row, ], col=col, border=border, add=TRUE
-                 # ,space=0.5
-        )
-      }, seq_len(nrow(means)), bar.col, bar.border)
-    } else {
-      # stacked and grouped are handled cleanly by bp_clean
-      xp <- bp_clean(height = means, col=bar.col, border=bar.border, add=TRUE,
-                     plot=FALSE)
-
-      if(length(xp)==1) {
-        half_window <- r[1]*diff(par('usr')[1:2])
-        polygon(c(xp[1] - half_window, xp[1] + half_window,
-                  xp[1] + half_window, xp[1] - half_window),
-                y = c(0,0,means[1], means[1]),
-                border=bar.border, col=bar.col)
-      } else { #if(ncol(xp)==1) {
-        half_window <- r[1]*unique(diff(xp[,1]))[1]
-        sapply(seq_along(xp), function(xi) {
-
-          polygon(c(xp[xi] - half_window, xp[xi] + half_window,
-                    xp[xi] + half_window, xp[xi] - half_window),
-                  y = c(0,0,means[xi], means[xi]),
-                  border=bar.border[xi], col=bar.col[xi])
-        })
-
-      }
-    }
-  }
-
-  ## DENSITIES
-
-  if('density polygons' %in% types) {
-    for(ii in seq_along(points_list)) {
-      dx <- density(points_list[[ii]]$y, n=64)
-      dx$y <- r*(dx$y/max(dx$y))
-      polygon(x = c(bars.x[ii] + dx$y, rev(bars.x[ii] -dx$y), bars.x[ii]+ dx$y[1]),
-              c(dx$x, rev(dx$x), dx$x[1]),
-              border = NA, col=adjustcolor(long_col[ii], .3), lwd=1.5)
-    }
-  }
-
-  if('densities' %in% types) {
-    for(ii in seq_along(points_list)) {
-      dx <- density(points_list[[ii]]$y, n=64)
-      dx$y <- r*(dx$y/max(dx$y))
-      for(k in c(-1,1)) lines(bars.x[ii] + k*dx$y, dx$x,
-                              col=adjustcolor(long_col[ii], .8), lwd=1.5)
-    }
-  }
-
-  if('connect points' %in% types) {
-    # need to determine which points to connect.
-
-    # connect points based on how many
-    if(layout=='grouped') {
-
-      ymat <- do.call(cbind, points_list)
-      xmat <- do.call(cbind, points_list.x)
-
-      col_ind <- matrix(seq_along(points_list), nrow=nrow(means))
-
-      apply(col_ind, 2, function(ci) {
-        for(ii in seq_len(nrow(col_ind)-1)) {
-          segments(
-            xmat[,ci[ii]], ymat[,ci[ii]],
-            xmat[,ci[ii+1]], ymat[,ci[ii+1]],
-            lwd=0.75, col=adjustcolor('lightgray', .7)
-          )
-        }
-      })
-    } else {
-      # when we're overlaying, we connect by gvar (assuming there is one?)
-      ymat <- do.call(cbind, points_list)
-      xmat <- do.call(cbind, points_list.x)
-
-      ind <- matrix(seq_along(points_list), nrow=nrow(means))
-
-      # as with connecting means, if there is not a grouping variable, just connect what you can
-      # transpose the indices so it's like we're going over groups
-      if(ncol(ind) == 1) {
-        ind %<>% t
-      }
-
-      apply(ind, 1, function(ri) {
-        for(ii in 1:nrow(xmat)) {
-          lines(xmat[ii,ri], ymat[ii,ri], col='lightgray', lwd=0.75)
-        }
-      })
-    }
-  }
-
-  if('rugs' %in% types) {
-    warning('rugs not implemented')
-    # mapply(function(x, pts, clr) {
-    #     d <- diff(grconvertY(1:2, from='lines', to='user'))
-    #
-    #     if(any(duplicated(y))) {
-    #         y %<>% jitter
-    #     }
-    #
-    #     lapply(pts$y, function(y) segments(x0=x-d, x+d, y0=y, col=clr))
-    #
-    # }, bars.x, points_list, col)
-  }
-
-  if(any(c('points', 'jitter points') %in% types)) {
-    # go through each row in agg and select out the appropriate points from raw
-    # we need to make sure mat is sorted before we do this
-
-    if(length(points_list) == length(bars.x)){
-      points_list.x %?<-% mapply(.get_x, points_list, bars.x, SIMPLIFY = FALSE)
-
-      mapply(function(x, pl, clr) {
-        points(x, pl$y, col=adjustcolor(clr, alpha.f = plot_options$pt.alpha),
-               pch=ifelse(pl$is_clean, plot_options$pch, plot_options$outlier_pch),
-               cex = plot_options$pt.cex)
-      }, points_list.x, points_list, long_col)
-
-    } else {
-      warning("couldn't line up points with bars... sorry!")
-    }
-  }
-
-  # now do error bars if possible
-  if('ebars' %in% types) {
-    # check if we're horizontal or not
-    # if(horizontal) {
-    #   ebars.x(...)
-    #} else {
-
-    rutabaga::ebars(bars.x, agg$y, sem = agg$se, code=0, col=col, lwd=2)
-    #}
-  }
-
-  if('ebar polygons' %in% types) {
-    for(ii in 1:nrow(agg)) {
-      rutabaga::do_poly(
-        rutabaga::plus_minus(x = bars.x[ii], d = r),
-        # bars.x[ii] %>% plus_minus(r),
-        rutabaga::plus_minus(x = agg$y[ii], d = agg$se[ii]),
-        # y = agg$y[ii] %>% plus_minus(agg$se[ii]),
-        col = long_col[ii], alpha = .3*255)
-    }
-  }
-
-  if ('connect means' %in% types) {
-    # I think if we are grouped, then we don't allow the lines to go across the groups
-    if(layout == 'grouped') {
-      for(ii in seq_len(ncol(means))) {
-        lines(x=bars.x[,ii], means[,ii], col='black', type='l', lwd=2)
-      }
-    } else {
-      # for overlay, we go across the groups
-      for(ii in seq_len(nrow(means))) {
-        lines(x=bars.x[ii,], means[ii,], col=col[ii], type='l', lwd=2)
-      }
-
-      # but if there are no groups.... then go over whatever we can?
-      # I think this will make people happy; it's confusing to add an option
-      # and have it do nothing. If it does the wrong thing we can "change" it. If
-      # it does nothing, it looks broken and we have to "fix"
-      if(ncol(means)==1) {
-        lines(x=bars.x[,1], means[,1], col='black', type='l', lwd=2)
-      }
-
->>>>>>> 7f127785
-    }
-  }
-
-  if('means' %in% types) {
-    segments(bars.x - r, x1=bars.x + r, y0 = means, col=long_col, lwd=2, lend=1)
-  }
-
-<<<<<<< HEAD
-  } else if (isTRUE(combine_events)){
-    # here we are combining events but not combining conditions
-    layout <- determine_layout(length(over_time_by_condition_data))
-
-    if(prod(layout) == 1) {
-      plot_all_in_one()
-    } else {
-      plot_combined_over_events(nr=layout[1], nc=layout[2])
-    }
-  } else {
-    # separate everything
-    k = n.groups * n.events
-
-    # determining our own layout to make sure it looks nice
-    nc = k %% n.groups
-    if(nc ==0) nc = n.groups
-    nr = ceiling(k / n.groups)
-
-    # prefer (1,X) to (X,1)
-    if(nr > 1 && nc ==1) {
-      nc = nr
-      nr = 1
-    }
-
-    par(mfcol=c(nr,nc), oma=c(2, 2.25, 0, 0), mar=c(2,2,2,1))
-    for(ii in seq_along(over_time_by_condition_data)) {
-      for(jj in seq_along(over_time_by_condition_data[[ii]])) {
-        rutabaga::plot_clean(xlim, ylim)
-        draw_axis_labels()
-        dd <- over_time_by_condition_data[[ii]][[jj]]
-        rave_title(paste(sep=' | ', dd$data_label, dd$time_window_label))
-
-        graph_num = jj + (ii-1)*n.events
-
-        # put the decorations behind the data
-        decorate_plot(graph_data = dd, graph_num = graph_num)
-
-        rutabaga::ebar_polygon(dd$x, dd$data[,1], dd$data[,2], col=graph_num)
-      }
-    }
-  }
-}
-
-plot_per_electrode_statistics <- function(stats, requested_stat, show0=c('smart', 'auto', 'always'),
-  which_plots=c('all', 'm', 't', 'p'), draw_threshold = NULL,
-  label_electrodes = NULL, label_type='number') {
-
-  if(missing(requested_stat) || is.null(requested_stat) || nchar(requested_stat) == 0) {
-    requested_stat = 'overall'
-  }
-  # make sure this matches which_plots above
-  plot.types = c('m', 't', 'p')
-
-  theme <- ravedash::current_shiny_theme()
-  par('bg'=theme$background, 'fg'=theme$foreground, 'col'=theme$foreground)
-
-
-  which_to_label = integer(0)
-  electrode_numbers <- as.integer(colnames(stats))
-  if(!is.null(label_electrodes)) {
-    which_to_label = which(electrode_numbers %in% label_electrodes)
-  }
-
-  label_type = match.arg(label_type,
-    choices = c('number', 'name', 'color', 'showcase', 'size'),
-    several.ok = TRUE)
-
-  electrode_names <- electrode_numbers
-
-  if('electrode_labels' %in% names(attributes(stats))) {
-    electrode_names <- attr(stats, 'electrode_labels')
-  }
-
-  # the first thing to check is if we are in 'showcase' mode
-  # if so, then chop off electrodes from the stats block
-  if(length(which_to_label) > 0 && 'showcase' %in% label_type) {
-    # this drops attributes which means we lose electrode labels
-    stats = stats[,which_to_label,drop=FALSE]
-    electrode_numbers <- as.integer(colnames(stats))
-    electrode_names <- electrode_names[which_to_label]
-    which_to_label <- seq_len(ncol(stats))
-  }
-
-  show0 = match.arg(show0)
-
-  which_plots = match.arg(which_plots)
-
-  tmp_ind = which(
-    stringr::str_detect(tolower(rownames(stats)),
-      tolower(requested_stat))
-  )
-
-  row_ind <- 1:3
-  if(length(tmp_ind)>1) {
-    row_ind = seq(from=tmp_ind[1], to=2+tmp_ind[1])
-  }
-
-  get_non_consec <- function(ee) {
-    res <- which(diff(ee)>1)
-    sort(c(res, res+1))
-  }
-
-  el_axis <- function() {
-    xat <- if(length(electrode_numbers) <= 5) {
-      seq_along(electrode_numbers)
-    } else {
-      unique(c(1, get_non_consec(electrode_numbers), length(electrode_numbers)))
-    }
-    rave_axis(1, at=xat, labels=electrode_numbers[xat], tcl=0)
-  }
-
-  do_draw_threshold <- function(th) {
-    abline(h=th, lty=2, col=pe_graphics_settings_cache$get('champions_tunic'))
-  }
-
-  ylabels <- list('p(' = 'p-value', 't(' = 't-score',
-    'm(' = 'mean', 'p_fdr(' = 'fdr p-value')
-
-  if('all' == which_plots) {
-    par(mfrow=c(1,3),mar=c(4.1,5.1,4.1,2.1))
-  } else {
-    row_ind = row_ind[which(which_plots == plot.types)]
-  }
-
-  for(ii in row_ind) {
-    cn <- rownames(stats)[ii]
-    ylab <- ylabels[[substr(cn, 1,2)]]
-    if(is.null(ylab)) {
-      ## check if we have a speciality p-value
-      if(startsWith(cn, 'p_fdr(')) {
-        ylab = ylabels[["p_fdr("]]
-      }
-=======
-  if(do_axes) {
-    rave_axis(2, at=axTicks(2))
-  }
-
-  xlevels = length(unique(raw[[xvar]]))
-  if(names.pos != 'none') {
-    y = if(names.pos == 'top') {
-      par('usr')[4] + 0.05 * diff(par('usr')[3:4])
-    } else {
-      par('usr')[3] - 0.025 * diff(par('usr')[3:4])
-    }
-
-    lbls = levels(as.factor(raw[[xvar]]))
-    if(xvar == 'Factor1Factor2') {
-      lbls = stringr::str_replace_all(lbls, '\\.', '\n')
-    }
-    text(c(bars.x)[seq_len(xlevels)], y=rep(y, xlevels),
-         labels=lbls,
-         col = col, xpd=TRUE,
-         cex = pe_graphics_settings_cache$get('rave_cex.lab')*get_cex_for_multifigure())
-  }
-
-
-  return(invisible(list(x=points_list.x, y=points_list, bars.x=bars.x)))
-}
-
-density_jitter <- function(x, around=0, max.r=.2, n=length(x), seed=NULL) {
-  dx <- density(x, from=min(x), to=max(x), n=n)
-
-  # careful here, switching from x to y (i.e., y = f(x))
-  y <- approxfun(dx)(x)
-
-  R.utils::withSeed({
-    runif(length(x),
-          min = -max.r * (y/max(y)),
-          max = max.r * (y/max(y))
-    ) + around
-
-  }, seed = seed)
-}
-
-build_heatmap_analysis_window_decorator <- function(...,  type=c('line', 'box'),
-                                                    lwd=2, lty=2,
-                                                    show_top_label=FALSE) {
-  force(lwd); force(lty); force(show_top_label)
-  type = match.arg(type)
-
-  # make sure we have enough space to write into
-  par('oma' = pmax(c(1,0,0,0), par('oma')))
-
-  hawd <- function(data, Xmap, Ymap, ...) {
-    # label analysis event
-    mtext(data$analysis_event, side = 1, at=Xmap(0),
-          line=2.5, cex=(7/8)*get_cex_for_multifigure(), col = par('fg'))
-
-    # label analysis window
-    xx <- Xmap(data$analysis_window)
-    if(type == 'box') {
-      yy <- Ymap(data$analysis_frequency)
-
-      polygon(c(xx,rev(xx)), rep(yy, each=2),
-              lty=lty, lwd=lwd,border='black')
-
-    } else {
-      abline(v=xx, lty=2, col=par('fg'), xpd=FALSE, lwd=2)
-      if(show_top_label)
-        mtext(data$analysis_group, side=3, at=xx[1], adj = -.25, line=0,
-              cex=get_cex_for_multifigure()*9/8)
->>>>>>> 7f127785
-    }
-  }
-
-<<<<<<< HEAD
-    yy <- if(ylab %in% c('p-value', 'fdr p-value')) {
-      -log10(stats[ii, ])
-    } else {
-      stats[ii, ]
-    }
-
-    ylim = yy
-    if(show0 == 'always') {
-      ylim = c(0, yy)
-    } else if(show0 == 'smart') {
-      if(any(stringr::str_detect(cn, ' - '), stringr::str_detect(ylab, '(p-value|t-score)'))) {
-        ylim = c(0,yy)
-      }
-    }
-    rutabaga::plot_clean(seq_along(electrode_numbers), pretty(ylim))
-    el_axis()
-
-    if(stringr::str_detect(ylab, 'p-value')) {
-      for(ax in axTicks(2)) {
-        rave_axis(2, at=ax, labels=bquote(10**.(-ax)), tcl=0, cex.axis = 1)
-      }
-
-      rave_axis(2, at=axTicks(2), labels = FALSE)
-
-      ## draw threshold if needed
-      if(!is.null(draw_threshold)) {
-        do_draw_threshold(-log10(draw_threshold))
-      }
-
-    } else {
-      # because we're not drawing a box, it's awkward to have points below (above)
-      # the extreme ticks
-      planned_ticks = axTicks(2)
-      k = length(planned_ticks)
-      if(k %% 2 == 1) {
-        planned_ticks = planned_ticks[c(1, (k+1)/2, k)]
-      }
-      rave_axis(2, at=planned_ticks)
-
-      ## draw threshold if needed
-      if(!is.null(draw_threshold)) {
-        do_draw_threshold(draw_threshold)
-      }
-
-    }
-    rave_axis_labels(xlab='Electrode #', ylab=ylab, push_X = 0.75)
-    rave_title(cn)
-
-    # if(0 %within% range(ylim)) {
-    .x <- seq_along(electrode_numbers)
-    points(.x, yy, pch=19,
-      col=adjustcolor(par('col'), offset=rep(.35, 4)),
-      type='h', lwd=0.5)
-    # }
-    points(.x, yy, pch=19,
-      col= adjustcolor(par('col'), offset=rep(.25, 4))
-    )
-
-    if(length(which_to_label) > 0) {
-      if('number' %in% label_type) {
-        text(.x[which_to_label], yy[which_to_label], labels=electrode_numbers[which_to_label],
-          pos=ifelse(yy[which_to_label]<0, 1, 3), font=2, xpd=TRUE,
-          cex = pe_graphics_settings_cache$get('rave_cex.lab'),
-          xpd=TRUE)
-
-      }
-      if ('color' %in% label_type) {
-        # plotting at 1.01 to make sure we cover existing circle
-        points(.x[which_to_label], yy[which_to_label],
-          col=pe_graphics_settings_cache$get('champions_tunic'),
-          pch=19, cex=1.01)
-      }
-      if('name' %in% label_type) {
-
-        # if we are also plotting the numbers, then we want to move the names
-        # farther from the point
-        delta = if('number' %in% label_type) {
-          1.4 * strheight("1", font=2) * sign(yy[which_to_label])
-        } else {
-          0
-        }
-
-        text(.x[which_to_label], delta+yy[which_to_label],
-          labels=electrode_names[which_to_label],
-          pos=ifelse(yy[which_to_label]<0, 1, 3), font=2, xpd=TRUE,
-          cex = pe_graphics_settings_cache$get('rave_cex.lab'),
-          xpd=TRUE)
-      }
-    }
-  }
-}
-
-PE_COLLAPSE_METHODS <- c('mean', '+', '-', '*', '/', 'log ratio', 'overlay', 'split')
-build_collapse_function <- function(collapse_method) {
-
-  arg = match.arg(collapse_method, PE_COLLAPSE_METHODS)
-
-  if(arg %in% c('mean', 'log ratio', '+', '*')) {
-    COLL = switch(arg,
-      'mean' = colMeans,
-      '+' = colSums,
-      '*' = {
-        function(x) {apply(x, 2, prod)}
-      },
-      'log ratio' = {
-        function(x) {
-          log(apply(x, 2, function(x) {
-            Reduce(`/`, x)
-          }))
-        }
-      }
-    )
-  } else {
-    COLL = function(x) {
-      apply(x, 2, function(x) {
-        Reduce(match.fun(arg), x)
-      })
-    }
-  }
-  return (COLL)
-}
-
-PE_TRANSFORM_METHODS <- c()
-
-#
-# this function assumes the data have COL=Electrodes and ROW=variables.
-# xvars and yvars must be %OF% rownames(by_electrode_custom_plot_data)
-# colnames of by_electrode_custom_plot_data must be electrode numbers
-plot_by_electrode_custom_plot <- function(by_electrode_custom_plot_data, yvars, xvars='electrode', plot_options=NULL,
-  plot_decorations=list(),
-  collapse_xvars=PE_COLLAPSE_METHODS, collapse_yvars=PE_COLLAPSE_METHODS,
-  transfrom_xvar=PE_TRANSFORM_METHODS, transform_yvar=PE_TRANSFORM_METHODS,
-  xunit='', yunit='', do_layout=TRUE) {
-  apply_current_theme()
-
-  if(is.null(plot_options)) {
-    plot_options <- list()
-  }
-  plot_options$pch %?<-% 19
-  plot_options$pt.cex %?<-% 1
-  plot_options$x_axis_font_scale %?<-% 0.5
-  plot_options$pt.alpha %?<-% 100
-  plot_options$plot_width_scale %?<-% 1
-  plot_options$plot_height_scale %?<-% 1
-  plot_options$include0 %?<-% c('X', 'Y')
-  plot_options$matched_axes %?<-% FALSE
-
-
-  # centered, scalable layout
-  if(isTRUE(do_layout)) {
-    par(mar=c(6,6,3,3), oma=c(0,0,0,0))
-    k = plot_options$plot_width_scale
-    h = plot_options$plot_height_scale
-    layout(matrix(c(0,1,0), nrow=1), widths = c(1,lcm(25*k), 1))
-  }
-
-  x.cex = pe_graphics_settings_cache$get('rave_cex.lab')*get_cex_for_multifigure()*plot_options$x_axis_font_scale
-
-  ## create Y first, as X may depend on Y
-  if(nzchar(yunit)) {
-    prfx = paste0(yunit, '(')
-    yvars <- paste0(prfx, yvars, ')')
-  }
-  yvars = yvars[yvars %in% rownames(by_electrode_custom_plot_data)]
-  .Y = by_electrode_custom_plot_data[yvars[1],]
-  if(length(yvars) > 1) {
-    collapse_yvars=match.arg(collapse_yvars)
-    .Y <- build_collapse_function(collapse_yvars) (by_electrode_custom_plot_data[yvars,])
-  }
-
-  if(any(xvars == 'electrode')) {
-    .X = seq_along(.Y)
-  } else {
-    if(nzchar(xunit)) {
-      prfx = paste0(xunit, '(')
-      xvars <- paste0(prfx, xvars, ')')
-    }
-
-    xvars = xvars[xvars %in% rownames(by_electrode_custom_plot_data)]
-    .X = by_electrode_custom_plot_data[xvars[1],]
-
-    if(length(xvars) > 1) {
-      collapse_xvars=match.arg(collapse_xvars)
-      .X <- build_collapse_function(collapse_xvars) (by_electrode_custom_plot_data[xvars,])
-    }
-  }
-
-  # create a pretty axis label
-  build_str <- function(vars, coll) {
-    if(length(vars) == 1) return (vars)
-
-    if(any(vars == 'electrode')) return ('Electrode')
-
-    res <- switch(coll,
-      'mean' = paste0('mean (', paste(vars, collapse=','),')'),
-      'log ratio' = paste0('log (', paste(vars, collapse=' / '),')'),
-      paste0(vars, collapse=sprintf(' %s ', coll))
-    )
-
-    return(res)
-  }
-
-  xlim = pretty(.X)
-  ylim = pretty(.Y)
-  if ('X' %in% plot_options$include0) xlim %<>% c(0,.X)
-  if ('Y' %in% plot_options$include0) ylim %<>% c(0,.Y)
-  if (plot_options$matched_axes) {
-    xlim = ylim = range(xlim,ylim)
-  }
-  rutabaga::plot_clean(xlim,ylim)
-
-  if(is.matrix(.Y)) {
-    apply_ii(.Y, 2, function(yy, ii) {
-      points(.X, yy, pch=plot_options$pch, cex=plot_options$pt.cex*get_cex_for_multifigure(),
-        col=adjustcolor(ii, alpha.f = plot_options$pt.alpha/100), xpd=TRUE)
-    })
-  } else {
-    points(.X, .Y, pch=plot_options$pch, cex=plot_options$pt.cex*get_cex_for_multifigure(),
-      col=adjustcolor(1, alpha.f = plot_options$pt.alpha/100), xpd=TRUE)
-  }
-
-  rave_axis_labels(build_str(xvars, collapse_xvars), build_str(yvars, collapse_yvars), push_X = 2, push_Y = 1)
-
-  ## X axis is electrode, so we need to be careful how we plot
-  if(any(xvars == 'electrode')) {
-    # rave_axis(1, axTicks(1), labels = colnames(by_electrode_custom_plot_data)[axTicks(1)])
-    ee = as.integer(colnames(by_electrode_custom_plot_data))
-
-    str = dipsaus::deparse_svec(ee)
-    tcks <- stringr::str_split(str, ',', simplify = TRUE)
-    unlist(apply(tcks, 2, function(tck) {
-      begin_end <- as.integer(stringr::str_split(tck, '-', simplify = TRUE))
-
-      if(length(begin_end) > 1 && diff(begin_end) > 5) {
-        begin_end = sort(c(begin_end, ceiling(median(begin_end))))
-      }
-
-      rave_axis(1, which(ee %in% begin_end), labels=NA)
-      begin_end
-    })) -> all_ticks
-
-    mtext(all_ticks, side=1, at=which(ee %in% all_ticks), line=1.5,
-      cex=x.cex)
-  } else {
-
-    rave_axis(1, axTicks(1), line = 1.75, cex.axis=x.cex)
-  }
-
-  rave_axis(2, axTicks(2))
-
-  if(length(plot_decorations) > 0) {
-    dec <- get_plot_decorators()
-    sapply(dec[plot_decorations], function(FUN) {
-      FUN(x=.X, y=.Y)
-    })
-  }
-
-}
-
-get_plot_decorators <- function(names_only=FALSE) {
-  pds <- list(
-    'href' = function(x, ..., h=0, col=par('fg'), lty=1, lwd=1) {
-      # abline(h=h, lty=lty, col=col, lwd=1)
-      # sometimes abline goes too far for categorical-esque x axes, reign it in
-      # to only go to the max X value or the largest x-tick
-      segments(x0=par('usr')[1], x1=max(x, axTicks(1)), y0=0, col=col, lty=lty, lwd=1)
-    },
-    'vref' = function(..., v=0, col=par('fg'), lty=1, lwd=1) {
-      abline(v=v, lty=lty, col=col, lwd=1)
-    },
-    'reg' = function(x, y, ..., col=par('fg'), lty=2, lwd=2) {
-      if(is.matrix(y)) {
-        apply_ii(y, 2, function(yy, ii) {
-          abline(lm(yy ~ x),
-            lty=lty, col=qq, lwd=2)
-        })
-      } else {
-        abline(lm(y ~ x),
-          lty=lty, col=col, lwd=2)
-      }
-    },
-    'equality' = function(..., col=par('fg'), lwd=2, lty=1) {
-      abline(0, 1, col=col, lwd=lwd, lty=lty)
-    }
-
-  )
-
-  if(names_only) return (names(pds))
-
-  return (pds)
-}
-
-plot_grouped_data <- function(mat, xvar, yvar='y', gvar=NULL, ...,
-  types = c('jitter points', 'means', 'ebar polygons'),
-  layout=c('grouped', 'overlay'), draw0=TRUE, draw0.col=NULL,
-  ylim=NULL, col=NULL, do_axes=TRUE,
-  names.pos = c('none', 'bottom', 'top'),
-  plot_options = NULL, jitter_seed=NULL, cex_multifigure_scale=TRUE,
-  just_get_ylim = FALSE, repeated_index='Trial') {
-
-  apply_current_theme()
-
-  # here we need to know about grouping var, x-axis
-  if(is.null(plot_options)) {
-    plot_options <- list()
-  }
-
-  plot_options$pch %?<-% 16
-
-  if(!is.numeric(plot_options$pt.cex)) plot_options$pt.cex <- 1
-
-  if(cex_multifigure_scale) plot_options$pt.cex = plot_options$pt.cex*get_cex_for_multifigure()
-
-  plot_options$outlier_pch %?<-% 1
-  plot_options$pt.alpha %?<-% 100
-  plot_options$line.alpha %?<-% 100
-
-
-  draw0.col %?<-% par('fg')
-
-  # treat like percent for UI, but alpha.f wants proportion
-  for(v in c('pt.alpha', 'line.alpha')) {
-    if( plot_options[[v]] > 1)
-      plot_options[[v]] = plot_options[[v]] / 100
-  }
-
-
-  types %?<-% c('jitter points', 'means', 'ebar polygons')
-
-  names.pos = match.arg(names.pos)
-
-  # removed (layout := 'stacked') because I don't know if iEEG data
-  # should ever be stacked ?
-  if(missing(xvar) && !is.null(gvar)) {
-    xvar <- gvar
-    gvar <- 'none'
-  }
-
-  if(is.null(gvar) || gvar == xvar) {
-    gvar <- 'none'
-  }
-
-  # layout = 'grouped'
-  layout = match.arg(layout)
-
-  # first step is to aggregate the data to get the means and potentially SE
-  keys <- xvar
-  if(gvar=='none') gvar=NULL
-
-  if(!is.null(gvar)) {
-    keys <- c(gvar, keys)
-  }
-
-  ## make sure all the keys are factors
-  mat[keys] %<>% lapply(as.factor)
-
-  raw <- data.table::data.table(mat)
-
-  if(!is.null(raw$is_clean) && any(!raw$is_clean)) {
-    # get the aggregate data for plotting means/se
-    clean <- raw[raw$is_clean, ]
-    agg <- clean[ , list(y=mean(get(yvar)), se=rutabaga:::se(get(yvar)), sd=sd(get(yvar)), n=.N), keyby=keys]
-
-  } else {
-    # print('no is_clean')
-    # if is_clean is null, we need to create it and set them to TRUE.
-    raw$is_clean = TRUE
-
-    # get the aggregate data for plotting means/se
-    agg <- raw[ , list(y=mean(get(yvar)), se=rutabaga:::se(get(yvar)), sd=sd(get(yvar)), n=.N), keyby=keys]
-  }
-
-  # make sure the xvar is a factor so that the order of the variables is preserved correctly
-  # convert y into a matrix for plotting
-  if(is.null(gvar)) {
-    agg[[xvar]] %<>% as.factor
-
-    means <- matrix(agg$y, ncol=1)
-    names.arg = levels(as.factor(agg[[xvar]]))
-
-    if('overlay' == layout) {
-      names.arg=NA
-    }
-  } else {
-    agg[[gvar]] %<>% as.factor
-
-    means <- matrix(agg$y, ncol=nlevels(as.factor(agg[[gvar]])))
-    names.arg = levels(as.factor(agg[[gvar]]))
-  }
-
-  # color is based on rows of means
-  # col <-  seq_len(nrow(means))
-  col %?<-% seq_len(nrow(means))
-
-  # in case we have a caller-supplied col but it's the wrong length
-  if(length(col) < nrow(means)) {
-    col %<>% rep(length.out=nrow(means))
-  }
-
-  bp_clean <- function(...) {
-    my_args <- list(axes=F, ylab='', xlab='', border=NA,
-      beside = layout=='grouped',
-      # cex.axis=1*get_cex_for_multifigure(),
-      cex.names = pe_graphics_settings_cache$get('rave_cex.lab')*get_cex_for_multifigure()
-    )
-    your_args <- list(...)
-    if(length(your_args) > 0) {
-      my_args[names(your_args)] <- your_args
-    }
-
-    do.call(barplot, my_args)
-  }
-
-  # we want to use barplot to create the window because it has nice xlim and ylim padding
-  # but if we're adding points / ebars we need to consider that at creation time
-  # ylim=NULL
-  tmp_y <- ylim
-  if(is.null(tmp_y)) {
-    tmp_y <- if(any(c('ebar polygons', 'ebars') %in% types)) {
-      range(rutabaga::plus_minus(agg$y, agg$se))
-    } else {
-      range(agg$y)
-    }
-
-    if('sd polygons' %in% types) {
-      tmp_y <- range(rutabaga::plus_minus(agg$y, agg$sd))
-    }
-
-    if (any(c('points', 'jitter points', 'connect points',
-      'densities', 'density polygons', 'rugs') %in% types)) {
-      tmp_y %<>% range(raw[[yvar]]*1.1)
-    }
-
-    # ensure start at 0 if doing true barplot
-    if(any(c('bars', 'borders') %in% types)) {
-      tmp_y %<>% range(0)
-    }
-    tmp_y <- range(pretty(tmp_y), tmp_y)
-  }
-
-  # first create the empty plot. the trick here is that we're
-  # giving barplot data with the same dimension of means but with the appropriate
-  # range
-  ylim %?<-% range(tmp_y, pretty(tmp_y))
-
-  if(isTRUE(just_get_ylim)) {
-    return(ylim)
-  }
-
-  # NB: heights could end up a 1x1 matrix w/o the appropriate range
-  bars.x <- bp_clean(array(tmp_y, dim=dim(means)), col=par('bg'), names.arg=names.arg, ylim=ylim, ...)
-
-  if(!is.matrix(bars.x)) {
-    if(layout == 'grouped') {
-      warning("layout is grouped but I don't have grouped coordinates... bail!")
-      return(FALSE)
-    }
-    bars.x %<>% matrix(nrow = nrow(means), ncol=ncol(means), byrow=T)
-  }
-
-  if(draw0) abline(h=0, col=draw0.col)
-
-  # in case you're looping over agg, you'll want this
-  long_col <- rep(col, times=ncol(bars.x))
-  # for jittering and other l/r movement
-  r <- if(length(bars.x) == 1) {
-    1/4
-  } else if(nrow(bars.x) == 1) {
-    (1/4) * min(diff(c(bars.x)))
-  } else {
-    if ('overlay' == layout && ncol(bars.x) > 1) {
-      (1 / 4) * min(diff(t(bars.x)))
-    } else {
-      (1/4) * min(diff(bars.x))
-    }
-  }
-  if(any(r==0, is.infinite(r))) {r <- 1/4}
-
-  #keep the data together so we can check outlier status later
-  points_list <- split(raw, by=keys)# %>% lapply(`[[`, yvar)
-
-  # we need to make sure the points_list respects the factor ordering
-  if(is.null(gvar)) {
-    ord <- levels(as.factor(mat[[xvar]]))
-  } else {
-    # sapply(keys, function(k) is.factor(mat[k]))
-    # class(mat$Factor1)
-
-    sapply(keys, function(k) is.factor(mat[[k]]))
-    mat[keys] <- lapply(mat[keys], as.factor)
-
-    ord <- stringr::str_replace_all(levels(do.call(`:`, mat[,keys])), ':', '.')
-  }
-  points_list <- points_list[ord]
-
-
-  # helper function to determine location of x-position for points
-  .get_x <- if('jitter points' %in% types) {
-    # here we shrink r so that the points stay w/n r after plotting (non-zero point size)
-    function(pl, bx) density_jitter(pl[[yvar]], around = bx,
-      max.r = 0.7*r, seed = jitter_seed)
-  } else {
-    function(pl, bx) rep(bx, length(pl[[yvar]]))
-  }
-
-  points_list.x <- mapply(.get_x, points_list, bars.x, SIMPLIFY = FALSE)
-
-  ### BARS
-  if (any(c('bars', 'borders') %in% types)) {
-    # I think we should be using long_col here
-    bar.col = adjustcolor(long_col, .7)
-    bar.border = long_col
-    if(!('bars' %in% types)) {
-      bar.col = rep(NA, length(bar.col))
-    }
-    if(!('borders' %in% types)) {
-      bar.border = rep(NA, length(bar.border))
-    }
-
-    # if type is overlay, then we need to draw these on top of each other
-    if('overlay' == layout) {
-      mapply(function(row, col, border) {
-        bp_clean(height=means[row, ], col=col, border=border, add=TRUE
-          # ,space=0.5
-        )
-      }, seq_len(nrow(means)), bar.col, bar.border)
-    } else {
-      # stacked and grouped are handled cleanly by bp_clean
-      xp <- bp_clean(height = means, col=bar.col, border=bar.border, add=TRUE,
-        plot=FALSE)
-
-      if(length(xp)==1) {
-        half_window <- r[1]*diff(par('usr')[1:2])
-        polygon(c(xp[1] - half_window, xp[1] + half_window,
-          xp[1] + half_window, xp[1] - half_window),
-          y = c(0,0,means[1], means[1]),
-          border=bar.border, col=bar.col)
-      } else { #if(ncol(xp)==1) {
-        half_window <- r[1]*unique(diff(xp[,1]))[1]
-        sapply(seq_along(xp), function(xi) {
-
-          polygon(c(xp[xi] - half_window, xp[xi] + half_window,
-            xp[xi] + half_window, xp[xi] - half_window),
-            y = c(0,0,means[xi], means[xi]),
-            border=bar.border[xi], col=bar.col[xi])
-        })
-
-      }
-    }
-  }
-
-  ## DENSITIES
-
-  if('density polygons' %in% types) {
-    for(ii in seq_along(points_list)) {
-      if(length(points_list[[ii]][[yvar]]) > 1) {
-        dx <- density(points_list[[ii]][[yvar]], n=64)
-        dx$y <- r*(dx$y/max(dx$y))
-        polygon(x = c(bars.x[ii] + dx$y, rev(bars.x[ii] -dx$y), bars.x[ii]+ dx$y[1]),
-          c(dx$x, rev(dx$x), dx$x[1]),
-          border = NA, col=adjustcolor(long_col[ii], .3), lwd=1.5)
-      }
-    }
-  }
-
-  if('densities' %in% types) {
-    for(ii in seq_along(points_list)) {
-      if(length(points_list[[ii]][[yvar]]) > 1) {
-        dx <- density(points_list[[ii]][[yvar]], n=64)
-        dx$y <- r*(dx$y/max(dx$y))
-        for(k in c(-1,1)) lines(bars.x[ii] + k*dx$y, dx$x,
-          col=adjustcolor(long_col[ii], .8), lwd=1.5)
-      }
-    }
-  }
-
-  if('connect points' %in% types && anyDuplicated(raw[[repeated_index]])) {
-    # need to determine which points to connect.
-
-    # connect points based on trial column
-    if(layout=='grouped') {
-      # repeated_index = 'Trial'
-
-      by_trial <- mapply(function(x,y) {
-        cbind('x'=x, y)
-      }, points_list.x, points_list, SIMPLIFY = FALSE) %>% rbind_list %>% split((.)[[repeated_index]])
-
-      sapply(by_trial, function(tt) {
-        col = ifelse(length(unique(tt[[xvar]]))==1, as.integer(tt[[xvar]][1]), 'gray70')
-
-        # don't connect the points across levels of a grouping var
-        if(!is.null(gvar)) {
-          .rle <- rle(as.character(tt[[gvar]]))
-
-          for(rr in seq_along(.rle$lengths)) {
-            if(rr == 1) {
-              ind = 1:(.rle$lengths[1])
-            } else {
-              ind = (cumsum(.rle$lengths)[rr-1] + 1) : cumsum(.rle$lengths)[rr]
-            }
-            lines(tt$x[ind], tt[[yvar]][ind], col=adjustcolor(col, alpha.f = plot_options$line.alpha))
-
-          }
-
-        } else {
-          lines(tt$x, tt[[yvar]], col=adjustcolor(col, alpha.f = plot_options$line.alpha))
-        }
-
-      })
-    }
-  }
-
-  if('rugs' %in% types) {
-    warning('rugs not implemented')
-    # mapply(function(x, pts, clr) {
-    #     d <- diff(grconvertY(1:2, from='lines', to='user'))
-    #
-    #     if(any(duplicated(y))) {
-    #         y %<>% jitter
-    #     }
-    #
-    #     lapply(pts$y, function(y) segments(x0=x-d, x+d, y0=y, col=clr))
-    #
-    # }, bars.x, points_list, col)
-  }
-
-  if(any(c('points', 'jitter points') %in% types)) {
-    # go through each row in agg and select out the appropriate points from raw
-    # we need to make sure mat is sorted before we do this
-
-    if(length(points_list) == length(bars.x)){
-      points_list.x %?<-% mapply(.get_x, points_list, bars.x, SIMPLIFY = FALSE)
-
-      mapply(function(x, pl, clr) {
-        points(x, pl[[yvar]], col=adjustcolor(clr, alpha.f = plot_options$pt.alpha),
-          pch=ifelse(pl$is_clean, plot_options$pch, plot_options$outlier_pch),
-          cex = plot_options$pt.cex, xpd=TRUE)
-      }, points_list.x, points_list, long_col)
-
-    } else {
-      warning("couldn't line up points with bars... sorry!")
-    }
-  }
-
-  # now do error bars if possible
-  if('ebars' %in% types) {
-    # check if we're horizontal or not
-    # if(horizontal) {
-    #   ebars.x(...)
-    #} else {
-
-    rutabaga::ebars(bars.x, agg$y, sem = agg$se, code=0, col=col, lwd=2)
-    #}
-  }
-
-  if('ebar polygons' %in% types) {
-    for(ii in 1:nrow(agg)) {
-      rutabaga::do_poly(
-        rutabaga::plus_minus(x = bars.x[ii], d = r),
-        # bars.x[ii] %>% plus_minus(r),
-        rutabaga::plus_minus(x = agg$y[ii], d = agg$se[ii]),
-        # y = agg$y[ii] %>% plus_minus(agg$se[ii]),
-        col = long_col[ii], alpha = .3*255)
-    }
-  }
-
-  if('sd polygons' %in% types) {
-    for(ii in 1:nrow(agg)) {
-      rutabaga::do_poly(
-        rutabaga::plus_minus(x = bars.x[ii], d = r),
-        # bars.x[ii] %>% plus_minus(r),
-        rutabaga::plus_minus(x = agg$y[ii], d = agg$sd[ii]),
-        # y = agg$y[ii] %>% plus_minus(agg$se[ii]),
-        col = long_col[ii], alpha = .3*255)
-    }
-  }
-
-
-
-  if ('connect means' %in% types) {
-    # I think if we are grouped, then we don't allow the lines to go across the groups
-    if(layout == 'grouped') {
-      for(ii in seq_len(ncol(means))) {
-        lines(x=bars.x[,ii], means[,ii], col='black', type='l', lwd=2)
-      }
-    } else {
-      # for overlay, we go across the groups
-      for(ii in seq_len(nrow(means))) {
-        lines(x=bars.x[ii,], means[ii,], col=col[ii], type='l', lwd=2)
-      }
-
-      # but if there are no groups.... then go over whatever we can?
-      # I think this will make people happy; it's confusing to add an option
-      # and have it do nothing. If it does the wrong thing we can "change" it. If
-      # it does nothing, it looks broken and we have to "fix"
-      if(ncol(means)==1) {
-        lines(x=bars.x[,1], means[,1], col='black', type='l', lwd=2)
-      }
-
-    }
-  }
-
-  if('means' %in% types) {
-    segments(bars.x - r, x1=bars.x + r, y0 = means, col=long_col, lwd=2, lend=1)
-  }
-
-  if(do_axes) {
-    rave_axis(2, at=axTicks(2))
-  }
-
-  xlevels = length(unique(raw[[xvar]]))
-  if(names.pos != 'none') {
-    y = if(names.pos == 'top') {
-      par('usr')[4] + 0.05 * diff(par('usr')[3:4])
-    } else {
-      par('usr')[3] - 0.025 * diff(par('usr')[3:4])
-    }
-
-    lbls = levels(as.factor(raw[[xvar]]))
-    if(xvar == 'Factor1Factor2') {
-      lbls = stringr::str_replace_all(lbls, '\\.', '\n')
-    }
-    text(c(bars.x)[seq_len(xlevels)], y=rep(y, xlevels),
-      labels=lbls,
-      col = col, xpd=TRUE,
-      cex = pe_graphics_settings_cache$get('rave_cex.lab')*get_cex_for_multifigure())
-  }
-
-
-  return(invisible(list(x=points_list.x, y=points_list, bars.x=bars.x)))
-}
-
-density_jitter <- function(x, around=0, max.r=.2, n=length(x), seed=NULL) {
-  if(n < 2) {
-    return(around)
-  }
-  dx <- density(x, from=min(x), to=max(x), n=n)
-
-  # careful here, switching from x to y (i.e., y = f(x))
-  y <- approxfun(dx)(x)
-
-  R.utils::withSeed({
-    runif(length(x),
-      min = -max.r * (y/max(y)),
-      max = max.r * (y/max(y))
-    ) + around
-
-  }, seed = seed)
-}
-
-build_heatmap_analysis_window_decorator <- function(...,  type=c('line', 'box'),
-  lwd=2, lty=2,
-  active_adjust=0.5,
-  tmp_lty=4,
-  show_top_label=FALSE) {
-  force(lwd); force(lty); force(show_top_label)
-  type = match.arg(type)
-
-  # make sure we have enough space to write into
-  par('oma' = pmax(c(1,0,0,0), par('oma')))
-
-  if(! active_adjust %within% 0:1) {
-    active_adjust = 0.5
-  }
-
-  tmp_color = (1/255) * c(active_adjust * col2rgb(par('fg')) +
-      (1-active_adjust) * col2rgb(par('bg')))
-  tmp_color <- do.call(rgb, as.list(tmp_color))
-
-  hawd <- function(data, Xmap, Ymap, ...) {
-    # label analysis event
-    mtext(data$analysis_event, side = 1, at=Xmap(0),
-      line=2.5, cex=(7/8)*get_cex_for_multifigure(), col = par('fg'))
-
-    # label analysis window
-    xx <- c(-0.5, .5) + map_indices_within(data$analysis_window, data$x)
-
-    if(type == 'box') {
-      yy <- c(-0.5, 0.5) + map_indices_within(data$analysis_frequency, data$y)
-
-      if(!is.null(data$analysis_window_tmp) && !is.null(data$analysis_frequency_tmp)) {
-        polygon(c(xx,rev(xx)), rep(yy, each=2),
-          lty=lty, lwd=lwd,border=tmp_color)
-
-        xxnew <- c(-0.5, .5) + map_indices_within(data$analysis_window_tmp, data$x)
-        yynew <- c(-0.5, .5) + map_indices_within(data$analysis_frequency_tmp, data$y)
-
-        polygon(c(xxnew,rev(xxnew)), rep(yynew, each=2),
-          lwd=tmp_lty,border=par('fg'), lty=3)
-      } else {
-        polygon(c(xx,rev(xx)), rep(yy, each=2),
-          lty=lty, lwd=lwd,border=par('fg'))
-      }
-
-
-    } else {
-      abline(v=xx, lty=2, col=par('fg'), xpd=FALSE, lwd=2)
-      if(show_top_label)
-        mtext(data$analysis_group, side=3, at=xx[1], adj = -.25, line=0,
-          cex=get_cex_for_multifigure()*9/8)
-    }
-  }
-
-  return (hawd)
-}
-
-build_axis_label_decorator <- function(..., doX=TRUE, doY=TRUE, push_X=0, push_Y=0) {
-  doX = force(doX)
-  doY = force(doY)
-
-  push_X %<>% force
-  push_Y %<>% force
-
-  o.mar <- par('mar')
-  if(doX) {
-    o.mar[1] <- max(o.mar[1], 5.1+push_X)
-  }
-  if(doY) {
-    o.mar[2] <- max(o.mar[2], 5.1+push_Y/2)
-  }
-  par('mar' = o.mar)
-
-  ald <- function(data, ...) {
-    # print(push_X)
-    # print(push_Y)
-    if(doX)
-      rave_axis_labels(xlab=data$xlab, push_X = push_X)
-
-    if(doY)
-      rave_axis_labels(ylab=data$ylab, push_Y=push_Y)
-  }
-
-  return(ald)
-}
-
-stack_decorators <- function(...) {
-  decorators <- lapply(list(...), match.fun)
-
-  return(function(...) {
-    lapply(decorators, function(DD) {
-      DD(...)
-    })
-  })
-}
-
-
-build_heatmap_condition_label_decorator <- function(all_maps, ...) {
-  o.mar <- par('mar')
-
-  ## make sure we have sufficient left-margin
-  max_char_count <- sapply(all_maps, function(m) {
-    nchar(unique(as.character(m$y)))
-  }) %>% unlist %>% max
-
-  mar2 <- 5.1 + max(0, (max_char_count - 5) * 0.8)
-  new_mar <- o.mar
-  new_mar[2] = max(mar2, o.mar[2])
-
-  par('mar' = new_mar)
-
-  # function that does the decorating
-  hcld <- function(data, Xmap, Ymap, ...) {
-
-    diff_cond = rle(data$y)
-    len <- diff_cond$lengths
-    cs_len <- cumsum(len)
-
-    # drop the last one because we don't need a line at the top
-    cs_len = cs_len[-length(cs_len)]
-
-    if(length(cs_len) > 0) {
-      abline(h=cs_len+0.5)
-    }
-    midpoints <- len/2 + c(0, cs_len)
-
-    mtext(diff_cond$values, side = 2,
-      at = midpoints,
-      cex = 0.8*get_cex_for_multifigure(), las=1, line = 0.25)
-
-  }
-
-  return (hcld)
-}
-
-plot_over_time_by_electrode <- function(by_electrode_tf_data) {
-  apply_current_theme()
-
-  decorators <- stack_decorators(
-    build_heatmap_analysis_window_decorator(),
-    build_axis_label_decorator(push_X=3),
-    build_title_decorator()
-  )
-
-  draw_many_heat_maps(
-    hmaps = by_electrode_tf_data,
-    PANEL.LAST = decorators
-  )
-}
-
-build_title_decorator <- function(to_include=c('analysis_group',
-  'condition_group'), sep = ' | ') {
-  force(to_include)
-  force(sep)
-
-  btd <- function(data, ...) {
-    # grab the items from what's available in data
-    ind <- which(to_include %in% names(data))
-
-    if(length(ind) < 1) {
-      # found nothing, do nothing
-      return()
-    }
-
-    if(length(ind) == 1) {
-      # one item, no separators needed
-      str = data[[to_include[[ind]]]]
-
-    } else {
-      sep = rep_len(sep, length.out = length(to_include)-1)
-
-      # grab the first item
-      str = data[[to_include[[ind[1]]]]]
-
-      # loop from 2:N
-      for(ii in seq_along(ind)[-1]) {
-
-        #grab the next item
-        nm <- to_include[[ind[ii]]]
-        val <- data[[nm]]
-
-        # just in case we have vector values, collapse them here
-        val %<>% paste0(collapse=' ')
-
-        # finally combine using requested separator
-        str %<>% paste(val, sep=sep[ind[ii-1]])
-      }
-    }
-
-    # title!
-    rave_title(str)
-  }
-
-  return (btd)
-}
-
-plot_by_frequency_correlation <- function(by_frequency_correlation_data, plot_options) {
-=======
-  return (hawd)
-}
-
-build_axis_label_decorator <- function(..., doX=TRUE, doY=TRUE, push_X=0, push_Y=0) {
-  doX = force(doX)
-  doY = force(doY)
-
-  push_X %<>% force
-  push_Y %<>% force
-
-  o.mar <- par('mar')
-  if(doX) {
-    o.mar[1] <- max(o.mar[1], 5.1+push_X)
-  }
-  if(doY) {
-    o.mar[2] <- max(o.mar[2], 5.1+push_Y/2)
-  }
-  par('mar' = o.mar)
-
-  ald <- function(data, ...) {
-    print(push_X)
-    print(push_Y)
-    if(doX)
-      rave_axis_labels(xlab=data$xlab, push_X = push_X)
-
-    if(doY)
-      rave_axis_labels(ylab=data$ylab, push_Y=push_Y)
-  }
-
-  return(ald)
-}
-
-
-stack_decorators <- function(...) {
-  decorators <- lapply(list(...), match.fun)
-
-  return(function(...) {
-    lapply(decorators, function(DD) {
-      DD(...)
-    })
-  })
-}
-
-
-build_heatmap_condition_label_decorator <- function(all_maps, ...) {
-  o.mar <- par('mar')
-
-  ## make sure we have sufficient left-margin
-  max_char_count <- sapply(all_maps, function(m) {
-    nchar(unique(as.character(m$y)))
-  }) %>% unlist %>% max
-
-  mar2 <- 5.1 + max(0, (max_char_count - 5) * 0.75)
-  new_mar <- o.mar
-  new_mar[2] = max(mar2, o.mar[2])
-
-  par('mar' = new_mar)
-
-  # function that does the decorating
-  hcld <- function(data, Xmap, Ymap, ...) {
-
-    diff_cond = rle(data$y)
-    len <- diff_cond$lengths
-    cs_len <- cumsum(len)
-
-    # drop the last one because we don't need a line at the top
-    cs_len = cs_len[-length(cs_len)]
-
-    if(length(cs_len) > 0) {
-      abline(h=cs_len+0.5)
-    }
-    midpoints <- len/2 + c(0, cs_len)
-
-    mtext(diff_cond$values, side = 2,
-          at = midpoints,
-          cex = 0.8*get_cex_for_multifigure(), las=1, line = 0.5)
-
-  }
-
-  return (hcld)
-}
-
-plot_over_time_by_electrode <- function(by_electrode_tf_data) {
-  decorators <- stack_decorators(
-    build_heatmap_analysis_window_decorator(),
-    build_axis_label_decorator(push_X=3),
-    build_title_decorator()
-  )
-
-  draw_many_heat_maps(
-    hmaps = by_electrode_tf_data,
-    PANEL.LAST = decorators
-  )
-}
-
-build_title_decorator <- function(to_include=c('analysis_group',
-                                               'condition_group'), sep = ' | ') {
-  force(to_include)
-  force(sep)
-
-  btd <- function(data, ...) {
-    # grab the items from what's available in data
-    ind <- which(to_include %in% names(data))
-
-    if(length(ind) < 1) {
-      # found nothing, do nothing
-      return()
-    }
-
-    if(length(ind) == 1) {
-      # one item, no separators needed
-      str = data[[to_include[[ind]]]]
-
-    } else {
-      sep = rep_len(sep, length.out = length(to_include)-1)
-
-      # grab the first item
-      str = data[[to_include[[ind[1]]]]]
-
-      # loop from 2:N
-      for(ii in seq_along(ind)[-1]) {
-
-        #grab the next item
-        nm <- to_include[[ind[ii]]]
-        val <- data[[nm]]
-
-        # just in case we have vector values, collapse them here
-        val %<>% paste0(collapse=' ')
-
-        # finally combine using requested separator
-        str %<>% paste(val, sep=sep[ind[ii-1]])
-      }
-    }
-
-    # title!
-    rave_title(str)
-  }
-
-  return (btd)
-}
-
-plot_by_frequency_correlation <- function(by_frequency_correlation_data) {
->>>>>>> 7f127785
-
-  decorators <- stack_decorators(
-    build_axis_label_decorator(push_X = 1.5),
-    build_title_decorator()
-  )
-
-  par(pty='s')
-
-<<<<<<< HEAD
-  args <- list(
-    hmaps = by_frequency_correlation_data,
-    PANEL.LAST = decorators,
-    PANEL.COLOR_BAR = color_bar_title_decorator
-  )
-
-  if(length(plot_options) > 0) {
-    args[names(plot_options)] = plot_options[names(plot_options)]
-  }
-
-  do.call(draw_many_heat_maps, args)
-
-}
-
-plot_by_frequency_over_time <- function(by_frequency_over_time_data, plot_args=list()) {
-=======
-  draw_many_heat_maps(
-    by_frequency_correlation_data,
-    PANEL.LAST = decorators
-  )
-}
-
-plot_by_frequency_over_time <- function(by_frequency_over_time_data) {
->>>>>>> 7f127785
-  decorators <- stack_decorators(
-    build_heatmap_analysis_window_decorator(type = 'box'),
-    build_axis_label_decorator(push_X = 3),
-    build_title_decorator()
-  )
-
-<<<<<<< HEAD
-  args <- list(
-    hmaps = by_frequency_over_time_data,
-    PANEL.LAST = decorators,
-    PANEL.COLOR_BAR = color_bar_title_decorator
-  )
-
-  if(length(plot_args) > 0) {
-    args[names(plot_args)] = plot_args[names(plot_args)]
-  }
-
-  do.call(draw_many_heat_maps, args)
-}
-
-color_bar_title_decorator <- function(m, cex = 1){#rave_cex.lab * 0.8) {
-  rave_title(paste0('Range\n[',
-    paste0(pretty_round(rutabaga::get_data_range(m)), collapse = ':'),
-    ']'),
-    font = 1,
-    cex = cex, adj = .9)
-}
-
-
-plot_by_condition_by_trial <- function(by_condition_by_trial_data,
-  grouped_plot_options, ylab='',
-  highlight_trials=NULL, do_layout=TRUE, do_axes=TRUE, ...) {
-  apply_current_theme()
-
-  # help people out if they're not in shiny
-  if(missing(grouped_plot_options)) {
-    grouped_plot_options <- list(
-      'xvar' = 'Factor1',
-      'gvar' = 'AnalysisLabel',
-      'yvar' = 'y',
-      'basic_unit' = 'Trials',
-      'panelvar' = 'none',
-      'plot_options' = list('pt.alpha' = 100, 'pt.cex' = 1),
-      'types' = c('jitter points', 'means', 'ebar polygons'),
-      'jitter_seed' = Sys.time(),
-      'plot_width_scale' = 1,
-      'highlight_clicks' = c('labels'),
-      'highlight_text_location' = 'top'
-    )
-
-    ll = list(...)
-
-    grouped_plot_options[names(ll)] <- ll
-  }
-
-  po <- grouped_plot_options
-
-  # based on shiny input, change xvar/yvar
-  # fix the names of xvar and gvar
-  for(nm in c('xvar', 'gvar', 'panelvar')) {
-    if(po[[nm]] == 'First Factor') po[[nm]] = 'Factor1'
-    if(po[[nm]] == 'Second Factor') po[[nm]] = 'Factor2'
-    if(po[[nm]] == 'First:Second') po[[nm]] = 'Factor1Factor2'
-    if(po[[nm]] == 'Analysis Group') po[[nm]] = 'AnalysisLabel'
-  }
-
-  ### setup plot size
-  k = 8 + 2.5*(count(by_condition_by_trial_data$Factor1)*count(by_condition_by_trial_data$AnalysisLabel)-1)
-  if(!is.null(by_condition_by_trial_data$Factor2)) {
-    k = k + 2.5 * (count(by_condition_by_trial_data$Factor2)-1)
-  }
-
-  MAX = 30
-  ct= count(by_condition_by_trial_data[[po$panelvar]])
-
-  nr = ct %/% 4  + 1
-  m = matrix(seq_len(ct), nrow=nr, byrow = TRUE)
-  if(do_layout) {
-
-    layout(cbind(0,m,0),
-      widths = c(1,
-        rep(lcm(po$plot_width_scale*min(k, MAX)/ct), ncol(m))
-        ,1))
-  }
-
-  # remove plot_width scale so it doesn't mes things up later
-  po$plot_width_scale = NULL
-
-  #group label position
-  label_position = 'top' #c('none', 'bottom', 'top')
-
-  # we need to collapse over electrode, but first
-  # select out the electrodes that are requested for analysis.
-  # by default, omnibus has all of the data
-  nms <- names(by_condition_by_trial_data)
-
-  # are we collapsing to trials or electrodes?
-  # REMOVE the names you want to collapse over
-  # if('Trials' == po$basic_unit) {
-  #   nms <- nms[!(nms %in% c('y', 'Electrode', 'currently_selected', 'Block'))]
-  # } else if ('Electrodes' == po$basic_unit) {
-  #   nms <- nms[!(nms %in% c('y', 'Trial', 'currently_selected', 'Block'))]
-  # }
-
-  keys = unique(c(po$xvar, po$gvar, po$panelvar, 'is_clean',
-    ifelse(po$basic_unit=='Trials', 'Trial', 'Electrode')))
-
-  keys = keys[keys!='none']
-
-  # save a copy, but then delete the one in the list. we need this to know
-  # whether we can flag particular points later
-  basic_unit <- po$basic_unit
-  po$basic_unit = NULL
-
-  oom <- get_order_of_magnitude(median(abs(pretty(by_condition_by_trial_data$y))))
-  line = 2.75 + oom
-  par('mar'= .1 + c(4, 5+oom, ifelse(label_position=='top',3.5,2), 2))
-
-  mat = data.table::data.table(by_condition_by_trial_data)
-
-  # here we're relying is_clean existing, which may not be the case if people give us weird data
-  if(is.null(mat$is_clean)) {
-    mat$is_clean = TRUE
-  }
-  mat = mat[by_condition_by_trial_data$currently_selected, list(y=mean(get('y'))), keyby=keys]
-
-  # grab the highlight variables from the plot options var
-  highlight_options <- po$highlight_clicks
-
-  htl_map = list('center' = NULL, 'bottom'=1, 'left' = 2, 'top' = 3, 'right'=4)
-  if(isTRUE(po$highlight_text_location %in% names(htl_map))) {
-    highlight_text_location <- htl_map[[po$highlight_text_location]]
-  } else {
-    highlight_text_location <- NULL
-  }
-
-  po$highlight_clicks <- NULL
-  po$highlight_text_location <- NULL
-
-  # we are panelling
-  if(ct > 1) {
-    par(oma=c(1,1,0,0))
-    ravedash::logger('Trying to make panels')
-    pvar <- po$panelvar
-    by_panel <- split(mat, mat[[pvar]], drop = TRUE)
-
-    ## refactor the panelling var so we don't get extra rows?
-    by_panel %<>% lapply(function(p) {
-      p[[pvar]] %<>% factor
-      p
-    })
-
-    # we need to avoid passing in the panel var to the plot function
-    po$panelvar = NULL
-
-    # before we plot, we need to figure out the ylim of the plot
-    # this is non-trivial (depends on plot options) so just use the function
-    # to get the limits
-    ylim <- sapply(by_panel, function(m) {
-      do.call(plot_grouped_data,
-        append(po, list(mat=as.data.frame(m),
-          do_axes=TRUE, names.pos=label_position, just_get_ylim=TRUE))
-      )
-    }) %>% range
-
-
-    qq <- 1
-    res <- lapply(by_panel, function(m) {
-      # m = by_panel[[1]]
-      # text(ylab, outer=TRUE, line = 1, side = 2, xpd=TRUE,
-      #       cex=get_cex_for_multifigure()*pe_graphics_settings_cache$get('rave_cex.axis'))
-
-      res <- do.call(plot_grouped_data,
-        append(po, list(mat=as.data.frame(m),
-          do_axes=do_axes, names.pos=label_position, ylim=ylim))
-      )
-
-      if(0 == ((qq-1) %%  3)) {
-        rave_axis_labels(ylab = ylab, yline=line+.5)
-        qq <<- qq + 1
-      }
-
-      mtext(unique(m[[pvar]]), outer=FALSE, line = 3.5, side = 1, xpd=TRUE,
-        cex=get_cex_for_multifigure()*pe_graphics_settings_cache$get('rave_cex.axis'))
-
-      return(res)
-    })
-
-  } else {
-    po$panelvar = NULL
-    res <- do.call(plot_grouped_data,
-      append(po, list(mat=as.data.frame(mat),
-        do_axes=do_axes, names.pos=label_position))
-    )
-
-    if(nzchar(ylab)) {
-      rave_axis_labels(ylab=ylab, outer=FALSE, yline=line, xpd=TRUE)
-    }
-
-    if(length(highlight_trials) > 0 && basic_unit == 'Trials') {
-      # unlist(res$x)
-      # rbind_list(res$y)
-
-      by_trial <- mapply(function(x,y) {
-        cbind(x,y)
-      }, res$x, res$y, SIMPLIFY = FALSE) %>% rbind_list %>% subset(Trial %in% highlight_trials) %>% split((.)$Trial)
-
-      sapply(by_trial, function(trial) {
-
-        col = ifelse(count(trial[[po$xvar]])==1, as.integer(trial[[po$xvar]])[1], 'gray70')
-
-        if('lines' %in% highlight_options) {
-          lines(trial$x, trial$y, col=col, lwd=1.5)
-        }
-        if('points' %in% highlight_options) {
-          points(trial$x, trial$y, bg='white', col=col, lwd=1.5, pch=21, cex=1.5)
-        }
-        if('labels' %in% highlight_options) {
-          text(trial$x, trial$y, trial$Trial, cex=2, pos = highlight_text_location)
-        }
-
-      })
-
-    }
-
-  }
-
-  # here we want to return the data alongside xy positions of each point to make them
-  # easy to locate later. this won't work correctly with paneled data
-  return(res)
-
-}
-
-build_outlier_decorator <- function(all_data) {
-
-  # create a short-circuit option so we don't mess with the
-  # margins unless we really need to. Putting this here instead of
-  # in the calling function because it needs to be done for every plot
-  any_outliers <- sapply(all_data, function(ad) {
-    any(ad$is_outlier)
-  }) %>% any
-
-  if(!any_outliers) {
-    return (function(...) {1})
-  }
-
-  mar = par('mar')
-  if(mar[4] < 3) mar[4] = 3
-  par('mar' = mar)
-
-  od <- function(data, Xmap, Ymap, ...) {
-
-    do_box <- function(x, y) {
-
-      .seg <- function(...) {
-        segments(..., lwd=2, col=par('fg'), lty=3, xpd=TRUE)
-      }
-      .seg(x0=x[1], y0=y[1], x1 = x[2])
-      # .seg(x0=x[2], y0=y[1], y1=y[2])
-      .seg(x0=x[1], y0=y[2], x1 = x[2])
-      # .seg(x0=x[1], y0=y[1], y1=y[2])
-    }
-
-    if(any(data$is_outlier)) {
-      xlim = c(0,length(data$x))
-
-      odd <- which(data$is_outlier)
-
-      sapply(odd, function(oddity) {
-        do_box(xlim, c(oddity-0.5, oddity+0.5))
-
-        # text(par('usr')[2]*1.1, oddity, , cex=1.2*get_cex_for_multifigure(), font=2, adj=c(1,0.5))
-      })
-
-      mtext(side=4, data$trial_number[odd], at=odd,
-        font=2, line=-1, cex=.9*get_cex_for_multifigure(), las=1)
-    }
-  }
-  return(od)
-}
-
-plot_over_time_by_trial <- function(over_time_by_trial_data, plot_options) {
-=======
-  # draw_many_heat_maps(by_frequency_over_time_data, show_color_bar = FALSE)
-  draw_many_heat_maps(
-    by_frequency_over_time_data,
-    PANEL.LAST = decorators
-  )
-}
-
-plot_over_time_by_trial <- function(over_time_by_trial_data) {
->>>>>>> 7f127785
-  apply_current_theme()
-
-  decorators <- stack_decorators(
-    build_title_decorator(),
-    build_heatmap_analysis_window_decorator(),
-<<<<<<< HEAD
-    build_heatmap_condition_label_decorator(over_time_by_trial_data),
-    build_outlier_decorator(over_time_by_trial_data)
-  )
-
-  args <- list(
-    hmaps = over_time_by_trial_data,
-    PANEL.LAST = decorators,
-    PANEL.COLOR_BAR = color_bar_title_decorator,
-    axes=c(T,F)
-  )
-
-  if(length(plot_options) > 0) {
-    args[names(plot_options)] = plot_options[names(plot_options)]
-  }
-
-  do.call(draw_many_heat_maps, args)
-
-}
-
-plot_by_trial_look_for_outliers <- function(by_trial_look_for_outliers_data) {
-
-}
-
-plot_by_trial_assess_normality <- function(by_trial_look_for_outliers_data) {
-
-}
-
-plot_by_trial_assess_stationarity <- function(by_trial_assess_stationarity_data) {
-
-  # by_trial_assess_stationarity_data$
-
-}
-
-plot_by_trial_electrode_similarity <- function(by_trial_electrode_similarity_data) {
-
-  # by_trial_assess_stationarity_data$
-
-=======
-    build_heatmap_condition_label_decorator(over_time_by_trial_data)
-  )
-
-  draw_many_heat_maps(hmaps = over_time_by_trial_data,
-                      axes = c(T,F), max_zlim = 95, percentile_range = TRUE,
-                      PANEL.LAST = decorators
-  )
-
->>>>>>> 7f127785
-}
-
-
-# chdir = TRUE, current working directory is this folder
-pipeline <- raveio::pipeline(pipeline_name = "power_explorer", paths = "../..")
-<<<<<<< HEAD
-pe_graphics_settings_cache <- dipsaus::rds_map(file.path(pipeline$preference_path, "graphics"))
-
-default_pegs <- {list(
-=======
-pe_graphics_settings_cache <- pipeline$load_preferences(
-  name = "graphics",
-  .overwrite = FALSE,
-
->>>>>>> 7f127785
-  rave_cex.main = 1.5,
-  rave_cex.axis = 1.3,
-  # putting this to 1.4 because 1.5 causes some clipping of the axis(2) label, we could also try to increase
-  # the (outer) left margin to compensate
-  rave_cex.lab = 1.4,
-  rave_axis_tcl = -0.3,
-  plot_time_range = c(-Inf,Inf),
-  draw_decorator_labels = FALSE,
-  plot_title_options = c('Subject ID', 'Electrode #', 'Condition', 'Frequency Range',
-<<<<<<< HEAD
-    'Sample Size', 'Baseline Window', 'Analysis Window'),
-=======
-                         'Sample Size', 'Baseline Window', 'Analysis Window'),
->>>>>>> 7f127785
-
-
-  ## this is now managed through ravedash theme
-  background_plot_color_hint = 'white',
-  champions_tunic = '#009edd',
-
-  line_color_palette = 'Beautiful Field',
-  invert_colors_in_palette = FALSE,
-  reverse_colors_in_palette = FALSE,
-
-  analysis_window.shade.color = 'gray70',
-  analysis_window.stroke.color = 'match',
-
-  heatmap_color_palette = get_heatmap_palette(get_palette_names = TRUE)[[1]],
-  heatmap_number_color_values = 101,
-  invert_colors_in_heatmap_palette = FALSE,
-  reverse_colors_in_heatmap_palette = FALSE,
-
-  show_outliers_on_plots = TRUE,
-
-  log_scale = FALSE,
-  max_zlim = 0,
-  percentile_range = TRUE,
-  sort_trials_by_type = 'Trial Number',
-
-  max_columns_in_figure = 3
-<<<<<<< HEAD
-
-)}
-
-nm <- names(default_pegs) [!pe_graphics_settings_cache$has(names(default_pegs))]
-if(length(nm)) {
-  pe_graphics_settings_cache$mset(.list = default_pegs[nm])
-}
-
-
-as_html <- function(obj, ...) {
-  UseMethod('as_html')
-}
-
-as_html.emmGrid <- function(obj, ..., caption='') {
-  # obj <- em$contrasts
-  # obj <- em$emmeans
-
-  df <- as.data.frame(obj)
-
-  names(df) = stringr::str_replace_all(
-    names(df),
-    c('t.ratio' = 't', 'p.value' = 'p', 'emmean' = 'Est_marginal_mean')
-  )
-  df_plain <- data.frame(df)
-
-  df_plain$p %<>% format.pval(digits=2)
-
-  df_plain %<>% lapply(function(v) {
-    if (!is.numeric(v)) {
-      return(v)
-    }
-
-    format(v, digits=3)
-  }) %>% data.frame
-
-
-  re <- list()
-  tags = shiny::tags
-
-  # if('contrast' %in% names(obj@levels)) {
-  #   'Contrast from emmeans'
-  # } else {
-  #   'Est. marginal means from emmeans'
-  # }
-
-  re$table = tags$div(
-    class = 'table-responsive',
-    tags$table(
-      class = 'table table-striped table-sm',
-      tags$caption(caption, ' | ', paste0(collapse='. ', attributes(df)$mesg)),
-      tags$thead(
-        tags$tr(
-          lapply(c(colnames(df_plain)), tags$th)
-        )
-      ),
-      tags$tbody(
-        lapply(seq_len(nrow(df_plain)), function(ii){
-          v = df_plain[ii,]
-          tags$tr(lapply(v, tags$td))
-        })
-      )
-    )
-  )
-
-  re
-}
-
-
-htmltable_coefmat <- function(
-    x, caption = NULL, digits = max(3L, getOption("digits") - 2L),
-  signif.stars = getOption("show.signif.stars"),
-  signif.legend = signif.stars,
-  dig.tst = max(1L, min(5L, digits - 1L)),
-  k = 3,
-  cs.ind = 1:k, tst.ind = k + 1,
-  zap.ind = integer(),
-  nc = ncol(x),
-  P.values = NULL,
-  has.Pvalue = nc >= 4L && length(cn <- colnames(x)) &&
-    substr(cn[nc], 1L, 3L) %in% c("Pr(", "p-v"),
-  eps.Pvalue = .Machine$double.eps,
-  na.print = "NA", quote = FALSE, right = TRUE, ...
-){
-  if (is.null(d <- dim(x)) || length(d) != 2L)
-    stop("'x' must be coefficient matrix/data frame")
-  nc <- d[2L]
-  if (is.null(P.values)) {
-    scp <- getOption("show.coef.Pvalues")
-    if (!is.logical(scp) || is.na(scp)) {
-      warning("option \"show.coef.Pvalues\" is invalid: assuming TRUE")
-      scp <- TRUE
-    }
-    P.values <- has.Pvalue && scp
-  } else if (P.values && !has.Pvalue) {
-    stop("'P.values' is TRUE, but 'has.Pvalue' is not")
-  }
-
-  if (has.Pvalue && !P.values) {
-    d <- dim(xm <- data.matrix(x[, -nc, drop = FALSE]))
-    nc <- nc - 1
-    has.Pvalue <- FALSE
-  } else {
-    xm <- data.matrix(x)
-  }
-  k <- nc - has.Pvalue - ifelse (missing(tst.ind), 1, length(tst.ind))
-  if (!missing(cs.ind) && length(cs.ind) > k) {
-    stop("wrong k / cs.ind")
-  }
-  Cf <- array("", dim = d, dimnames = dimnames(xm))
-  ok <- !(ina <- is.na(xm))
-  for (i in zap.ind) xm[, i] <- zapsmall(xm[, i], digits)
-  if (length(cs.ind)) {
-    acs <- abs(coef.se <- xm[, cs.ind, drop = FALSE])
-    if (any(ia <- is.finite(acs))) {
-      digmin <- 1 + if (length(acs <- acs[ia & acs != 0]))
-        floor(log10(range(acs[acs != 0], finite = TRUE)))
-      else 0
-      Cf[, cs.ind] <- format(round(coef.se, max(1L, digits -
-          digmin)), digits = digits)
-    }
-  }
-  if (length(tst.ind))
-    Cf[, tst.ind] <- format(round(xm[, tst.ind], digits = dig.tst),
-      digits = digits)
-  if (any(r.ind <- !((1L:nc) %in% c(cs.ind, tst.ind, if (has.Pvalue) nc))))
-    for (i in which(r.ind)) Cf[, i] <- format(xm[, i], digits = digits)
-  ok[, tst.ind] <- FALSE
-  okP <- if (has.Pvalue) ok[, -nc] else ok
-  x1 <- Cf[okP]
-  dec <- getOption("OutDec")
-  if (dec != ".") x1 <- chartr(dec, ".", x1)
-  x0 <- (xm[okP] == 0) != (as.numeric(x1) == 0)
-  if (length(not.both.0 <- which(x0 & !is.na(x0)))) {
-    Cf[okP][not.both.0] <- format(xm[okP][not.both.0], digits = max(1L,
-      digits - 1L))
-  }
-  if (any(ina)) Cf[ina] <- na.print
-  if (P.values) {
-    if (!is.logical(signif.stars) || is.na(signif.stars)) {
-      warning("option \"show.signif.stars\" is invalid: assuming TRUE")
-      signif.stars <- TRUE
-    }
-    if (any(okP <- ok[, nc])) {
-      pv <- as.vector(xm[, nc])
-      Cf[okP, nc] <- format.pval(pv[okP], digits = dig.tst,
-        eps = eps.Pvalue)
-      signif.stars <- signif.stars && any(pv[okP] < 0.1)
-      if (signif.stars) {
-        Signif <- symnum(pv, corr = FALSE, na = FALSE,
-          cutpoints = c(0, 0.001, 0.01, 0.05, 0.1, 1),
-          symbols = c("***", "**", "*", ".", " "))
-        Cf <- cbind(Cf, format(Signif))
-      }
-    } else signif.stars <- FALSE
-  } else signif.stars <- FALSE
-
-  # Make Cf a table
-  # print.default(Cf, quote = quote, right = right, na.print = na.print, ...)
-  re = list()
-  tags = shiny::tags
-  rnames = rownames(Cf)
-
-  if(length(caption) != 1){
-    caption = NULL
-  }
-  sleg = ''
-  if (signif.stars && signif.legend) {
-    if ((w <- getOption("width")) < nchar(sleg <- attr(Signif, "legend"))){
-      sleg <- strwrap(sleg, width = w - 2, prefix = "  ")
-    }
-    # cat("---\nSignif. codes:  ", sleg, sep = "", fill = w + 4 + max(nchar(sleg, "bytes") - nchar(sleg)))
-    re$signif = sleg
-    sleg = tagList(
-      br(),
-      sprintf(' - Signif. codes: %s', sleg)
-    )
-  }
-
-  re$table = tags$div(
-    class = 'table-responsive',
-    tags$table(
-      class = 'table table-striped table-sm',
-      tags$caption(caption, ' ', tags$small(sleg)),
-      tags$thead(
-        tags$tr(
-          lapply(c('', colnames(Cf)), tags$th)
-        )
-      ),
-      tags$tbody(
-        lapply(seq_len(nrow(Cf)), function(ii){
-          v = c(rnames[ii], Cf[ii,]); names(v) = NULL
-          tags$tr(lapply(v, tags$td))
-        })
-      )
-    )
-  )
-
-  re
-}
-
-htmltable_mat <- function(mat, ...) {
-  re = list()
-  tags = shiny::tags
-
-  re$table = tags$div(
-    class = 'table-responsive',
-    tags$table(
-      class = 'table table-striped table-sm',
-      tags$thead(
-        tags$tr(
-          lapply(colnames(mat), tags$th)
-        )
-      ),
-      tags$tbody(
-
-        apply(mat, 1, function(m) {
-          tags$tr(
-            lapply(m, tags$td)
-          )
-        })
-      )
-    )
-  )
-  return(re)
-}
-
-
-
-=======
-)
->>>>>>> 7f127785
+}