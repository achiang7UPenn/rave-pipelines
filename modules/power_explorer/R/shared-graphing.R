
get_line_palette <- function(pname, get_palettes=FALSE, get_palette_names=FALSE) {
  # from: http://colorbrewer2.org/ or in R or from unknown

  .palettes <- list(
    'Beautiful Field' = c("orange", "dodgerblue3", "darkgreen", "orangered", "brown",  "purple3"),
    'J5' = c("#407899","#deba6f", "#65743a", "#de6449", "#4B296B"),
    'Okabe-Ito' = c("black", "#E69F00", "#56B4E9", "#009E73", "#F0E442", "#0072B2",
                    "#D55E00", "#CC79A7", "gray60"),
    'Okabe-Ito 2' = c("#E69F00", "#56B4E9", "#009E73", "#F0E442", "#0072B2",
                      "#D55E00", "#CC79A7", "gray60"),
    'Black+tan' = c('#1A1A19', '#A25D34', '#353634', '#D0A380'),
    'Accent' = c('#7fc97f','#beaed4','#fdc086','#ffff99','#386cb0','#f0027f','#bf5b17','#656565'),
    'Dark2' = c('#1b9e77','#d95f02','#7570b3','#e7298a','#66a61e','#e6ab02','#a6761d','#656565'),
    'R4' = c("black", "#DF536B", "#61D04F", "#2297E6", "#28E2E5", "#CD0BBC", "#F5C710", "gray62"),
    'R4Permed' = c("#2297E6", "#F5C710", "#61D04F", "#DF536B", "#CD0BBC"),
    'Paired' = c('#a6cee3','#1f78b4','#b2df8a','#33a02c','#fb9a99','#e31a1c','#fdbf6f','#ff7f00'),
    'Pastel1' = c('#fbb4ae','#b3cde3','#ccebc5','#decbe4','#fed9a6','#ffffcc','#e5d8bd','#fddaec'),
    'Pastel2' = c('#b3e2cd','#fdcdac','#cbd5e8','#f4cae4','#e6f5c9','#fff2ae','#f1e2cc','#cccccc'),
    'Set1' = c('#e41a1c','#377eb8','#4daf4a','#984ea3','#ff7f00','#ffff33','#a65628','#f781bf'),
    'Set2' = c('#66c2a5','#fc8d62','#8da0cb','#e78ac3','#a6d854','#ffd92f','#e5c494','#b3b3b3'),
    'Set3' = c('#8dd3c7','#ffffb3','#bebada','#fb8072','#80b1d3','#fdb462','#b3de69','#fccde5')
  )

  if(missing(pname)) {
    if(get_palette_names)
      return (names(.palettes))

    return (.palettes)
  }

  pal <- .palettes[[pname]]
  if(is.null(pal)) {
    warning("Invalid palette requested: ", pname, ". Returning random palette")
    pal <- .palettes[[sample(seq_along(.palettes), 1)]]
  }

  return (pal)
}

apply_current_theme <- function(...) {
  theme <- ravedash::current_shiny_theme()

  par('bg'=theme$background, 'fg'=theme$foreground, 'col'=theme$foreground,
      'col.axis' = theme$foreground)

  grDevices::palette(get_line_palette(
    pe_graphics_settings_cache$get('line_color_palette'))
  )
}


build_palettes_and_ranges_for_omnibus_data <- function(omnidata) {

  nms <- names(omnidata)[grepl("^[m\\ |t\\ |p\\ |F\\ |p_fdr]", names(omnidata))]

  # this happens for the movie player
  if(length(nms) == 0) {
    nms = names(omnidata)[!names(omnidata) %in% c('Electrode', 'Time')]
  }

  val_ranges = sapply(nms, function(d) {
    if (startsWith(d, 'p ') | startsWith(d, 'p_fdr'))
      return(c(-.2, .2))
    c(-1, 1) * ceiling(max(abs(omnidata[[d]])))
  }, simplify = FALSE, USE.NAMES = TRUE)

  .colors = pe_graphics_settings_cache$get('heatmap_color_palette')
  if(is.list(.colors)) .colors = .colors[[1]]

  pal = ravebuiltins::expand_heatmap(.colors, ncolors=128)
  pval_pal = ravebuiltins::expand_heatmap(
    rev(tail(.colors, ceiling(length(.colors)/2))),
    ncolors=128, bias=10)
  pals = list(pal)

  pals[seq_along(nms)] = pals
  # names(pals) = fix_name_for_js(names(by_electrode_results))
  names(pals) = nms

  pals[startsWith(names(pals), 'p(')] = list(pval_pal)
  pals[startsWith(names(pals), 'p_fdr')] = list(pval_pal)
  pals[names(pals) %in% c('p')] = list(pval_pal)

  return(
    list(
      palettes = pals,
      val_ranges = val_ranges
    )
  )
}

draw_many_heat_maps <- function (hmaps,
                                 max_zlim = 0, percentile_range = FALSE, log_scale = FALSE,
                                 show_color_bar = TRUE, useRaster = TRUE, PANEL.FIRST = NULL,
                                 PANEL.LAST = NULL, PANEL.COLOR_BAR = NULL,
                                 axes = c(TRUE, TRUE), plot_time_range = NULL, special_case_first_plot = FALSE,
                                 ncol = 3, byrow=TRUE, decorate_all_plots = FALSE, center_multipanel_title = FALSE,
                                 ignore_time_range = NULL,
                                 #marginal_text_fields = c("Subject", "Electrodes"),
                                 extra_plot_parameters = NULL,
                                 do_layout = TRUE, ...)
{

  #pe_graphics_settings_cache is defined above
  rave_cex.axis <- pe_graphics_settings_cache$get('rave_cex.axis', missing_default = 1.3)
  rave_cex.main <- pe_graphics_settings_cache$get('rave_cex.main', missing_default = 1.5)

  # how many of the maps actually have usable data (use the range argument)
  has_data <- which(!sapply(hmaps, function(x) {
    if(!is.null(x$range)) {
      return(any(is.nan(x$range)))
    }
    return(range(x$data))
  }))
  # ravedash::logger('has_data:', has_data, level='warning')

  if (do_layout) {
    orig.pars <- layout_heat_maps(length(has_data), max_col = ncol,
                                  layout_color_bar = show_color_bar, byrow = byrow)

    ## if you want us to do layout, then I assume you want us to setup colors too
    apply_current_theme()
  }
  #some people were passing in NULL for max_zlim
  max_zlim %?<-% 0

  # if (any(par("mfrow") > 1)) {
  #   default_mar <- c(5.1, 4.1, 4.1, 2.1)
  #   if (all(par("mar") == default_mar)) {
  #     mar2 %?<-% 4.5
  #     par(mar = 0.1 + c(4, mar2, 5, 2))
  #   }
  #   if (!decorate_all_plots && do_layout) {
  #     par(oma = pmax(c(0,0,2,0), par('oma')))
  #   }
  # } else {
  #   if (all(par("mar") == default_mar)) {
  #     par(mar = 0.1 + c(par("mar")[1], mar2, 5, 2))
  #   }
  # }

  actual_lim = rutabaga::get_data_range(hmaps)
  needs_round = FALSE
  if (max_zlim <= 0) {
    max_zlim <- max(abs(actual_lim), na.rm = TRUE)
    needs_round=TRUE
  } else if (percentile_range) {
    needs_round=TRUE

    if (max_zlim >= 100) {
      max_zlim = (max_zlim/100) * max(abs(actual_lim),
                                      na.rm = TRUE)
    } else {

      # if we have a zlim < 1, multiply by 100
      if(max_zlim < 1) {
        max_zlim = abs(100*max_zlim)
      }

      if (!is.numeric(ignore_time_range)) {
        max_zlim <- quantile(abs(unlist(lapply(hmaps, getElement,
                                               "data"))), probs = max_zlim/100, na.rm = TRUE)
      }
      else {
        ind <- !(hmaps[[1]]$x %within% ignore_time_range)
        max_zlim <- quantile(abs(unlist(lapply(hmaps, function(h) h$data[ind,
        ]))), probs = max_zlim/100, na.rm = TRUE)
      }
    }
  }

  # we're rounding IFF the user didn't pick a plot max
  if(needs_round) {
    # Rounding may bother people if they like to report the range of the data
    # (but we have the range printed above)
    if (max_zlim > 100) {
      max_zlim %<>% round(-1)
    }
    else if (max_zlim > 10) {
      max_zlim %<>% round_to_nearest(5)
    } else if (max_zlim > 1) {
      max_zlim %<>% round
    } else {
      max_zlim %<>% round(abs(floor(log10(max_zlim))))
    }
  }

  log_scale <- if (isTRUE(log_scale)) {
    "y"
  } else {
    ""
  }
  for (mi in seq_along(has_data)) {
    # mi=1
    map = hmaps[[has_data[mi]]]
    plot_time_range %?<-% range(map$x)
    if (!all(map$x %within% plot_time_range)) {
      .attr = attributes(map$data)
      ind <- map$x %within% plot_time_range
      map$x <- map$x[ind]
      map$data <- map$data[ind, , drop = FALSE]
      .attr$dim = attr(map$data, "dim")
      if(length(.attr$dimnames) && length(.attr$dimnames$Time)) {
        .attr$dimnames$Time <- .attr$dimnames$Time[ ind ]
      }
      attributes(map$data) <- .attr
    }
    x <- seq_along(map$x)
    y <- seq_along(map$y)
    mto = NULL
    if (!decorate_all_plots && length(has_data) > 1) {
      mto = list(allow_sid = FALSE, allow_enum = FALSE, allow_freq = FALSE, allow_sample_size = FALSE)
      my_r = floor((mi - 1)/par("mfrow")[2]) + 1
      my_c = 1 + (mi - 1) %% par("mfrow")[2]
      ncol_wo_cbar <- par("mfrow")[2]
      if (show_color_bar) {
        if (my_c == par("mfrow")[2]) {
          my_c = 1
          my_r = my_r + 1
        }
        ncol_wo_cbar = ncol_wo_cbar - 1
      }
      if (mi + ncol_wo_cbar <= length(has_data)) {
        map$xlab <- " "
      }
      if (my_c != 1) {
        map$ylab <- " "
      }
    }
    dy <- 0
    pc_args = list()
    if (log_scale == "y") {
      dy <- (y[2] - y[1])/2 + min(y)
      pc_args[c("xlim", "ylim", "cex.lab", "log")] = list(x,
                                                          y + dy, rave_cex.axis * get_cex_for_multifigure(),
                                                          "y")
    } else {
      pad = c(-0.5, 0.5)
      pc_args[c("xlim", "ylim")] = list(range(x) +
                                          pad, range(y) + pad)
    }
    if (!is.null(extra_plot_parameters)) {
      pc_args[names(extra_plot_parameters)] = extra_plot_parameters
    }

    do.call(rutabaga::plot_clean, pc_args)
    if (is.function(PANEL.FIRST)) {
      PANEL.FIRST(map)
    }
    make_image(map$data, x = x, y = y, log = ifelse(log_scale,
                                                    "y", ""), zlim = c(-1, 1) * max_zlim)


    ### draw the axis labels (no drawn axes/ticks on the spectrogram: lwd=0, tcl=0)
    axes %<>% rep_len(2)

    ### how many x and y ticks do we need?
    if (axes[1]) {
      xticks <- ..get_nearest_i(pretty(map$x), map$x)
      rave_axis(1, at = xticks, labels = map$x[xticks],
                tcl = 0, lwd = 0, mgpx = c(0, 0.75, 0))
    }

    if(axes[2]) {
      if (length(map$y) <= 5) {
        yticks <- seq_along(map$y)
      }
      else if (diff(range(diff(sort(map$y)))) > 2) {
        tck = map$y[c(1, round(length(map$y) * (1/3)),
                      round((2/3) * length(map$y)), 1 * length(map$y))]
        yticks <- ..get_nearest_i(tck, map$y)
      }
      else {
        yticks <- ..get_nearest_i(pretty(map$y), map$y)
      }

      rave_axis(2, at = yticks, labels = map$y[yticks],
                tcl = 0, lwd = 0, mgpy = c(0, -1/4, 0))
    }


    # call the last decorator
    if (is.function(PANEL.LAST)) {
      PANEL.LAST(
        data=map,
        Xmap = function(x) ..get_nearest_i(x, map$x),
        Ymap = function(y) ..get_nearest_i(y, map$y),
        more_title_options = mto
      )
    }
  }

  if (show_color_bar) {
    yline = 2.5 + get_order_of_magnitude(max_zlim)
max_zlim = 100
    .mar <- c(par("mar")[1], max(5.1, yline+3.6), 5, 1)

    if (is.function(PANEL.COLOR_BAR)) {
      .mar[3] = 5
    }
    .ylab = ""
    .ylab <- hmaps[[has_data[1]]]$zlab
<<<<<<< HEAD

    # par(mar=rep(2.5,4))
    par(.mar)
=======
    par(mar=rep(2.5,4))
>>>>>>> c638ebb8
    rave_color_bar(max_zlim, actual_lim, ylab = .ylab, mar = .mar,
                   ylab.line = yline
    )
    if (is.function(PANEL.COLOR_BAR)) {
      PANEL.COLOR_BAR(hmaps)
    }
  }

  # if (!decorate_all_plots &&
  #     any(par("mfrow")[1] > 1, par("mfrow")[2] > 2)
  # ) {
  #   if (center_multipanel_title) {
  #     xpos <- ifelse(show_color_bar, 0.475, 0.5)
  #     adj <- 0.5
  #   }
  #   else {
  #     xpos = 0
  #     adj <- 0
  #   }

  # tokens = c('Subject' = hmaps[[1]]$subject_code,
  #            'Electrodes' = "E" %&%
  #              dipsaus::deparse_svec(
  #                hmaps[[1]]$electrodes)
  #              ,
  #            'Frequency' = "F" %&% str_collapse(unique(
  #              sapply(meta_data$analysis, function(a) str_collapse(a$frequency, ':'))
  #            )) %&% "Hz"
  # )
  #
  # tokens = tokens[(names(tokens) %in% marginal_text_fields)]
  # mtext(text = paste(tokens, collapse = " "), line = 0,
  #       at = xpos, adj = adj, outer = TRUE, font = 1, cex = rave_cex.main *
  #         0.8)
  # }

  invisible(hmaps)
}

layout_heat_maps <- function(k, max_col, ratio=3.5, byrow=TRUE,
                             layout_color_bar=TRUE, colorbar_cm=4) {
  opars <- par(no.readonly = TRUE)

  # colorbar_cm <- 3.5
  if(plotting_to_file()) {
    colorbar_cm <- 3
  }

  nr <- ceiling(k / max_col)
  max_col = min(k, max_col)
  m <- 1:k
  mat <- matrix(c(m, rep.int(0, nr*max_col - k)), byrow = byrow,
                nrow=nr, ncol = max_col)
  widths <- rep(ratio, max_col)
  if(layout_color_bar) {
    mat <- cbind(mat, k+1)
    widths <- c(widths, lcm(colorbar_cm))
  }

  if(k > 1) {
    newmar = par('mar')
    if(newmar[4] == 2.1) {
      newmar[4] = 0.1
      par('mar' = newmar)
    }
  }

  layout(mat, widths=widths)
}

plotting_to_file <- function() {
  i = get0(".Devices", envir = baseenv(),
           ifnotfound = list("-1"), inherits = FALSE)

  if("-1" == i[[1]]) {
    return (FALSE)
  }

  if(length(i) < dev.cur()){
    return (FALSE)
  }

  i = i[[dev.cur()]]

  return (
    isTRUE('dipsaus_dev_name' %in% names(attributes(i)) || i %in% c('pdf', 'png', 'jpeg'))
  )
}

#' @title RAVE custom image plotter
#' @param mat z-matrix
#' @param x,y z and y axis
#' @param col vector of colors, color palette
#' @param zlim value to trim zmat
#' @param log which axis will be in log scale
#' @param useRaster passed to image()
#' @param clip_to_zlim whether to clip mat
#' @param add logical, whether to overlay current plot to an existing image
#' @description The idea here is to to separate the plotting of the heatmap from all the accoutrements that are done in the decorators.
#' We are just plotting image(mat) Rather Than t(mat) as you might expect. The built-in calculators know this so we can save a few transposes along the way.
make_image <- function(mat, x, y, zlim, col=NULL, log='', useRaster=TRUE, clip_to_zlim=TRUE, add=TRUE) {

  if(missing(zlim)) {
    zlim <- c(-1,1)*max(abs(mat))
  } else {
    # if zlim is missing, then the zlim will be set symmetrically based on the range
    # of the data (in the 'if' block above), so we only have to worry about clipping if the range is passed in
    if(clip_to_zlim) {
      # mat %<>% clip_x(zlim)
      mat <- rutabaga::clip_x(mat, zlim)
    }
  }

  col %?<-% get_currently_active_heatmap()

  if(!('matrix' %in% class(mat))) {
    stop('mat is not a matrix... check it out: make_image_mat')
    # assign('make_image_mat', mat, globalenv())
  }

  if(is.na(log)) {
    log = ''
  }

  # with(make_image_mat, {

  image(x=x, y=y, z=mat, zlim=zlim, col=col, useRaster=useRaster, log=log,
        add=add, axes=F, xlab='', ylab='', main='')
  # })

  # return the clipped zmat
  invisible(mat)
}

get_heatmap_palette <- function(pname, get_palettes=FALSE, get_palette_names=FALSE) {
  # Some of these are from:
  # http://colorbrewer2.org

  .heatmap_palettes <- list(
    BlueWhiteRed = c("#67001f", "#b2182b", "#d6604d", "#f4a582", "#fddbc7", "#ffffff",
                     "#d1e5f0", "#92c5de", "#4393c3", "#2166ac", "#053061") %>% rev,
    BlueGrayRed = rev(c("#67001f", "#b2182b", "#d6604d", "#f4a582", "#b4b4b4",
                        "#92c5de", "#4393c3", "#2166ac", "#053061")),
    Spectral = c('#9e0142','#d53e4f','#f46d43','#fdae61','#fee08b','#ffffbf',
                 '#e6f598','#abdda4','#66c2a5','#3288bd','#5e4fa2') %>% rev,
    BrownWhiteGreen = c('#543005','#8c510a','#bf812d','#dfc27d','#f6e8c3','#f5f5f5',
                        '#c7eae5','#80cdc1','#35978f','#01665e','#003c30'),
    PinkWhiteGreen =c('#8e0152','#c51b7d','#de77ae','#f1b6da','#fde0ef','#f7f7f7',
                      '#e6f5d0','#b8e186','#7fbc41','#4d9221','#276419'),
    PurpleWhiteGreen = c('#40004b','#762a83','#9970ab','#c2a5cf','#e7d4e8','#f7f7f7',
                         '#d9f0d3','#a6dba0','#5aae61','#1b7837','#00441b'),
    OrangeWhitePurple = c('#7f3b08','#b35806','#e08214','#fdb863','#fee0b6','#f7f7f7',
                          '#d8daeb','#b2abd2','#8073ac','#542788','#2d004b'),
    BlackWhiteRed = c('#67001f','#b2182b','#d6604d','#f4a582','#fddbc7','#ffffff',
                      '#e0e0e0','#bababa','#878787','#4d4d4d','#1a1a1a') %>% rev,
    BlueYellowRed = c('#a50026','#d73027','#f46d43','#fdae61','#fee090','#ffffbf',
                      '#e0f3f8','#abd9e9','#74add1','#4575b4','#313695') %>% rev,
    GreenYellowRed = c('#a50026','#d73027','#f46d43','#fdae61','#fee08b','#ffffbf',
                       '#d9ef8b','#a6d96a','#66bd63','#1a9850','#006837') %>% rev
  )
  if(missing(pname)) {
    if(get_palette_names)
      return (names(.heatmap_palettes))

    return (.heatmap_palettes)
  }

  pal <- .heatmap_palettes[[pname]]
  if(is.null(pal)) {
    cat2("Invalid palette requested: ", pname, ". Returning random palette",
         level="WARNING")
    pname = sample(names(.heatmap_palettes), 1)
    pal <- .heatmap_palettes[[pname]]
  }
  attr(pal, 'name') = pname

  return (pal)
}

set_currently_active_line_palette <- function(pal_name) {
  pal_name <- pal_name %OF% get_line_palette(get_palette_names = TRUE)
  pe_graphics_settings_cache$set(key='line_color_palette',
                                 signature = pal_name,
                                 value = pal_name)
}

get_currently_active_heatmap <- function() {
  if(!('current_heatmap_palette' %in% pe_graphics_settings_cache$keys())) {
    pe_graphics_settings_cache$set(
      key = 'current_heatmap_palette',
      value = ravebuiltins::expand_heatmap(ravebuiltins::get_heatmap_palette('BlueWhiteRed'), ncolors = 101),
      signature = paste0('BlueWhiteRed', 101)
    )
  }

  pe_graphics_settings_cache$get('current_heatmap_palette')
}

set_currently_active_heatmap <- function( pal_name, n_colors = 101 ) {
  pal_name <- pal_name %OF% get_heatmap_palette(get_palette_names = TRUE)

  pal <- ravebuiltins::expand_heatmap(
    ravebuiltins::get_heatmap_palette(pal_name),
    ncolors = 101
  )

  pe_graphics_settings_cache$set(key='heatmap_color_palette',
                                 signature = pal_name,
                                 value = pal_name)
  pe_graphics_settings_cache$set(
    key = 'current_heatmap_palette',
    value = pal,
    signature = paste0(pal_name, n_colors)
  )
}

..get_nearest_i <- function(from,to, condition=c('equal', 'less', 'greater')) {

  condition = match.arg(condition)

  if(condition == 'less') {
    res <- sapply(from, function(.x) {
      ind <- (to<= .x)
      to2 = to[ind]
      which.min(abs(.x-to2))
    })
  } else if (condition == 'greater') {
    res <- sapply(from, function(.x) {
      ind = to>= .x
      to2 = to[ind]
      which.min(abs(.x-to2)) + (which(ind)[1] - 1)
    })
  } else {
    res <- sapply(from, function(.x) {
      which.min(abs(.x-to))
    })
  }

  return(res)
}


find_index_of_nearest <- ..get_nearest_i


map_indices_within <- function(from, to) {
  mapply(find_index_of_nearest,
         from, condition=list('greater', 'less'),
         MoreArgs = list(to=to)
  )
}

..get_nearest <- function(from, to) {
  approxfun(to, seq_along(to))(from)
}

..get_nearest_val <- function(from,to) {
  to[..get_nearest_i(from,to)]
}

`%near%` <- function(x, y, eps=1e-4) {
  abs(x-y) < eps
}

rave_axis <- function(side, at, tcl, labels=at, las=1, cex.axis,
                      cex.lab, mgpy=c(3, .6, 0), mgpx=c(3, .75, 0), col, col.ticks, col.axis, ...) {

  # if the color isn't specified, then we are free to set the color to what we want.
  # set it to the fg color, same for lines and for ticks
  col %?<-% par('fg') # axis line color
  col.ticks %?<-% col # axis ticks color
  col.axis %?<-% col  # axis labels color

  tcl %?<-% pe_graphics_settings_cache$get('rave_axis_tcl')
  cex.axis %?<-% pe_graphics_settings_cache$get('rave_cex.axis')
  cex.lab %?<-% pe_graphics_settings_cache$get('rave_cex.lab')


  ## overrule the font scaling if we're writing to a PDF... eventually we'll make this better
  if(shiny::isRunning() && plotting_to_file()) {
    cex.axis = 1
    cex.lab = 1
    mgpy = c(3,.5,0)
    mgpx = c(3,.4,0)

    # this messes up Rmarkdown
    # dipsaus::cat2("detected plotting to file")
  }

  rutabaga::ruta_axis(
    side = side,
    at = at,
    tcl = tcl,
    labels = labels,
    las = las,
    cex.axis = cex.axis*get_cex_for_multifigure(),
    cex.lab = cex.lab*get_cex_for_multifigure(),
    mgpy = mgpy,
    mgpx = mgpx,
    col=col, col.ticks=col.ticks, col.axis=col.axis,
    ...
  )
}

#' Function make a title for a plot, checks par('bg') to handle dark mode
#' @seealso title
#' @param cex the character expansion for the title (default is rave_cex.main)
#' @param font the font type (default = 1, plain)
#' @export
rave_title <- function(main, cex.main, col, font=1, adj=0.5, ...) {
  col %?<-% par('fg')

  cex.main %?<-% pe_graphics_settings_cache$get('rave_cex.main')

  if(plotting_to_file()) {
    cex.main = 1
  }

  title(main=list(main, cex=cex.main*get_cex_for_multifigure(), col=col, font=font), adj=adj)
}

rave_axis_labels <- function(xlab=NULL, ylab=NULL, col=NULL, cex.lab,
                             xline=1.5, yline=2.75, push_X=0, push_Y=0, hint=0, ...) {
  col %?<-% par('col')

  cex.lab %?<-% pe_graphics_settings_cache$get('rave_cex.lab')

  ## overrule the font scaling if we're writing to a PDF
  # ... eventually we'll make this better and read from pe_graphics_settings_cache
  if(plotting_to_file()) {
    if (cex.lab > 1) cex.lab = 1
  }

  if(!is.null(ylab)) {
    title(xlab=NULL, ylab=ylab,
          cex.lab=cex.lab*get_cex_for_multifigure(),
          col.lab=col, line=yline+push_Y, ...)
  }

  if(!is.null(xlab)) {
    title(xlab=xlab, ylab=NULL,
          cex.lab=cex.lab*get_cex_for_multifigure(),
          col.lab=col, line=xline+push_X, ...)
  }

}

get_cex_for_multifigure <- function() {
  cex_multiplier <- 1
  if(shiny::isRunning()) {
    if(any(par('mfrow') > 2)) {
      cex_multiplier = 1/0.66
    } else if (all(par('mfrow') == 2)) {
      cex_multiplier <- 1/0.88
    }
  }
  return (cex_multiplier)
}

get_foreground_color <- function() {
  stop('do not use get foreground color')
  # switch(par('bg'),
  #        'white' = 'black',
  #        'black' = 'white',
  #        '#1E1E1E' = 'gray70',
  #        'gray' = '#A5A5A5',
  #        par('col')
  # )
}

setup_palette <- function() {
  pe_graphics_settings_cache$get('color_palette')
}

rave_color_bar <- function(zlim, actual_lim, clrs, ylab, ylab.line=2,
                           mar=c(5.1, 5.1, 2, 2), adjust_for_nrow=TRUE, horizontal=FALSE, ...) {
  # print('drawing color bar')
  clrs %?<-% get_currently_active_heatmap()
  cbar <- matrix(seq(-zlim, zlim, length=length(clrs))) %>% t

  if(horizontal) cbar %<>% t

  ylim = 0:1
  if(adjust_for_nrow && (par('mfrow')[1] > 1)) {
    nr = par('mfrow')[1]
    ylim = 1/nr * c(-1,1) + ylim
  }

  orig.pty <- par('pty')
  on.exit(par(pty=orig.pty))

  # par(mar=mar, pty='m')
  image(cbar, useRaster = FALSE, ylim=ylim,
        col=clrs, axes=F, ylab='', main='',
        col.lab = par('fg'))

  # check if any other graphics params were requested, direct them to the proper function
  more = list(...)

  ral.args = list(ylab=ylab, yline=ylab.line)
  if('cex.lab' %in% names(more)) ral.args$cex.lab = more$cex.lab

  if(horizontal) {
    rave_title(ral.args$ylab)
  } else {
    do.call(rave_axis_labels, ral.args)
  }

  ra.args = list(side=2, at=0:1,
                 labels=#pretty_round(
                   c(-zlim,zlim),
                 # allow_negative_round = TRUE),
                 tcl=0)

  if('cex.axis' %in% more) ra.args$cex.axis = more$cex.axis

  if(horizontal) ra.args$side = 1
  do.call(rave_axis, ra.args)

  ra.args[c('at', 'labels', 'tcl')] = list(0.5, 0, 0.3)
  do.call(rave_axis, ra.args)

  # this won't work if we're tweaking ylim based on nrow
  # the source for box is compiled, but this seems to work. The key is the xpd=T to make sure
  # we don't get clipping
  if(!horizontal) {
    rect(par('usr')[1], 0, par('usr')[2], 1,
         lwd=1, xpd=TRUE)
  } else {
    box()
  }

  invisible(zlim)
}

### decorators ---

draw_box <- function(x,y, ...)  {
  segments(x0=x[1], x1=x[2], y0=y[1], ...)
  segments(x0=x[2], y0=y[1], y1=y[2], ...)
  segments(x0=x[1], x1=x[2], y0=y[2], ...)
  segments(x0=x[1], y0=y[1], y1=y[2], ...)
}


time_frequency_decorator <- function(data, condition_data, baseline_settings, Xmap=force, Ymap=force,
                                     analysis_window_type = c('box', 'line', 'shade'), ...) {

  analysis_window_type = match.arg(analysis_window_type)

  shd2 <- function(data, condition_data, baseline_settings, Xmap, Ymap, ...) {
    # put the name of the trial grouping at the top of the spectrogram
    rave_title(data$name)

    # label the x and y axes
    rave_axis_labels(data$xlab, data$ylab)

    render_vertical <- function(wi, txt, col=adjustcolor(par('fg'), offset=rep(.3, 4)),
                                lty=2, adjust_text=c(0,0)) {
      abline(v=Xmap(wi), lty=lty, col=col)

      # cat(paste("RV: wi=", str_collapse(wi), " =>: ", str_collapse(Xmap(wi)), '\npar usr: ',
      #             str_collapse(par('usr')), '\n'))

      mtext(side=3, at=Xmap(wi[1])+adjust_text[1], adj=0,
            # 1.0*par('usr')[4]+adjust_text[1],
            text = txt, col=col,
            cex = pe_graphics_settings_cache$get('rave_cex.lab')
      )
    }

    # label the baseline windows
    sapply(baseline_settings$window, render_vertical, 'Baseline')

    # label the analysis window(s)
    render_window <- function(as, adjust_text=c(0,0), ...) {

      if(analysis_window_type == 'line') {
        render_vertical(wi = as$time, txt = as$label, col=par('fg'), adjust_text = adjust_text, ...)
      } else {
        x <- Xmap(as$time); y <- Ymap(as$frequency)

        draw_box(x,y,lty=2,lwd=2, col=par('fg'), ...)
        mtext(side=3, at = x[1]+adjust_text[1], adj=0,
              # y[1] + (diff(y)*1) + adjust_text[2],
              text = as$label,
              col=par('fg'), #xpd=T, pos=4,
              cex = pe_graphics_settings_cache$get('rave_cex.lab')
        )
      }
    }

    if('time' %in% names(data$settings)) {
      # this means there is only one set of settings
      render_window(data$settings)
    } else {
      sapply(data$settings, render_window)
    }
  }

  if(missing(data) || is.null(data)) {
    return (shd2)
  }

  shd2(data, condition_data, baseline_settings, Xmap, Ymap)

}

spectrogram_heatmap_decorator <- function(plot_data, plot_options, Xmap=force, Ymap=force, btype='line', atype='box',
                                          title_options=list(allow_freq=FALSE), ...) {
  to <- force(title_options)
  plot_options = list(
    plot_title_options = pe_graphics_settings_cache$get('plot_title_options'),
    draw_decorator_labels = pe_graphics_settings_cache$get('draw_decorator_labels')
  )

  # the idea of more title options is that the caller might "know better" than the creator about
  # 'which' plot is being decorated and can selective (dis/en)able certain text
  shd <- function(plot_data, Xmap=Xmap, Ymap=Ymap, more_title_options, ...) {
    .args = list('plot_data' = plot_data, 'plot_title_options' = plot_options$plot_title_options)

    if(length(title_options) > 0) {
      .args[names(title_options)] = title_options
    }

    if(!missing(more_title_options) && is.list(more_title_options)) {
      .args[names(more_title_options)] <- more_title_options
    }

    if(!is.null(title_options)) {
      do.call(title_decorator, args=.args)
    }

    rave_axis_labels(xlab=plot_data$xlab, ylab=plot_data$ylab)

    # check if the analysis and baseline windows are fully contained within the plotting window. If not, switch baseline type
    # to just be a label. This can, of course, be turned off using the regular options.
    if(!all(plot_data$baseline_window %within% plot_data$x)) {
      btype = 'label'
    }

    if(!all(plot_data$analysis_window %within% plot_data$x)) {
      atype = 'label'
    }

    # would be nice to have a TRIAL_ONSET or something here, rather than a string...
    if(!is.null(plot_data$trial_alignment) && plot_data$trial_alignment != 'Trial Onset') {
      btype = 'n'
    }

    windows <- list(
      'Baseline'=list(
        window = if(btype == 'label') {
          plot_data$baseline_window
        }else {
          Xmap(plot_data$baseline_window)
        },
        type=btype
      ),
      'Analysis'=list(
        window = if(atype=='box') {
          list(x=Xmap(plot_data$analysis_window),
               y=Ymap(plot_data$frequency_window))
        } else if(atype == 'label') {
          plot_data$analysis_window
        }else {
          Xmap(plot_data$analysis_window)
        },
        type=atype
      )
    )

    if(isTRUE(plot_data$enable_frequency2)) {

      windows[['F2 Analysis']] = list(
        window = if(atype=='box') {
          list(x=Xmap(plot_data$analysis_window2),
               y=Ymap(plot_data$frequency_window2))
        } else if(atype == 'label') {
          plot_data$analysis_window2
        }else {
          Xmap(plot_data$analysis_window2)
        },
        type=atype
      )

      if('Analysis Window' %in% plot_options$plot_title_options) {
        plot_options$plot_title_options %<>% c('F2 Analysis Window')
        # print('adding F2 AW')
      }
    }
    # print(str_collapse(plot_options$plot_title_options))

    lapply(names(windows), function(nm) {
      if(paste(nm, 'Window') %in% plot_options$plot_title_options & windows[[nm]]$type != 'n') {
        # cat('trying:\t', str_collapse(c(atype, btype, nm)), '\n')

        lpo <- 0.9
        if(all('label' == c(btype,atype), nm %in% c('F2 Analysis', 'Analysis'))){
          lpo <- 0.8
        } else if(nm == 'F2 Analysis') {
          lpo = 0.75
        }

        with(windows[[nm]],
             window_decorator(
               window=window, type=type,
               text=ifelse(plot_options$draw_decorator_labels, nm, ''))
        )
      }
    })
    # if(results$get_value('draw_decorator_labels')) {
    #     rave_axis(1, at=Xmap(0), labels = plot_data$trial_alignment, mgpx=c(1,2,1), lwd=0, tcl=0)
    # }

    invisible(plot_data)
  }

  if(missing(plot_data)) {
    # dipsaus::cat2('returning decorator')
    return (shd)
  }

  shd(plot_data, Xmap, Ymap)
}

axis_label_decorator <- function(plot_data, col, Xmap=force, Ymap=force, label_alignment=TRUE, label_alignment.line = 2, ...) {
  stop('please do not use axis_label_decorator anymore')
}

title_decorator <- function(plot_data, plot_title_options,
                            allow_sid=TRUE, allow_enum=TRUE, allow_freq=TRUE,
                            allow_cond=TRUE, allow_sample_size=TRUE, ..., plot=TRUE) {
  title_string = ''

  # if(missing(plot_title_options)) {
  #     plot_title_options = build_plot_options()$plot_title_options
  # }

  # if we have multiple data, just take the first
  # the way to guess this is to check for the existence of a variable that we should have...
  if(is.null(plot_data[['name']])) {
    plot_data = plot_data[[1]]
  }

  # wraps do_on_inclusion to make the following lines easier to understand
  add_if_selected <- function(id, expr) {
    do_on_inclusion(id, expr, plot_title_options)
  }

  if(allow_cond)
    add_if_selected('Condition', {
      .name <- plot_data[['name']]
      if(isTRUE(nchar(.name) > 0)) {
        .name <- '' %&% .name
      }
      title_string = .name
    })

  # we could write this as a simple m/sapply if the variable names had a clear relationship to one another
  if(allow_sid)
    add_if_selected('Subject ID', {
      conditional_sep(title_string) = plot_data$subject_code
    })

  if(allow_enum)
    add_if_selected('Electrode #', {
      el <- dipsaus::deparse_svec(plot_data$electrodes, max_lag=1)
      # print('EL: ' %&% el)
      conditional_sep(title_string) = 'E' %&% el
    })

  if(allow_freq)
    add_if_selected('Frequency Range', {
      conditional_sep(title_string) = 'Freq ' %&% paste0(plot_data$frequency_window, collapse=':')
    })

  if(allow_sample_size)
    add_if_selected('Sample Size', {
      if(!is.null(plot_data$N))
        conditional_sep(title_string) = 'N=' %&% plot_data$N
    })

  # rave_title is an "additive" instead of replacement call, so rendering an empty string won't hurt anything,
  # but let's save a few needless function calls
  if(nchar(title_string) > 0 && plot) {
    # dipsaus::cat2('dput on title:\t', dput(title_string), '\nlen: ', length(title_string), ', nchar=', nchar(title_string), pal = list("Blue" = "dodgerblue3"), level = "Blue")

    rave_title(title_string)
  }

  invisible(title_string)
}

# helper to reduce redundancies in searching then evaluating
do_on_inclusion <- function(needle, expr, haystack) {
  if(needle %in% haystack) {
    eval(expr)
  }
}
###

round_to_nearest <- function(x, val=10) {
  val*round(x/val)
}


fill_poly <- function(x, y, fill.color=1, fill.alpha=0.6, y0=0, do_stroke=TRUE, stroke.lwd=2, stroke.color=fill.color) {
  polygon( c(x, rev(x)), c(rep(y0, length(y)), rev(y)), border=NA, col=adjustcolor(fill.color, fill.alpha))
  #overdraw the data line (this may do weird things if col already has transparency in it)
  if(isTRUE(do_stroke)) lines(x, y, col=stroke.color, lwd=stroke.lwd)
}

is.color <- function(x) {
  if(is.null(x) || is.function(x) || is.nan(x)) return (FALSE)

  res <- tryCatch({
    col2rgb(x)
  }, error = function(...) {
    FALSE
  })
  if(isFALSE(res)) return(FALSE)


  return(TRUE)
}

render_analysis_window <- function(settings, lty=2, do_label=TRUE, text.color=par('fg'),
                                   x, y, line.color=par('fg'), shade.color, stroke.color, shade.alpha=0.6) {
  # settings <- dd$settings
  wi = settings$time

  # handle possibly-overlapping multiple time window labels
  if(do_label) {
    if(is.list(wi)) {

    } else {
      mtext(side=3, at=wi[1], adj=0,
            text = settings$label, col=text.color,
            cex = pe_graphics_settings_cache$get('rave_cex.lab')
      )
    }
  }

  if(is.numeric(lty)) abline(v=wi, lty=2, col=line.color)

  if(!missing(y) && !missing(x)) {
    ind <- x %within% settings$time
    fill_poly(x=x[ind], y=y[ind], fill.color = shade.color, fill.alpha=shade.alpha, stroke.color=stroke.color)
  }
}

plot_over_time_by_condition <- function(over_time_by_condition_data,
                                        combine_conditions=FALSE,
                                        combine_events=FALSE,
                                        condition_switch=NULL,
                                        plot_range=c(-Inf,Inf)) {

  if(is.character(condition_switch)){
    if (condition_switch=='Separate all')  {
      combine_events=FALSE
      combine_conditions=FALSE
    } else if (condition_switch == 'Combine conditions') {
      combine_events = FALSE
      combine_conditions=TRUE
    } else if (condition_switch == 'Combine events')  {
      combine_events = TRUE
      combine_conditions=FALSE
    } else if (condition_switch == 'Combine all') {
      combine_events = TRUE
      combine_conditions=TRUE
    }
  }

  apply_current_theme()

  n.groups <- length(over_time_by_condition_data)
  n.events <- length(over_time_by_condition_data[[1]])

  xlim <- range(
    unlist(sapply(over_time_by_condition_data, function(otd) {
      sapply(otd, function(dd) {c(min(dd$x), max(dd$x))})
    }))
  )

  # intersect with the requested plot lim
  new_lim <- c(
    max(xlim[1], min(plot_range)),
    min(xlim[2], max(plot_range))
  )

  if(any(new_lim != xlim)) {
    xlim = new_lim

    # trim the data before plotting
    for(ii in seq_along(over_time_by_condition_data)) {
      for(jj in seq_along(over_time_by_condition_data[[ii]])) {
        ind <- over_time_by_condition_data[[ii]][[jj]]$x %within% xlim

        over_time_by_condition_data[[ii]][[jj]]$x <-
          over_time_by_condition_data[[ii]][[jj]]$x[ind]

        over_time_by_condition_data[[ii]][[jj]]$data <-
          over_time_by_condition_data[[ii]][[jj]]$data[ind,,drop=FALSE]
      }
    }


  }

  ylim <- sapply(over_time_by_condition_data, function(otd) {
    range(sapply(otd, function(dd) {
      rutabaga::plus_minus(dd$data)
    }))
  }) %>% pretty %>% range

  draw_axis_labels <- function() {
    nr = par('mfrow')[1]
    nc = par('mfrow')[2]

    x.dividers = seq_len(nc) * 1/nc
    x.midpoints = x.dividers - 0.5*(1/nc)

    y.dividers = seq_len(nr) * 1/nr
    y.midpoints = y.dividers - 0.5*(1/nr)

    rave_cex.axis <- pe_graphics_settings_cache$get('rave_cex.axis')
    mtext(outer = TRUE, side=1, 'Time (s)', cex=rave_cex.axis, at=x.midpoints)
    mtext(outer = TRUE, side=2, over_time_by_condition_data[[1]][[1]]$ylab, at=y.midpoints,
          cex=rave_cex.axis, line=1)
  }

  decorate_plot <- function(graph_data, graph_num,
                            window_label= FALSE, window_type = c('lines', 'fill'), axes=TRUE) {
    # draw the analysis window behind the data
    sh = pe_graphics_settings_cache$get('analysis_window.shade.color')
    if (sh == 'match') sh = graph_num

    st = pe_graphics_settings_cache$get('analysis_window.stroke.color')
    if (st == 'match') st = graph_num

    if('fill' %in% window_type) {
      render_analysis_window(graph_data$settings, do_label=window_label,
                             x=graph_data$x, y=graph_data$data[,1],
                             shade.color = sh,
                             stroke.color = st)
    } else {
      render_analysis_window(graph_data$settings, do_label=window_label,
                             shade.color = sh,
                             stroke.color = st)
    }

    axes = rep_len(axes, 2)
    if(axes[1]) rave_axis(1, at=axTicks(1))
    if(axes[2]) rave_axis(2, at=axTicks(2))

    if(par('usr')[3] < 0) abline(h=0, col='lightgray')
  }

  # many situations merge into a 1,1 plot type, so have an function for that
  plot_all_in_one <- function() {
    par(mfrow=c(1,1), oma=c(2, 2.25, 0, 0), mar=c(2,2,2,1))
    rutabaga::plot_clean(xlim, ylim)
    draw_axis_labels()
    dy = .075*diff(par('usr')[3:4])

    for(ii in seq_along(over_time_by_condition_data)) {
      for (jj in seq_along(over_time_by_condition_data[[ii]])) {
        dd <- over_time_by_condition_data[[ii]][[jj]]
        graph_num = jj + (n.events) * (ii-1)

        # put the decorations behind the data
        decorate_plot(graph_data = dd, graph_num = graph_num,
                      window_type = 'lines', axes=(graph_num==1),
                      # label windows every time there is a new event
                      window_label = (ii==1)
        )

        rutabaga::ebar_polygon(dd$x, dd$data[,1], dd$data[,2], col=graph_num)

        yy = max(axTicks(2)) - dy*graph_num

        text(x=axTicks(1)[1], y=yy,
             labels =paste(dd$time_window_label, dd$data_label, sep=', '), adj=c(0,0),
             cex = pe_graphics_settings_cache$get('rave_cex.lab', 1),
             col=graph_num
        )
      }
    }
  }

  plot_combined_over_conditions <- function(nr,nc) {
    # we have at least 2 events
    par(mfrow=c(nr,nc), oma=c(2, 2.25, 0, 0), mar=c(2,2,2,1))

    #loop over events
    for(ei in seq_along(over_time_by_condition_data[[1]])) {
      rutabaga::plot_clean(xlim, ylim)
      draw_axis_labels()
      with(over_time_by_condition_data[[1]][[ei]],
           rave_title(time_window_label)
      )

      if(ei==1) {
        nms <- names(over_time_by_condition_data)
        dy = .075*diff(par('usr')[3:4])
        yy = max(axTicks(2)) - dy*seq_along(nms)

        text(x=axTicks(1)[1], y=yy,
             labels =nms, adj=c(0,0),
             cex = pe_graphics_settings_cache$get('rave_cex.lab', 1),
             col=seq_along(nms)
        )
      }

      for(ii in seq_along(over_time_by_condition_data)) {
        dd <- over_time_by_condition_data[[ii]][[ei]]
        graph_num = ii

        # put the decorations behind the data
        decorate_plot(graph_data = dd, graph_num = graph_num,
                      window_type = 'lines', axes=(graph_num==1))

        rutabaga::ebar_polygon(dd$x, dd$data[,1], dd$data[,2], col=graph_num)
      }

    }
  }

  plot_combined_over_events <- function(nr,nc) {
    par(mfrow=c(nr,nc), oma=c(2, 2.25, 0, 0), mar=c(2,2,2,1))
    for(ii in seq_along(over_time_by_condition_data)) {
      rutabaga::plot_clean(xlim, ylim)
      draw_axis_labels()
      rave_title(over_time_by_condition_data[[ii]][[1]]$data_label)

      if(ii==1) {
        nms <- names(over_time_by_condition_data[[1]])
        dy = .075*diff(par('usr')[3:4])
        yy = max(axTicks(2)) - dy*seq_along(nms)

        text(x=axTicks(1)[1], y=yy,
             labels =nms, adj=c(0,0),
             cex = pe_graphics_settings_cache$get('rave_cex.lab', 1),
             col=seq_along(nms)
        )
      }

      for(jj in seq_along(over_time_by_condition_data[[ii]])) {
        dd <- over_time_by_condition_data[[ii]][[jj]]
        graph_num = jj

        # put the decorations behind the data
        decorate_plot(graph_data = dd, graph_num = graph_num,
                      window_type = 'lines', axes=(graph_num==1))

        rutabaga::ebar_polygon(dd$x, dd$data[,1], dd$data[,2], col=graph_num)
      }
    }
    # show a warning if the events have a different origin
  }

  MAX_COL = pe_graphics_settings_cache$get('max_columns_in_figure', 3)

  determine_layout <- function(n.panels) {
    nr = ceiling(n.panels / MAX_COL)

    nc = min(n.panels, MAX_COL)

    c(nr,nc)
  }

  if(isTRUE(combine_conditions) && isTRUE(combine_events)){
    # put everybody in a single plot
    plot_all_in_one()
  } else if (isTRUE(combine_conditions)){
    # we're combining conditions (but not events), so the number of
    # unique graphs is the number of unique events, second-level dimension
    layout = determine_layout(length(over_time_by_condition_data[[1]]))

    if(prod(layout)==1) {
      plot_all_in_one()
    } else {
      plot_combined_over_conditions(nr=layout[1], nc=layout[2])
    }

  } else if (isTRUE(combine_events)){
    # here we are combining events but not combining conditions
    layout <- determine_layout(length(over_time_by_condition_data))

    if(prod(layout) == 1) {
      plot_all_in_one()
    } else {
      plot_combined_over_events(nr=layout[1], nc=layout[2])
    }
  } else {
    # separate everything
    k = n.groups * n.events

    # determining our own layout to make sure it looks nice
    nc = k %% n.groups
    if(nc ==0) nc = n.groups
    nr = ceiling(k / n.groups)

    # prefer (1,X) to (X,1)
    if(nr > 1 && nc ==1) {
      nc = nr
      nr = 1
    }

    par(mfcol=c(nr,nc), oma=c(2, 2.25, 0, 0), mar=c(2,2,2,1))
    for(ii in seq_along(over_time_by_condition_data)) {
      for(jj in seq_along(over_time_by_condition_data[[ii]])) {
        rutabaga::plot_clean(xlim, ylim)
        draw_axis_labels()
        dd <- over_time_by_condition_data[[ii]][[jj]]
        rave_title(paste(sep=' | ', dd$data_label, dd$time_window_label))

        graph_num = jj + (ii-1)*n.events

        # put the decorations behind the data
        decorate_plot(graph_data = dd, graph_num = graph_num)

        rutabaga::ebar_polygon(dd$x, dd$data[,1], dd$data[,2], col=graph_num)
      }
    }
  }
}

plot_per_electrode_statistics <- function(stats, requested_stat, show0=c('smart', 'auto', 'always'),
                                          which_plots=c('all', 'm', 't', 'p'), draw_threshold = NULL,
                                          label_electrodes = NULL, label_type='number') {

  if(missing(requested_stat) || is.null(requested_stat) || nchar(requested_stat) == 0) {
    requested_stat = 'overall'
  }
  # make sure this matches which_plots above
  plot.types = c('m', 't', 'p')

  theme <- ravedash::current_shiny_theme()
  par('bg'=theme$background, 'fg'=theme$foreground, 'col'=theme$foreground)


  which_to_label = integer(0)
  electrode_numbers <- as.integer(colnames(stats))
  if(!is.null(label_electrodes)) {
    which_to_label = which(electrode_numbers %in% label_electrodes)
  }

  label_type = match.arg(label_type,
                         choices = c('number', 'name', 'color', 'showcase', 'size'),
                         several.ok = TRUE)

  electrode_names <- electrode_numbers

  if('electrode_labels' %in% names(attributes(stats))) {
    electrode_names <- attr(stats, 'electrode_labels')
  }

  # the first thing to check is if we are in 'showcase' mode
  # if so, then chop off electrodes from the stats block
  if(length(which_to_label) > 0 && 'showcase' %in% label_type) {
    # this drops attributes which means we lose electrode labels
    stats = stats[,which_to_label,drop=FALSE]
    electrode_numbers <- as.integer(colnames(stats))
    electrode_names <- electrode_names[which_to_label]
    which_to_label <- seq_len(ncol(stats))
  }

  show0 = match.arg(show0)

  which_plots = match.arg(which_plots)

  tmp_ind = which(
    stringr::str_detect(tolower(rownames(stats)),
                        tolower(requested_stat))
  )

  row_ind <- 1:3
  if(length(tmp_ind)>1) {
    row_ind = seq(from=tmp_ind[1], to=2+tmp_ind[1])
  }

  get_non_consec <- function(ee) {
    res <- which(diff(ee)>1)
    sort(c(res, res+1))
  }

  el_axis <- function() {
    xat <- if(length(electrode_numbers) <= 5) {
      seq_along(electrode_numbers)
    } else {
      unique(c(1, get_non_consec(electrode_numbers), length(electrode_numbers)))
    }
    rave_axis(1, at=xat, labels=electrode_numbers[xat], tcl=0)
  }

  do_draw_threshold <- function(th) {
    abline(h=th, lty=2, col=pe_graphics_settings_cache$get('champions_tunic'))
  }

  ylabels <- list('p(' = 'p-value', 't(' = 't-score',
                  'm(' = 'mean', 'p_fdr(' = 'fdr p-value')

  if('all' == which_plots) {
    par(mfrow=c(1,3),mar=c(4.1,5.1,4.1,2.1))
  } else {
    row_ind = row_ind[which(which_plots == plot.types)]
  }

  for(ii in row_ind) {
    cn <- rownames(stats)[ii]
    ylab <- ylabels[[substr(cn, 1,2)]]
    if(is.null(ylab)) {
      ## check if we have a speciality p-value
      if(startsWith(cn, 'p_fdr(')) {
        ylab = ylabels[["p_fdr("]]
      }
    }

    yy <- if(ylab %in% c('p-value', 'fdr p-value')) {
      -log10(stats[ii, ])
    } else {
      stats[ii, ]
    }

    ylim = yy
    if(show0 == 'always') {
      ylim = c(0, yy)
    } else if(show0 == 'smart') {
      if(any(stringr::str_detect(cn, ' - '), stringr::str_detect(ylab, '(p-value|t-score)'))) {
        ylim = c(0,yy)
      }
    }
    rutabaga::plot_clean(seq_along(electrode_numbers), pretty(ylim))
    el_axis()

    if(stringr::str_detect(ylab, 'p-value')) {
      for(ax in axTicks(2)) {
        rave_axis(2, at=ax, labels=bquote(10**.(-ax)), tcl=0, cex.axis = 1)
      }

      rave_axis(2, at=axTicks(2), labels = FALSE)

      ## draw threshold if needed
      if(!is.null(draw_threshold)) {
        do_draw_threshold(-log10(draw_threshold))
      }

    } else {
      # because we're not drawing a box, it's awkward to have points below (above)
      # the extreme ticks
      planned_ticks = axTicks(2)
      k = length(planned_ticks)
      if(k %% 2 == 1) {
        planned_ticks = planned_ticks[c(1, (k+1)/2, k)]
      }
      rave_axis(2, at=planned_ticks)

      ## draw threshold if needed
      if(!is.null(draw_threshold)) {
        do_draw_threshold(draw_threshold)
      }

    }
    rave_axis_labels(xlab='Electrode #', ylab=ylab, push_X = 0.75)
    rave_title(cn)

    # if(0 %within% range(ylim)) {
    .x <- seq_along(electrode_numbers)
    points(.x, yy, pch=19,
           col=adjustcolor(par('col'), offset=rep(.35, 4)),
           type='h', lwd=0.5)
    # }
    points(.x, yy, pch=19,
           col= adjustcolor(par('col'), offset=rep(.25, 4))
    )

    if(length(which_to_label) > 0) {
      if('number' %in% label_type) {
        text(.x[which_to_label], yy[which_to_label], labels=electrode_numbers[which_to_label],
             pos=ifelse(yy[which_to_label]<0, 1, 3), font=2, xpd=TRUE,
             cex = pe_graphics_settings_cache$get('rave_cex.lab'),
             xpd=TRUE)

      }
      if ('color' %in% label_type) {
        # plotting at 1.01 to make sure we cover existing circle
        points(.x[which_to_label], yy[which_to_label],
               col=pe_graphics_settings_cache$get('champions_tunic'),
               pch=19, cex=1.01)
      }
      if('name' %in% label_type) {

        # if we are also plotting the numbers, then we want to move the names
        # farther from the point
        delta = if('number' %in% label_type) {
          1.4 * strheight("1", font=2) * sign(yy[which_to_label])
        } else {
          0
        }

        text(.x[which_to_label], delta+yy[which_to_label],
             labels=electrode_names[which_to_label],
             pos=ifelse(yy[which_to_label]<0, 1, 3), font=2, xpd=TRUE,
             cex = pe_graphics_settings_cache$get('rave_cex.lab'),
             xpd=TRUE)
      }
    }
  }
}

PE_COLLAPSE_METHODS <- c('mean', '+', '-', '*', '/', 'log ratio', 'overlay', 'split')
build_collapse_function <- function(collapse_method) {

  arg = match.arg(collapse_method, PE_COLLAPSE_METHODS)

  if(arg %in% c('mean', 'log ratio', '+', '*')) {
    COLL = switch(arg,
                  'mean' = colMeans,
                  '+' = colSums,
                  '*' = {
                    function(x) {apply(x, 2, prod)}
                  },
                  'log ratio' = {
                    function(x) {
                      log(apply(x, 2, function(x) {
                        Reduce(`/`, x)
                      }))
                    }
                  }
    )
  } else {
    COLL = function(x) {
      apply(x, 2, function(x) {
        Reduce(match.fun(arg), x)
      })
    }
  }
  return (COLL)
}

PE_TRANSFORM_METHODS <- c()

#
# this function assumes the data have COL=Electrodes and ROW=variables.
# xvars and yvars must be %OF% rownames(by_electrode_custom_plot_data)
# colnames of by_electrode_custom_plot_data must be electrode numbers
plot_by_electrode_custom_plot <- function(by_electrode_custom_plot_data, yvars, xvars='electrode', plot_options=NULL,
                                          plot_decorations=list(),
                                          collapse_xvars=PE_COLLAPSE_METHODS, collapse_yvars=PE_COLLAPSE_METHODS,
                                          transfrom_xvar=PE_TRANSFORM_METHODS, transform_yvar=PE_TRANSFORM_METHODS,
                                          xunit='', yunit='', do_layout=TRUE) {
  apply_current_theme()

  if(is.null(plot_options)) {
    plot_options <- list()
  }
  plot_options$pch %?<-% 19
  plot_options$pt.cex %?<-% 1
  plot_options$x_axis_font_scale %?<-% 0.5
  plot_options$pt.alpha %?<-% 100
  plot_options$plot_width_scale %?<-% 1
  plot_options$plot_height_scale %?<-% 1
  plot_options$include0 %?<-% c('X', 'Y')
  plot_options$matched_axes %?<-% FALSE


  # centered, scalable layout
  if(isTRUE(do_layout)) {
    par(mar=c(6,6,3,3), oma=c(0,0,0,0))
    k = plot_options$plot_width_scale
    h = plot_options$plot_height_scale
    layout(matrix(c(0,1,0), nrow=1), widths = c(1,lcm(25*k), 1))
  }

  x.cex = pe_graphics_settings_cache$get('rave_cex.lab')*get_cex_for_multifigure()*plot_options$x_axis_font_scale

  ## create Y first, as X may depend on Y
  if(nzchar(yunit)) {
    prfx = paste0(yunit, '(')
    yvars <- paste0(prfx, yvars, ')')
  }
  yvars = yvars[yvars %in% rownames(by_electrode_custom_plot_data)]
  .Y = by_electrode_custom_plot_data[yvars[1],]
  if(length(yvars) > 1) {
    collapse_yvars=match.arg(collapse_yvars)
    .Y <- build_collapse_function(collapse_yvars) (by_electrode_custom_plot_data[yvars,])
  }

  if(any(xvars == 'electrode')) {
    .X = seq_along(.Y)
  } else {
    if(nzchar(xunit)) {
      prfx = paste0(xunit, '(')
      xvars <- paste0(prfx, xvars, ')')
    }

    xvars = xvars[xvars %in% rownames(by_electrode_custom_plot_data)]
    .X = by_electrode_custom_plot_data[xvars[1],]

    if(length(xvars) > 1) {
      collapse_xvars=match.arg(collapse_xvars)
      .X <- build_collapse_function(collapse_xvars) (by_electrode_custom_plot_data[xvars,])
    }
  }

  # create a pretty axis label
  build_str <- function(vars, coll) {
    if(length(vars) == 1) return (vars)

    if(any(vars == 'electrode')) return ('Electrode')

    res <- switch(coll,
                  'mean' = paste0('mean (', paste(vars, collapse=','),')'),
                  'log ratio' = paste0('log (', paste(vars, collapse=' / '),')'),
                  paste0(vars, collapse=sprintf(' %s ', coll))
    )

    return(res)
  }

  xlim = pretty(.X)
  ylim = pretty(.Y)
  if ('X' %in% plot_options$include0) xlim %<>% c(0,.X)
  if ('Y' %in% plot_options$include0) ylim %<>% c(0,.Y)
  if (plot_options$matched_axes) {
    xlim = ylim = range(xlim,ylim)
  }
  rutabaga::plot_clean(xlim,ylim)

  if(is.matrix(.Y)) {
    apply_ii(.Y, 2, function(yy, ii) {
      points(.X, yy, pch=plot_options$pch, cex=plot_options$pt.cex*get_cex_for_multifigure(),
             col=adjustcolor(ii, alpha.f = plot_options$pt.alpha/100), xpd=TRUE)
    })
  } else {
    points(.X, .Y, pch=plot_options$pch, cex=plot_options$pt.cex*get_cex_for_multifigure(),
           col=adjustcolor(1, alpha.f = plot_options$pt.alpha/100), xpd=TRUE)
  }

  rave_axis_labels(build_str(xvars, collapse_xvars), build_str(yvars, collapse_yvars), push_X = 2, push_Y = 1)

  ## X axis is electrode, so we need to be careful how we plot
  if(any(xvars == 'electrode')) {
    # rave_axis(1, axTicks(1), labels = colnames(by_electrode_custom_plot_data)[axTicks(1)])
    ee = as.integer(colnames(by_electrode_custom_plot_data))

    str = dipsaus::deparse_svec(ee)
    tcks <- stringr::str_split(str, ',', simplify = TRUE)
    unlist(apply(tcks, 2, function(tck) {
      begin_end <- as.integer(stringr::str_split(tck, '-', simplify = TRUE))

      if(length(begin_end) > 1 && diff(begin_end) > 5) {
        begin_end = sort(c(begin_end, ceiling(median(begin_end))))
      }

      rave_axis(1, which(ee %in% begin_end), labels=NA)
      begin_end
    })) -> all_ticks

    mtext(all_ticks, side=1, at=which(ee %in% all_ticks), line=1.5,
          cex=x.cex)
  } else {

    rave_axis(1, axTicks(1), line = 1.75, cex.axis=x.cex)
  }

  rave_axis(2, axTicks(2))

  if(length(plot_decorations) > 0) {
    dec <- get_plot_decorators()
    sapply(dec[plot_decorations], function(FUN) {
      FUN(x=.X, y=.Y)
    })
  }

}

get_plot_decorators <- function(names_only=FALSE) {
  pds <- list(
    'href' = function(x, ..., h=0, col=par('fg'), lty=1, lwd=1) {
      # abline(h=h, lty=lty, col=col, lwd=1)
      # sometimes abline goes too far for categorical-esque x axes, reign it in
      # to only go to the max X value or the largest x-tick
      segments(x0=par('usr')[1], x1=max(x, axTicks(1)), y0=0, col=col, lty=lty, lwd=1)
    },
    'vref' = function(..., v=0, col=par('fg'), lty=1, lwd=1) {
      abline(v=v, lty=lty, col=col, lwd=1)
    },
    'reg' = function(x, y, ..., col=par('fg'), lty=2, lwd=2) {
      if(is.matrix(y)) {
        apply_ii(y, 2, function(yy, ii) {
          abline(lm(yy ~ x),
                 lty=lty, col=qq, lwd=2)
        })
      } else {
        abline(lm(y ~ x),
               lty=lty, col=col, lwd=2)
      }
    },
    'equality' = function(..., col=par('fg'), lwd=2, lty=1) {
      abline(0, 1, col=col, lwd=lwd, lty=lty)
    }

  )

  if(names_only) return (names(pds))

  return (pds)
}

plot_grouped_data <- function(mat, xvar, yvar='y', gvar=NULL, ...,
                              types = c('jitter points', 'means', 'ebar polygons'),
                              layout=c('grouped', 'overlay'), draw0=TRUE, draw0.col=NULL,
                              ylim=NULL, col=NULL, do_axes=TRUE,
                              names.pos = c('none', 'bottom', 'top'),
                              plot_options = NULL, jitter_seed=NULL, cex_multifigure_scale=TRUE,
                              just_get_ylim = FALSE, repeated_index='Trial') {

  apply_current_theme()

  # here we need to know about grouping var, x-axis
  if(is.null(plot_options)) {
    plot_options <- list()
  }

  plot_options$pch %?<-% 16

  if(!is.numeric(plot_options$pt.cex)) plot_options$pt.cex <- 1

  if(cex_multifigure_scale) plot_options$pt.cex = plot_options$pt.cex*get_cex_for_multifigure()

  plot_options$outlier_pch %?<-% 1
  plot_options$pt.alpha %?<-% 100

  draw0.col %?<-% par('fg')

  # treat like percent for UI, but alpha.f wants proportion
  plot_options$pt.alpha = plot_options$pt.alpha / 100

  types %?<-% c('jitter points', 'means', 'ebar polygons')

  names.pos = match.arg(names.pos)

  # removed (layout := 'stacked') because I don't know if iEEG data
  # should ever be stacked ?
  if(missing(xvar) && !is.null(gvar)) {
    xvar <- gvar
    gvar <- 'none'
  }

  if(is.null(gvar) || gvar == xvar) {
    gvar <- 'none'
  }

  # layout = 'grouped'
  layout = match.arg(layout)

  # first step is to aggregate the data to get the means and potentially SE
  keys <- xvar
  if(gvar=='none') gvar=NULL

  if(!is.null(gvar)) {
    keys <- c(gvar, keys)
  }

  raw <- data.table::data.table(mat)

  if(!is.null(raw$is_clean) && any(!raw$is_clean)) {
    # get the aggregate data for plotting means/se
    clean <- raw[raw$is_clean, ]
    agg <- clean[ , list(y=mean(get(yvar)), se=rutabaga:::se(get(yvar)), sd=sd(get(yvar)), n=.N), keyby=keys]

  } else {
    # print('no is_clean')
    # if is_clean is null, we need to create it and set them to TRUE.
    raw$is_clean = TRUE

    # get the aggregate data for plotting means/se
    agg <- raw[ , list(y=mean(get(yvar)), se=rutabaga:::se(get(yvar)), sd=sd(get(yvar)), n=.N), keyby=keys]
  }

  # convert y into a matrix for plotting
  if(is.null(gvar)) {
    means <- matrix(agg$y, ncol=1)
    names.arg = levels(as.factor(agg[[xvar]]))

    if('overlay' == layout) {
      names.arg=NA
    }
  } else {
    means <- matrix(agg$y, ncol=nlevels(as.factor(agg[[gvar]])))
    names.arg = levels(as.factor(agg[[gvar]]))
  }

  # color is based on rows of means
  # col <-  seq_len(nrow(means))
  col %?<-% seq_len(nrow(means))

  # in case we have a caller-supplied col but it's the wrong length
  if(length(col) < nrow(means)) {
    col %<>% rep(length.out=nrow(means))
  }

  bp_clean <- function(...) {
    my_args <- list(axes=F, ylab='', xlab='', border=NA,
                    beside = layout=='grouped',
                    # cex.axis=1*get_cex_for_multifigure(),
                    cex.names = pe_graphics_settings_cache$get('rave_cex.lab')*get_cex_for_multifigure()
    )
    your_args <- list(...)
    if(length(your_args) > 0) {
      my_args[names(your_args)] <- your_args
    }

    do.call(barplot, my_args)
  }

  # we want to use barplot to create the window because it has nice xlim and ylim padding
  # but if we're adding points / ebars we need to consider that at creation time
  # ylim=NULL
  tmp_y <- ylim
  if(is.null(tmp_y)) {
    tmp_y <- if(any(c('ebar polygons', 'ebars') %in% types)) {
      range(rutabaga::plus_minus(agg$y, agg$se))
    } else {
      range(agg$y)
    }

    if('sd polygons' %in% types) {
      tmp_y <- range(rutabaga::plus_minus(agg$y, agg$sd))
    }

    if (any(c('points', 'jitter points', 'connect points',
              'densities', 'density polygons', 'rugs') %in% types)) {
      tmp_y %<>% range(raw[[yvar]]*1.1)
    }

    # ensure start at 0 if doing true barplot
    if(any(c('bars', 'borders') %in% types)) {
      tmp_y %<>% range(0)
    }
    tmp_y <- range(pretty(tmp_y), tmp_y)
  }

  # first create the empty plot. the trick here is that we're
  # giving barplot data with the same dimension of means but with the appropriate
  # range
  ylim %?<-% range(tmp_y, pretty(tmp_y))

  if(isTRUE(just_get_ylim)) {
    return(ylim)
  }

  # NB: heights could end up a 1x1 matrix w/o the appropriate range
  bars.x <- bp_clean(array(tmp_y, dim=dim(means)), col=par('bg'), names.arg=names.arg, ylim=ylim, ...)

  if(!is.matrix(bars.x)) {
    if(layout == 'grouped') {
      warning("layout is grouped but I don't have grouped coordinates... bail!")
      return(FALSE)
    }
    bars.x %<>% matrix(nrow = nrow(means), ncol=ncol(means), byrow=T)
  }

  if(draw0) abline(h=0, col=draw0.col)

  # in case you're looping over agg, you'll want this
  long_col <- rep(col, times=ncol(bars.x))
  # for jittering and other l/r movement
  r <- if(length(bars.x) == 1) {
    1/4
  } else if(nrow(bars.x) == 1) {
    (1/4) * min(diff(c(bars.x)))
  } else {
    if ('overlay' == layout && ncol(bars.x) > 1) {
      (1 / 4) * min(diff(t(bars.x)))
    } else {
      (1/4) * min(diff(bars.x))
    }
  }
  if(any(r==0, is.infinite(r))) {r <- 1/4}

  #keep the data together so we can check outlier status later
  points_list <- split(raw, by=keys)# %>% lapply(`[[`, yvar)

  # we need to make sure the points_list respects the factor ordering
  if(is.null(gvar)) {
    ord <- levels(as.factor(mat[[xvar]]))
  } else {
    # sapply(keys, function(k) is.factor(mat[k]))
    # class(mat$Factor1)

    sapply(keys, function(k) is.factor(mat[[k]]))
    mat[keys] <- lapply(mat[keys], as.factor)

    ord <- stringr::str_replace_all(levels(do.call(`:`, mat[,keys])), ':', '.')
  }
  points_list <- points_list[ord]


  # helper function to determine location of x-position for points
  .get_x <- if('jitter points' %in% types) {
    # here we shrink r so that the points stay w/n r after plotting (non-zero point size)
    function(pl, bx) density_jitter(pl[[yvar]], around = bx,
                                    max.r = 0.7*r, seed = jitter_seed)
  } else {
    function(pl, bx) rep(bx, length(pl[[yvar]]))
  }

  points_list.x <- mapply(.get_x, points_list, bars.x, SIMPLIFY = FALSE)

  ### BARS
  if (any(c('bars', 'borders') %in% types)) {
    # I think we should be using long_col here
    bar.col = adjustcolor(long_col, .7)
    bar.border = long_col
    if(!('bars' %in% types)) {
      bar.col = rep(NA, length(bar.col))
    }
    if(!('borders' %in% types)) {
      bar.border = rep(NA, length(bar.border))
    }

    # if type is overlay, then we need to draw these on top of each other
    if('overlay' == layout) {
      mapply(function(row, col, border) {
        bp_clean(height=means[row, ], col=col, border=border, add=TRUE
                 # ,space=0.5
        )
      }, seq_len(nrow(means)), bar.col, bar.border)
    } else {
      # stacked and grouped are handled cleanly by bp_clean
      xp <- bp_clean(height = means, col=bar.col, border=bar.border, add=TRUE,
                     plot=FALSE)

      if(length(xp)==1) {
        half_window <- r[1]*diff(par('usr')[1:2])
        polygon(c(xp[1] - half_window, xp[1] + half_window,
                  xp[1] + half_window, xp[1] - half_window),
                y = c(0,0,means[1], means[1]),
                border=bar.border, col=bar.col)
      } else { #if(ncol(xp)==1) {
        half_window <- r[1]*unique(diff(xp[,1]))[1]
        sapply(seq_along(xp), function(xi) {

          polygon(c(xp[xi] - half_window, xp[xi] + half_window,
                    xp[xi] + half_window, xp[xi] - half_window),
                  y = c(0,0,means[xi], means[xi]),
                  border=bar.border[xi], col=bar.col[xi])
        })

      }
    }
  }

  ## DENSITIES

  if('density polygons' %in% types) {
    for(ii in seq_along(points_list)) {
<<<<<<< HEAD
      if(length(points_list[[ii]][[yvar]]) > 1) {
        dx <- density(points_list[[ii]][[yvar]], n=64)
=======
      if(length(points_list[[ii]]$y) > 1) {
        dx <- density(points_list[[ii]]$y, n=64)
>>>>>>> c638ebb8
        dx$y <- r*(dx$y/max(dx$y))
        polygon(x = c(bars.x[ii] + dx$y, rev(bars.x[ii] -dx$y), bars.x[ii]+ dx$y[1]),
                c(dx$x, rev(dx$x), dx$x[1]),
                border = NA, col=adjustcolor(long_col[ii], .3), lwd=1.5)
      }
    }
  }

  if('densities' %in% types) {
    for(ii in seq_along(points_list)) {
<<<<<<< HEAD
      if(length(points_list[[ii]][[yvar]]) > 1) {
        dx <- density(points_list[[ii]][[yvar]], n=64)
=======
      if(length(points_list[[ii]]$y) > 1) {
        dx <- density(points_list[[ii]]$y, n=64)
>>>>>>> c638ebb8
        dx$y <- r*(dx$y/max(dx$y))
        for(k in c(-1,1)) lines(bars.x[ii] + k*dx$y, dx$x,
                                col=adjustcolor(long_col[ii], .8), lwd=1.5)
      }
    }
  }

  if('connect points' %in% types && anyDuplicated(raw[[repeated_index]])) {
    # need to determine which points to connect.

    # connect points based on trial column
    if(layout=='grouped') {
      # repeated_index = 'Trial'

      by_trial <- mapply(function(x,y) {
        cbind('x'=x, y)
      }, points_list.x, points_list, SIMPLIFY = FALSE) %>% rbind_list %>% split((.)$Trial)

      sapply(by_trial, function(tt) {
        col = ifelse(length(unique(tt[[xvar]]))==1, as.integer(tt[[xvar]][1]), 'gray70')
<<<<<<< HEAD
        lines(tt$x, tt[[yvar]], col=adjustcolor(col, alpha.f = plot_options$pt.alpha))
=======
        lines(tt$x, tt$y, col=adjustcolor(col, alpha.f = plot_options$pt.alpha))
>>>>>>> c638ebb8
      })


    }
  }

  if('rugs' %in% types) {
    warning('rugs not implemented')
    # mapply(function(x, pts, clr) {
    #     d <- diff(grconvertY(1:2, from='lines', to='user'))
    #
    #     if(any(duplicated(y))) {
    #         y %<>% jitter
    #     }
    #
    #     lapply(pts$y, function(y) segments(x0=x-d, x+d, y0=y, col=clr))
    #
    # }, bars.x, points_list, col)
  }

  if(any(c('points', 'jitter points') %in% types)) {
    # go through each row in agg and select out the appropriate points from raw
    # we need to make sure mat is sorted before we do this

    if(length(points_list) == length(bars.x)){
      points_list.x %?<-% mapply(.get_x, points_list, bars.x, SIMPLIFY = FALSE)

      mapply(function(x, pl, clr) {
        points(x, pl[[yvar]], col=adjustcolor(clr, alpha.f = plot_options$pt.alpha),
               pch=ifelse(pl$is_clean, plot_options$pch, plot_options$outlier_pch),
               cex = plot_options$pt.cex, xpd=TRUE)
      }, points_list.x, points_list, long_col)

    } else {
      warning("couldn't line up points with bars... sorry!")
    }
  }

  # now do error bars if possible
  if('ebars' %in% types) {
    # check if we're horizontal or not
    # if(horizontal) {
    #   ebars.x(...)
    #} else {

    rutabaga::ebars(bars.x, agg$y, sem = agg$se, code=0, col=col, lwd=2)
    #}
  }

  if('ebar polygons' %in% types) {
    for(ii in 1:nrow(agg)) {
      rutabaga::do_poly(
        rutabaga::plus_minus(x = bars.x[ii], d = r),
        # bars.x[ii] %>% plus_minus(r),
        rutabaga::plus_minus(x = agg$y[ii], d = agg$se[ii]),
        # y = agg$y[ii] %>% plus_minus(agg$se[ii]),
        col = long_col[ii], alpha = .3*255)
    }
  }

  if('sd polygons' %in% types) {
    for(ii in 1:nrow(agg)) {
      rutabaga::do_poly(
        rutabaga::plus_minus(x = bars.x[ii], d = r),
        # bars.x[ii] %>% plus_minus(r),
        rutabaga::plus_minus(x = agg$y[ii], d = agg$sd[ii]),
        # y = agg$y[ii] %>% plus_minus(agg$se[ii]),
        col = long_col[ii], alpha = .3*255)
    }
  }



  if ('connect means' %in% types) {
    # I think if we are grouped, then we don't allow the lines to go across the groups
    if(layout == 'grouped') {
      for(ii in seq_len(ncol(means))) {
        lines(x=bars.x[,ii], means[,ii], col='black', type='l', lwd=2)
      }
    } else {
      # for overlay, we go across the groups
      for(ii in seq_len(nrow(means))) {
        lines(x=bars.x[ii,], means[ii,], col=col[ii], type='l', lwd=2)
      }

      # but if there are no groups.... then go over whatever we can?
      # I think this will make people happy; it's confusing to add an option
      # and have it do nothing. If it does the wrong thing we can "change" it. If
      # it does nothing, it looks broken and we have to "fix"
      if(ncol(means)==1) {
        lines(x=bars.x[,1], means[,1], col='black', type='l', lwd=2)
      }

    }
  }

  if('means' %in% types) {
    segments(bars.x - r, x1=bars.x + r, y0 = means, col=long_col, lwd=2, lend=1)
  }

  if(do_axes) {
    rave_axis(2, at=axTicks(2))
  }

  xlevels = length(unique(raw[[xvar]]))
  if(names.pos != 'none') {
    y = if(names.pos == 'top') {
      par('usr')[4] + 0.05 * diff(par('usr')[3:4])
    } else {
      par('usr')[3] - 0.025 * diff(par('usr')[3:4])
    }

    lbls = levels(as.factor(raw[[xvar]]))
    if(xvar == 'Factor1Factor2') {
      lbls = stringr::str_replace_all(lbls, '\\.', '\n')
    }
    text(c(bars.x)[seq_len(xlevels)], y=rep(y, xlevels),
         labels=lbls,
         col = col, xpd=TRUE,
         cex = pe_graphics_settings_cache$get('rave_cex.lab')*get_cex_for_multifigure())
  }


  return(invisible(list(x=points_list.x, y=points_list, bars.x=bars.x)))
}

density_jitter <- function(x, around=0, max.r=.2, n=length(x), seed=NULL) {
  if(n < 2) {
    return(around)
  }
  dx <- density(x, from=min(x), to=max(x), n=n)

  # careful here, switching from x to y (i.e., y = f(x))
  y <- approxfun(dx)(x)

  R.utils::withSeed({
    runif(length(x),
          min = -max.r * (y/max(y)),
          max = max.r * (y/max(y))
    ) + around

  }, seed = seed)
}

build_heatmap_analysis_window_decorator <- function(...,  type=c('line', 'box'),
                                                    lwd=2, lty=2,
                                                    active_adjust=0.5,
                                                    tmp_lty=4,
                                                    show_top_label=FALSE) {
  force(lwd); force(lty); force(show_top_label)
  type = match.arg(type)

  # make sure we have enough space to write into
  par('oma' = pmax(c(1,0,0,0), par('oma')))

  if(! active_adjust %within% 0:1) {
    active_adjust = 0.5
  }

  tmp_color = (1/255) * c(active_adjust * col2rgb(par('fg')) +
                            (1-active_adjust) * col2rgb(par('bg')))
  tmp_color <- do.call(rgb, as.list(tmp_color))

  hawd <- function(data, Xmap, Ymap, ...) {
    # label analysis event
    mtext(data$analysis_event, side = 1, at=Xmap(0),
          line=2.5, cex=(7/8)*get_cex_for_multifigure(), col = par('fg'))

    # label analysis window
    xx <- c(-0.5, .5) + map_indices_within(data$analysis_window, data$x)

    if(type == 'box') {
      yy <- c(-0.5, 0.5) + map_indices_within(data$analysis_frequency, data$y)

      if(!is.null(data$analysis_window_tmp) && !is.null(data$analysis_frequency_tmp)) {
        polygon(c(xx,rev(xx)), rep(yy, each=2),
                lty=lty, lwd=lwd,border=tmp_color)

        xxnew <- c(-0.5, .5) + map_indices_within(data$analysis_window_tmp, data$x)
        yynew <- c(-0.5, .5) + map_indices_within(data$analysis_frequency_tmp, data$y)

        polygon(c(xxnew,rev(xxnew)), rep(yynew, each=2),
                lwd=tmp_lty,border=par('fg'), lty=3)
      } else {
        polygon(c(xx,rev(xx)), rep(yy, each=2),
                lty=lty, lwd=lwd,border=par('fg'))
      }


    } else {
      abline(v=xx, lty=2, col=par('fg'), xpd=FALSE, lwd=2)
      if(show_top_label)
        mtext(data$analysis_group, side=3, at=xx[1], adj = -.25, line=0,
              cex=get_cex_for_multifigure()*9/8)
    }
  }

  return (hawd)
}

build_axis_label_decorator <- function(..., doX=TRUE, doY=TRUE, push_X=0, push_Y=0) {
  doX = force(doX)
  doY = force(doY)

  push_X %<>% force
  push_Y %<>% force

  o.mar <- par('mar')
  if(doX) {
    o.mar[1] <- max(o.mar[1], 5.1+push_X)
  }
  if(doY) {
    o.mar[2] <- max(o.mar[2], 5.1+push_Y/2)
  }
  par('mar' = o.mar)

  ald <- function(data, ...) {
    # print(push_X)
    # print(push_Y)
    if(doX)
      rave_axis_labels(xlab=data$xlab, push_X = push_X)

    if(doY)
      rave_axis_labels(ylab=data$ylab, push_Y=push_Y)
  }

  return(ald)
}

stack_decorators <- function(...) {
  decorators <- lapply(list(...), match.fun)

  return(function(...) {
    lapply(decorators, function(DD) {
      DD(...)
    })
  })
}


build_heatmap_condition_label_decorator <- function(all_maps, ...) {
  o.mar <- par('mar')

  ## make sure we have sufficient left-margin
  max_char_count <- sapply(all_maps, function(m) {
    nchar(unique(as.character(m$y)))
  }) %>% unlist %>% max

  mar2 <- 5.1 + max(0, (max_char_count - 5) * 0.8)
  new_mar <- o.mar
  new_mar[2] = max(mar2, o.mar[2])

  par('mar' = new_mar)

  # function that does the decorating
  hcld <- function(data, Xmap, Ymap, ...) {

    diff_cond = rle(data$y)
    len <- diff_cond$lengths
    cs_len <- cumsum(len)

    # drop the last one because we don't need a line at the top
    cs_len = cs_len[-length(cs_len)]

    if(length(cs_len) > 0) {
      abline(h=cs_len+0.5)
    }
    midpoints <- len/2 + c(0, cs_len)

    mtext(diff_cond$values, side = 2,
          at = midpoints,
          cex = 0.8*get_cex_for_multifigure(), las=1, line = 0.25)

  }

  return (hcld)
}

plot_over_time_by_electrode <- function(by_electrode_tf_data) {
  apply_current_theme()

  decorators <- stack_decorators(
    build_heatmap_analysis_window_decorator(),
    build_axis_label_decorator(push_X=3),
    build_title_decorator()
  )

  draw_many_heat_maps(
    hmaps = by_electrode_tf_data,
    PANEL.LAST = decorators
  )
}

build_title_decorator <- function(to_include=c('analysis_group',
                                               'condition_group'), sep = ' | ') {
  force(to_include)
  force(sep)

  btd <- function(data, ...) {
    # grab the items from what's available in data
    ind <- which(to_include %in% names(data))

    if(length(ind) < 1) {
      # found nothing, do nothing
      return()
    }

    if(length(ind) == 1) {
      # one item, no separators needed
      str = data[[to_include[[ind]]]]

    } else {
      sep = rep_len(sep, length.out = length(to_include)-1)

      # grab the first item
      str = data[[to_include[[ind[1]]]]]

      # loop from 2:N
      for(ii in seq_along(ind)[-1]) {

        #grab the next item
        nm <- to_include[[ind[ii]]]
        val <- data[[nm]]

        # just in case we have vector values, collapse them here
        val %<>% paste0(collapse=' ')

        # finally combine using requested separator
        str %<>% paste(val, sep=sep[ind[ii-1]])
      }
    }

    # title!
    rave_title(str)
  }

  return (btd)
}

plot_by_frequency_correlation <- function(by_frequency_correlation_data, plot_options) {

  decorators <- stack_decorators(
    build_axis_label_decorator(push_X = 1.5),
    build_title_decorator()
  )

  par(pty='s')

  args <- list(
    hmaps = by_frequency_correlation_data,
    PANEL.LAST = decorators,
    PANEL.COLOR_BAR = color_bar_title_decorator
  )

  if(length(plot_options) > 0) {
    args[names(plot_options)] = plot_options[names(plot_options)]
  }

  do.call(draw_many_heat_maps, args)

}

plot_by_frequency_over_time <- function(by_frequency_over_time_data, plot_args=list()) {
  decorators <- stack_decorators(
    build_heatmap_analysis_window_decorator(type = 'box'),
    build_axis_label_decorator(push_X = 3),
    build_title_decorator()
  )

  args <- list(
    hmaps = by_frequency_over_time_data,
    PANEL.LAST = decorators,
    PANEL.COLOR_BAR = color_bar_title_decorator
  )

  if(length(plot_args) > 0) {
    args[names(plot_args)] = plot_args[names(plot_args)]
  }

  do.call(draw_many_heat_maps, args)
}

color_bar_title_decorator <- function(m, cex = 1){#rave_cex.lab * 0.8) {
  rave_title(paste0('Range\n[',
                    paste0(pretty_round(rutabaga::get_data_range(m)), collapse = ':'),
                    ']'),
             font = 1,
             cex = cex, adj = .9)
}


plot_by_condition_by_trial <- function(by_condition_by_trial_data,
                                       grouped_plot_options, ylab='',
                                       highlight_trials=NULL) {
  apply_current_theme()
  po <- grouped_plot_options

  # based on shiny input, change xvar/yvar
  # fix the names of xvar and gvar
  for(nm in c('xvar', 'gvar', 'panelvar')) {
    if(po[[nm]] == 'First Factor') po[[nm]] = 'Factor1'
    if(po[[nm]] == 'Second Factor') po[[nm]] = 'Factor2'
    if(po[[nm]] == 'First:Second') po[[nm]] = 'Factor1Factor2'
    if(po[[nm]] == 'Analysis Group') po[[nm]] = 'AnalysisLabel'
  }

  ### setup plot size
  k = 8 + 2.5*(count(by_condition_by_trial_data$Factor1)*count(by_condition_by_trial_data$AnalysisLabel)-1)
  if(!is.null(by_condition_by_trial_data$Factor2)) {
    k = k + 2.5 * (count(by_condition_by_trial_data$Factor2)-1)
  }

  MAX = 30
  ct= count(by_condition_by_trial_data[[po$panelvar]])

  nr = ct %/% 4  + 1
  m = matrix(seq_len(ct), nrow=nr, byrow = TRUE)
  layout(cbind(0,m,0),
         widths = c(1,
                    rep(lcm(po$plot_width_scale*min(k, MAX)/ct), ncol(m))
                    ,1))

  # remove plot_width scale so it doesn't mes things up later
  po$plot_width_scale = NULL

  #group label position
  label_position = 'top' #c('none', 'bottom', 'top')

  # we need to collapse over electrode, but first
  # select out the electrodes that are requested for analysis.
  # by default, omnibus has all of the data
  nms <- names(by_condition_by_trial_data)

  # are we collapsing to trials or electrodes?
  # REMOVE the names you want to collapse over
  # if('Trials' == po$basic_unit) {
  #   nms <- nms[!(nms %in% c('y', 'Electrode', 'currently_selected', 'Block'))]
  # } else if ('Electrodes' == po$basic_unit) {
  #   nms <- nms[!(nms %in% c('y', 'Trial', 'currently_selected', 'Block'))]
  # }

  keys = unique(c(po$xvar, po$gvar, po$panelvar, 'is_clean',
                  ifelse(po$basic_unit=='Trials', 'Trial', 'Electrode')))

  keys = keys[keys!='none']

  # save a copy, but then delete the one in the list. we need this to know
  # whether we can flag particular points later
  basic_unit <- po$basic_unit
  po$basic_unit = NULL

  oom <- get_order_of_magnitude(median(abs(pretty(by_condition_by_trial_data$y))))
  line = 2.75 + oom
  par('mar'= .1 + c(4, 5+oom, ifelse(label_position=='top',3.5,2), 2))

  mat = data.table::data.table(by_condition_by_trial_data)
  mat = mat[by_condition_by_trial_data$currently_selected, list(y=mean(get('y'))), keyby=keys]

  # grab the highlight variables from the plot options var
  highlight_options <- po$highlight_clicks

  htl_map = list('center' = NULL, 'bottom'=1, 'left' = 2, 'top' = 3, 'right'=4)
  if(isTRUE(po$highlight_text_location %in% names(htl_map))) {
    highlight_text_location <- htl_map[[po$highlight_text_location]]
  } else {
    highlight_text_location <- NULL
  }

  po$highlight_clicks <- NULL
  po$highlight_text_location <- NULL

  # we are panelling
  if(ct > 1) {
    par(oma=c(1,1,0,0))
    ravedash::logger('Trying to make panels')
    pvar <- po$panelvar
    by_panel <- split(mat, mat[[pvar]], drop = TRUE)

    ## refactor the panelling var so we don't get extra rows?
    by_panel %<>% lapply(function(p) {
      p[[pvar]] %<>% factor
      p
    })

    # we need to avoid passing in the panel var to the plot function
    po$panelvar = NULL

    # before we plot, we need to figure out the ylim of the plot
    # this is non-trivial (depends on plot options) so just use the function
    # to get the limits
    ylim <- sapply(by_panel, function(m) {
      do.call(plot_grouped_data,
              append(po, list(mat=as.data.frame(m),
                              do_axes=TRUE, names.pos=label_position, just_get_ylim=TRUE))
      )
    }) %>% range


    qq <- 1
    res <- lapply(by_panel, function(m) {
      # m = by_panel[[1]]
      # text(ylab, outer=TRUE, line = 1, side = 2, xpd=TRUE,
      #       cex=get_cex_for_multifigure()*pe_graphics_settings_cache$get('rave_cex.axis'))

      res <- do.call(plot_grouped_data,
                     append(po, list(mat=as.data.frame(m),
                                     do_axes=TRUE, names.pos=label_position, ylim=ylim))
      )

      if(0 == ((qq-1) %%  3)) {
        rave_axis_labels(ylab = ylab, yline=line+.5)
        qq <<- qq + 1
      }

      mtext(unique(m[[pvar]]), outer=FALSE, line = 3.5, side = 1, xpd=TRUE,
            cex=get_cex_for_multifigure()*pe_graphics_settings_cache$get('rave_cex.axis'))

      return(res)
    })

  } else {
    po$panelvar = NULL
    res <- do.call(plot_grouped_data,
                   append(po, list(mat=as.data.frame(mat),
                                   do_axes=TRUE, names.pos=label_position))
    )

    if(nzchar(ylab)) {
      rave_axis_labels(ylab=ylab, outer=FALSE, yline=line, xpd=TRUE)
    }

    if(length(highlight_trials) > 0 && basic_unit == 'Trials') {
      # unlist(res$x)
      # rbind_list(res$y)

      by_trial <- mapply(function(x,y) {
        cbind(x,y)
      }, res$x, res$y, SIMPLIFY = FALSE) %>% rbind_list %>% subset(Trial %in% highlight_trials) %>% split((.)$Trial)

      sapply(by_trial, function(trial) {

        col = ifelse(count(trial[[po$xvar]])==1, as.integer(trial[[po$xvar]])[1], 'gray70')

        if('lines' %in% highlight_options) {
          lines(trial$x, trial$y, col=col, lwd=1.5)
        }
        if('points' %in% highlight_options) {
          points(trial$x, trial$y, bg='white', col=col, lwd=1.5, pch=21, cex=1.5)
        }
        if('labels' %in% highlight_options) {
          text(trial$x, trial$y, trial$Trial, cex=2, pos = highlight_text_location)
        }

      })

    }

  }

  # here we want to return the data alongside xy positions of each point to make them
  # easy to locate later. this won't work correctly with paneled data
  return(res)

}

build_outlier_decorator <- function(all_data) {

  # create a short-circuit option so we don't mess with the
  # margins unless we really need to. Putting this here instead of
  # in the calling function because it needs to be done for every plot
  any_outliers <- sapply(all_data, function(ad) {
    any(ad$is_outlier)
  }) %>% any

  if(!any_outliers) {
    return (function(...) {1})
  }

  mar = par('mar')
  if(mar[4] < 3) mar[4] = 3
  par('mar' = mar)

  od <- function(data, Xmap, Ymap, ...) {

    do_box <- function(x, y) {

      .seg <- function(...) {
        segments(..., lwd=2, col=par('fg'), lty=3, xpd=TRUE)
      }
      .seg(x0=x[1], y0=y[1], x1 = x[2])
      # .seg(x0=x[2], y0=y[1], y1=y[2])
      .seg(x0=x[1], y0=y[2], x1 = x[2])
      # .seg(x0=x[1], y0=y[1], y1=y[2])
    }

    if(any(data$is_outlier)) {
      xlim = c(0,length(data$x))

      odd <- which(data$is_outlier)

      sapply(odd, function(oddity) {
        do_box(xlim, c(oddity-0.5, oddity+0.5))

        # text(par('usr')[2]*1.1, oddity, , cex=1.2*get_cex_for_multifigure(), font=2, adj=c(1,0.5))
      })

      mtext(side=4, data$trial_number[odd], at=odd,
            font=2, line=-1, cex=.9*get_cex_for_multifigure(), las=1)
    }
  }
  return(od)
}

plot_over_time_by_trial <- function(over_time_by_trial_data, plot_options) {
  apply_current_theme()

  decorators <- stack_decorators(
    build_title_decorator(),
    build_heatmap_analysis_window_decorator(),
    build_heatmap_condition_label_decorator(over_time_by_trial_data),
    build_outlier_decorator(over_time_by_trial_data)
  )

  args <- list(
    hmaps = over_time_by_trial_data,
    PANEL.LAST = decorators,
    PANEL.COLOR_BAR = color_bar_title_decorator,
    axes=c(T,F)
  )

  if(length(plot_options) > 0) {
    args[names(plot_options)] = plot_options[names(plot_options)]
  }

  do.call(draw_many_heat_maps, args)

}

plot_by_trial_look_for_outliers <- function(by_trial_look_for_outliers_data) {

}

plot_by_trial_assess_normality <- function(by_trial_look_for_outliers_data) {

}

plot_by_trial_assess_stationarity <- function(by_trial_assess_stationarity_data) {

  # by_trial_assess_stationarity_data$

}

plot_by_trial_electrode_similarity <- function(by_trial_electrode_similarity_data) {

  # by_trial_assess_stationarity_data$

}


# chdir = TRUE, current working directory is this folder
pipeline <- raveio::pipeline(pipeline_name = "power_explorer", paths = "../..")
pe_graphics_settings_cache <- dipsaus::rds_map(file.path(pipeline$preference_path, "graphics"))

default_pegs <- {list(
  rave_cex.main = 1.5,
  rave_cex.axis = 1.3,
  # putting this to 1.4 because 1.5 causes some clipping of the axis(2) label, we could also try to increase
  # the (outer) left margin to compensate
  rave_cex.lab = 1.4,
  rave_axis_tcl = -0.3,
  plot_time_range = c(-Inf,Inf),
  draw_decorator_labels = FALSE,
  plot_title_options = c('Subject ID', 'Electrode #', 'Condition', 'Frequency Range',
                         'Sample Size', 'Baseline Window', 'Analysis Window'),


  ## this is now managed through ravedash theme
  background_plot_color_hint = 'white',
  champions_tunic = '#009edd',

  line_color_palette = 'Beautiful Field',
  invert_colors_in_palette = FALSE,
  reverse_colors_in_palette = FALSE,

  analysis_window.shade.color = 'gray70',
  analysis_window.stroke.color = 'match',

  heatmap_color_palette = get_heatmap_palette(get_palette_names = TRUE)[[1]],
  heatmap_number_color_values = 101,
  invert_colors_in_heatmap_palette = FALSE,
  reverse_colors_in_heatmap_palette = FALSE,

  show_outliers_on_plots = TRUE,

  log_scale = FALSE,
  max_zlim = 0,
  percentile_range = TRUE,
  sort_trials_by_type = 'Trial Number',

  max_columns_in_figure = 3

)}

nm <- names(default_pegs) [!pe_graphics_settings_cache$has(names(default_pegs))]
if(length(nm)) {
  pe_graphics_settings_cache$mset(.list = default_pegs[nm])
}


as_html <- function(obj, ...) {
  UseMethod('as_html')
}

as_html.emmGrid <- function(obj, ..., caption='') {
  # obj <- em$contrasts
  # obj <- em$emmeans

  df <- as.data.frame(obj)

  names(df) = stringr::str_replace_all(
    names(df),
    c('t.ratio' = 't', 'p.value' = 'p', 'emmean' = 'Est_marginal_mean')
  )
  df_plain <- data.frame(df)

  df_plain$p %<>% format.pval(digits=2)

  df_plain %<>% lapply(function(v) {
    if (!is.numeric(v)) {
      return(v)
    }

    format(v, digits=3)
  }) %>% data.frame


  re <- list()
  tags = shiny::tags

  # if('contrast' %in% names(obj@levels)) {
  #   'Contrast from emmeans'
  # } else {
  #   'Est. marginal means from emmeans'
  # }

  re$table = tags$div(
    class = 'table-responsive',
    tags$table(
      class = 'table table-striped table-sm',
      tags$caption(caption, ' | ', paste0(collapse='. ', attributes(df)$mesg)),
      tags$thead(
        tags$tr(
          lapply(c(colnames(df_plain)), tags$th)
        )
      ),
      tags$tbody(
        lapply(seq_len(nrow(df_plain)), function(ii){
          v = df_plain[ii,]
          tags$tr(lapply(v, tags$td))
        })
      )
    )
  )

  re
}


htmltable_coefmat <- function(
    x, caption = NULL, digits = max(3L, getOption("digits") - 2L),
    signif.stars = getOption("show.signif.stars"),
    signif.legend = signif.stars,
    dig.tst = max(1L, min(5L, digits - 1L)),
    k = 3,
    cs.ind = 1:k, tst.ind = k + 1,
    zap.ind = integer(),
    nc = ncol(x),
    P.values = NULL,
    has.Pvalue = nc >= 4L && length(cn <- colnames(x)) &&
      substr(cn[nc], 1L, 3L) %in% c("Pr(", "p-v"),
    eps.Pvalue = .Machine$double.eps,
    na.print = "NA", quote = FALSE, right = TRUE, ...
){
  if (is.null(d <- dim(x)) || length(d) != 2L)
    stop("'x' must be coefficient matrix/data frame")
  nc <- d[2L]
  if (is.null(P.values)) {
    scp <- getOption("show.coef.Pvalues")
    if (!is.logical(scp) || is.na(scp)) {
      warning("option \"show.coef.Pvalues\" is invalid: assuming TRUE")
      scp <- TRUE
    }
    P.values <- has.Pvalue && scp
  } else if (P.values && !has.Pvalue) {
    stop("'P.values' is TRUE, but 'has.Pvalue' is not")
  }

  if (has.Pvalue && !P.values) {
    d <- dim(xm <- data.matrix(x[, -nc, drop = FALSE]))
    nc <- nc - 1
    has.Pvalue <- FALSE
  } else {
    xm <- data.matrix(x)
  }
  k <- nc - has.Pvalue - ifelse (missing(tst.ind), 1, length(tst.ind))
  if (!missing(cs.ind) && length(cs.ind) > k) {
    stop("wrong k / cs.ind")
  }
  Cf <- array("", dim = d, dimnames = dimnames(xm))
  ok <- !(ina <- is.na(xm))
  for (i in zap.ind) xm[, i] <- zapsmall(xm[, i], digits)
  if (length(cs.ind)) {
    acs <- abs(coef.se <- xm[, cs.ind, drop = FALSE])
    if (any(ia <- is.finite(acs))) {
      digmin <- 1 + if (length(acs <- acs[ia & acs != 0]))
        floor(log10(range(acs[acs != 0], finite = TRUE)))
      else 0
      Cf[, cs.ind] <- format(round(coef.se, max(1L, digits -
                                                  digmin)), digits = digits)
    }
  }
  if (length(tst.ind))
    Cf[, tst.ind] <- format(round(xm[, tst.ind], digits = dig.tst),
                            digits = digits)
  if (any(r.ind <- !((1L:nc) %in% c(cs.ind, tst.ind, if (has.Pvalue) nc))))
    for (i in which(r.ind)) Cf[, i] <- format(xm[, i], digits = digits)
  ok[, tst.ind] <- FALSE
  okP <- if (has.Pvalue) ok[, -nc] else ok
  x1 <- Cf[okP]
  dec <- getOption("OutDec")
  if (dec != ".") x1 <- chartr(dec, ".", x1)
  x0 <- (xm[okP] == 0) != (as.numeric(x1) == 0)
  if (length(not.both.0 <- which(x0 & !is.na(x0)))) {
    Cf[okP][not.both.0] <- format(xm[okP][not.both.0], digits = max(1L,
                                                                    digits - 1L))
  }
  if (any(ina)) Cf[ina] <- na.print
  if (P.values) {
    if (!is.logical(signif.stars) || is.na(signif.stars)) {
      warning("option \"show.signif.stars\" is invalid: assuming TRUE")
      signif.stars <- TRUE
    }
    if (any(okP <- ok[, nc])) {
      pv <- as.vector(xm[, nc])
      Cf[okP, nc] <- format.pval(pv[okP], digits = dig.tst,
                                 eps = eps.Pvalue)
      signif.stars <- signif.stars && any(pv[okP] < 0.1)
      if (signif.stars) {
        Signif <- symnum(pv, corr = FALSE, na = FALSE,
                         cutpoints = c(0, 0.001, 0.01, 0.05, 0.1, 1),
                         symbols = c("***", "**", "*", ".", " "))
        Cf <- cbind(Cf, format(Signif))
      }
    } else signif.stars <- FALSE
  } else signif.stars <- FALSE

  # Make Cf a table
  # print.default(Cf, quote = quote, right = right, na.print = na.print, ...)
  re = list()
  tags = shiny::tags
  rnames = rownames(Cf)

  if(length(caption) != 1){
    caption = NULL
  }
  sleg = ''
  if (signif.stars && signif.legend) {
    if ((w <- getOption("width")) < nchar(sleg <- attr(Signif, "legend"))){
      sleg <- strwrap(sleg, width = w - 2, prefix = "  ")
    }
    # cat("---\nSignif. codes:  ", sleg, sep = "", fill = w + 4 + max(nchar(sleg, "bytes") - nchar(sleg)))
    re$signif = sleg
    sleg = tagList(
      br(),
      sprintf(' - Signif. codes: %s', sleg)
    )
  }

  re$table = tags$div(
    class = 'table-responsive',
    tags$table(
      class = 'table table-striped table-sm',
      tags$caption(caption, ' ', tags$small(sleg)),
      tags$thead(
        tags$tr(
          lapply(c('', colnames(Cf)), tags$th)
        )
      ),
      tags$tbody(
        lapply(seq_len(nrow(Cf)), function(ii){
          v = c(rnames[ii], Cf[ii,]); names(v) = NULL
          tags$tr(lapply(v, tags$td))
        })
      )
    )
  )

  re
}

htmltable_mat <- function(mat, ...) {
  re = list()
  tags = shiny::tags

  re$table = tags$div(
    class = 'table-responsive',
    tags$table(
      class = 'table table-striped table-sm',
      tags$thead(
        tags$tr(
          lapply(colnames(mat), tags$th)
        )
      ),
      tags$tbody(

        apply(mat, 1, function(m) {
          tags$tr(
            lapply(m, tags$td)
          )
        })
      )
    )
  )
  return(re)
}



<|MERGE_RESOLUTION|>--- conflicted
+++ resolved
@@ -293,7 +293,7 @@
 
   if (show_color_bar) {
     yline = 2.5 + get_order_of_magnitude(max_zlim)
-max_zlim = 100
+    max_zlim = 100
     .mar <- c(par("mar")[1], max(5.1, yline+3.6), 5, 1)
 
     if (is.function(PANEL.COLOR_BAR)) {
@@ -301,13 +301,8 @@
     }
     .ylab = ""
     .ylab <- hmaps[[has_data[1]]]$zlab
-<<<<<<< HEAD
-
     # par(mar=rep(2.5,4))
-    par(.mar)
-=======
-    par(mar=rep(2.5,4))
->>>>>>> c638ebb8
+    par('mar'=.mar)
     rave_color_bar(max_zlim, actual_lim, ylab = .ylab, mar = .mar,
                    ylab.line = yline
     )
@@ -1969,13 +1964,8 @@
 
   if('density polygons' %in% types) {
     for(ii in seq_along(points_list)) {
-<<<<<<< HEAD
       if(length(points_list[[ii]][[yvar]]) > 1) {
         dx <- density(points_list[[ii]][[yvar]], n=64)
-=======
-      if(length(points_list[[ii]]$y) > 1) {
-        dx <- density(points_list[[ii]]$y, n=64)
->>>>>>> c638ebb8
         dx$y <- r*(dx$y/max(dx$y))
         polygon(x = c(bars.x[ii] + dx$y, rev(bars.x[ii] -dx$y), bars.x[ii]+ dx$y[1]),
                 c(dx$x, rev(dx$x), dx$x[1]),
@@ -1986,13 +1976,8 @@
 
   if('densities' %in% types) {
     for(ii in seq_along(points_list)) {
-<<<<<<< HEAD
       if(length(points_list[[ii]][[yvar]]) > 1) {
         dx <- density(points_list[[ii]][[yvar]], n=64)
-=======
-      if(length(points_list[[ii]]$y) > 1) {
-        dx <- density(points_list[[ii]]$y, n=64)
->>>>>>> c638ebb8
         dx$y <- r*(dx$y/max(dx$y))
         for(k in c(-1,1)) lines(bars.x[ii] + k*dx$y, dx$x,
                                 col=adjustcolor(long_col[ii], .8), lwd=1.5)
@@ -2013,11 +1998,7 @@
 
       sapply(by_trial, function(tt) {
         col = ifelse(length(unique(tt[[xvar]]))==1, as.integer(tt[[xvar]][1]), 'gray70')
-<<<<<<< HEAD
         lines(tt$x, tt[[yvar]], col=adjustcolor(col, alpha.f = plot_options$pt.alpha))
-=======
-        lines(tt$x, tt$y, col=adjustcolor(col, alpha.f = plot_options$pt.alpha))
->>>>>>> c638ebb8
       })
 
 
