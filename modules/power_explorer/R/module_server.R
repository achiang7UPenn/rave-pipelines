--- conflicted
+++ resolved
@@ -5,7 +5,6 @@
     update_outputs = NULL,
     update_line_plots = NULL,
     update_heatmap_plots = NULL,
-<<<<<<< HEAD
     update_by_frequency_over_time_plot = NULL,
     update_over_time_by_trial_plot = NULL,
     update_by_frequency_correlation_plot = NULL,
@@ -20,18 +19,6 @@
     bec_only_selected_electrodes = 'All Electrodes',
     update_click_info = NULL,
     update_click_table = NULL,
-=======
-    update_3dviewer = NULL,
-    update_by_trial_plot = NULL,
-    update_over_time_plot = NULL,
-    current_analysis_settings=NULL,
-    per_electrode_statistics_chooser=NULL,
-    pes_electrode_hover=NULL,
-    pes_electrode_clicks=NULL,
-    pes_selected_electrodes=NULL,
-    pes_display_threshold=NULL,
-    pes_manual_threshold=NULL,
->>>>>>> 7f127785
   )
 
   brain_proxy <- threeBrain::brain_proxy("brain_viewer", session = session)
@@ -41,7 +28,6 @@
   # Local non-reactive values, used to store static variables
   local_data <- dipsaus::fastmap2()
 
-<<<<<<< HEAD
   local_data$pes <- list(
     per_electrode_statistics_chooser=NULL,
     pes_selected_electrodes=NULL,
@@ -50,9 +36,6 @@
 
   local_data$available_electrodes = integer()
   local_data$epoch_table=NULL
-=======
-  local_data$available_electrodes = integer()
->>>>>>> 7f127785
 
   local_data$download_plot_info <- list(
     id = 'none',
@@ -65,7 +48,6 @@
     'xvar' = 'Factor1',
     'gvar' = 'AnalysisLabel',
     'yvar' = 'y',
-<<<<<<< HEAD
     'basic_unit' = 'Trials',
     'panelvar' = 'none',
     'plot_options' = list('pt.alpha' = 100, 'pt.cex' = 1),
@@ -117,17 +99,6 @@
   )
 
 
-=======
-    'panelvar' = 'none',
-    'plot_options' = list('pt.alpha' = 100, 'pt.cex' = 1),
-    'types' = c('jitter points', 'means', 'ebar polygons'),
-    'jitter_seed' = Sys.time()
-  )
-
-  # this is used to get ROI variables
-  local_data$electrode_meta_data <- NULL
-
->>>>>>> 7f127785
   # get server tools to tweak
   server_tools <- ravedash::get_default_handlers(session = session)
 
@@ -143,11 +114,7 @@
 
   ### function to analyze data
   run_analysis <- function(trigger_3dviewer=TRUE, force_settings=list(),
-<<<<<<< HEAD
                            progress, ..., extra_names=c()) {
-=======
-                           progress, ...) {
->>>>>>> 7f127785
     if(missing(progress)) {
       progress = shidashi::shiny_progress("Running analysis", max=4)
     }
@@ -166,11 +133,8 @@
     # ))
     settings <- dipsaus::fastmap2()
 
-<<<<<<< HEAD
-
-
-=======
->>>>>>> 7f127785
+
+
     if ('electrode_text' %in% names(force_settings)) {
       settings$analysis_electrodes = paste0(force_settings$electrode_text)
     } else {
@@ -178,7 +142,6 @@
     }
 
 
-<<<<<<< HEAD
     # ensure mutually exclusive trial categories (no duplicate trial types across diff levels of a factor)
     fcg <- input$first_condition_groupings
     all_fcg <- lapply(fcg, `[[`, 'conditions')
@@ -227,8 +190,6 @@
 
 
     # Pipeline setup and run
-=======
->>>>>>> 7f127785
     pipeline$set_settings(
       baseline_settings = list(
         window=list(input$baseline_window),
@@ -236,14 +197,9 @@
         unit_of_analysis = input$baseline_unit
       ),
       analysis_electrodes = settings$analysis_electrodes,
-<<<<<<< HEAD
       condition_variable = input$condition_variable,
       first_condition_groupings = fcg,
       second_condition_groupings = scg,
-=======
-      first_condition_groupings = input$first_condition_groupings,
-      second_condition_groupings = input$second_condition_groupings,
->>>>>>> 7f127785
       enable_second_condition_groupings = isTRUE(input$enable_second_condition_groupings),
       enable_custom_ROI = isTRUE(input$enable_custom_ROI),
       custom_roi_type = input$custom_roi_type,
@@ -251,20 +207,12 @@
       custom_roi_groupings = input$custom_roi_groupings,
       analysis_settings = input$ui_analysis_settings,
 
-<<<<<<< HEAD
       # TODO: create UIs for time censor and trial outliers
-=======
-      # TODO: create UIs for these variables
->>>>>>> 7f127785
       time_censor = list(
         enabled = FALSE,
         window = c(0, 1)
       ),
-<<<<<<< HEAD
       trial_outliers_list = local_data$trial_outliers_list,
-=======
-      trial_outliers_list = NULL,
->>>>>>> 7f127785
       electrode_export_file_type = input$electrode_export_file_type,
       electrode_export_data_type = input$electrode_export_data_type,
       electrodes_to_export_roi_name = input$electrodes_to_export_roi_name,
@@ -273,7 +221,6 @@
       times_to_export = input$times_to_export,
       trials_to_export = input$trials_to_export,
       electrodes_to_export = input$electrodes_to_export
-<<<<<<< HEAD
     )
 
 
@@ -590,7 +537,6 @@
 
   }), input$pes_select_mode, ignoreInit = TRUE, ignoreNULL = TRUE)
 
-
   shiny::bindEvent(ravedash::safe_observe({
     on.exit({shiny::removeModal()})
 
@@ -1789,377 +1735,10 @@
 
   }), input$clear_rows, ignoreInit = TRUE, ignoreNULL = TRUE)
 
-=======
-    )
-
-    # print(dput(pipeline$get_settings()))
-
-    #' Run pipeline without blocking the main session
-    #' The trick to speed up is to set
-    #' `async=TRUE` will run the pipeline in the background
-    #' `shortcut=TRUE` will ignore the dependencies and directly run `names`
-    #' `names` are the target nodes to run
-    #' `scheduler="none"` will try to avoid starting any schedulers and
-    #' run targets sequentially. Combined with `callr_function=NULL`,
-    #' scheduler's overhead can be removed.
-    #' `type="smart"` will start `future` plan in the background, allowing
-    #' multicore calculation
-    #'
-
-    progress$inc("Starting pipeline [main loop]")
-
-
-    # in the initial run we're just checking the settings and
-    # doing the baseline
-    results <- pipeline$run(
-      as_promise = FALSE,
-      scheduler = "none",
-      type = "smart",
-      callr_function = NULL,
-      # progress_title = "Calculating in progress",
-      async = FALSE,
-      # check_interval = 0.1,
-      shortcut = FALSE,
-      names = c(
-        'analysis_settings_clean',
-        'baseline_settings',
-        'baselined_power',
-        'analysis_groups',
-        'pluriform_power'
-      )
-    )
-
-    #local_data = list()
-    local_data$results <- results
-
-    progress$inc("Build statistical models")
-    # here we're transforming the pluriform data into the graphs that we need
-    eval_names <- c('by_frequency_over_time_data',
-                    'by_frequency_correlation_data',
-                    'over_time_by_trial_data',
-                    'over_time_by_electrode_data',
-                    'over_time_by_electrode_dataframe',
-                    'omnibus_results',
-                    'over_time_by_condition_data'
-    )
-    local_data$results[eval_names] <- as.list(pipeline$eval(names = eval_names, shortcut = TRUE))[eval_names]
-    progress$inc("Done pipeline eval")
-
-    or <- rownames(local_data$results$omnibus_results$stats)
-    choices_list <- unique(stringr::str_remove_all(or, '(m+\\(|t+\\(|p+\\(|p_fdr\\(|\\))'))
-
-    ## update the by-electrode analysis viewer switcher
-
-    current_choice <- input$per_electrode_statistics_chooser
-    shiny::updateSelectInput(inputId = 'per_electrode_statistics_chooser',
-                             choices = choices_list, selected = current_choice %OF% choices_list)
-
-
-    #### this is where we add Factor 2 to the analysis
-    if(is.null(local_data$results$omnibus_results$data$Factor2)) {
-      shiny::updateSelectInput(inputId = 'btp_gvar',
-                               choices=c('Analysis Group', 'First Factor')
-      )
-
-      shiny::updateSelectInput(inputId = 'btp_xvar',
-                               choices=c('First Factor', 'Analysis Group')
-      )
-
-    } else {
-      shiny::updateSelectInput(inputId = 'btp_gvar',
-                               choices=c('Analysis Group', 'First Factor', 'Second Factor', 'First:Second')
-      )
-
-      shiny::updateSelectInput(inputId = 'btp_xvar',
-                               choices=c('First Factor', 'Second Factor', 'First:Second', 'Analysis Group')
-      )
-    }
-
-    local_reactives$update_outputs <- Sys.time()
-    if(trigger_3dviewer) {
-      local_reactives$update_3dviewer <- Sys.time()
-    }
-    return()
-  }
-
-  # Register event: main pipeline need to run
-  shiny::bindEvent(
-    ravedash::safe_observe({
-      run_analysis()
-    }),
-    server_tools$run_analysis_flag(),
-    ignoreNULL = TRUE, ignoreInit = TRUE
-  )
-
-  # shiny::bindEvent(
-  #   ravedash::safe_observe({
-  #     if(input$over_time_tabset_config > 1) {
-  #       input$over_time_tabset_config = 0
-  #     }
-  #   }),
-  #   input$over_time_tabset_config,
-  #   ignoreNULL = TRUE, ignoreInit = TRUE
-  # )
-
-  shiny::bindEvent(ravedash::safe_observe({
-    local_reactives$per_electrode_statistics_chooser = input$per_electrode_statistics_chooser
-  }), input$per_electrode_statistics_chooser, ignoreNULL = FALSE, ignoreInit=TRUE)
-
-
-  ### select electrodes using the univariate stat output
-  shiny::bindEvent(ravedash::safe_observe({
-
-    if(input$pes_select_mode %in% c('Clear labels', 'Invert selection', 'Manual threshold')) {
-      on.exit({
-        shiny::updateSelectInput(inputId = 'pes_select_mode', selected = 'Label maker')
-      })
-    }
-
-    if(input$pes_select_mode=='Clear labels') {
-      local_reactives$pes_electrode_hover=NULL
-      local_reactives$pes_electrode_clicks=NULL
-      local_reactives$pes_selected_electrodes=NULL
-      local_reactives$pes_manual_threshold=NULL
-
-    } else if (input$pes_select_mode == 'Invert selection') {
-      if(shiny::isTruthy(local_data$results$omnibus_results$stats)) {
-        curr <- local_reactives$pes_selected_electrodes
-        el_numbers <- as.integer(colnames(local_data$results$omnibus_results$stats))
-        if(is.null(curr)) {
-          local_reactives$pes_selected_electrodes = el_numbers
-        } else {
-          local_reactives$pes_selected_electrodes = setdiff(el_numbers, curr)
-        }
-
-        ## if there is a currently set threshold, flip that as well
-        if(!is.null(local_reactives$pes_manual_threshold)) {
-          curr = local_reactives$pes_manual_threshold$operator_string
-          new = switch(curr,
-                       ">" = "<=",
-                       "<" = ">=",
-                       ">=" = "<",
-                       "<=" = ">",
-                       "==" = "!=",
-                       "!=" = "=="
-          )
-          local_reactives$pes_manual_threshold$operator_string = new
-        }
-      }
-    }
-    else if(input$pes_select_mode=='Manual threshold') {
-      shiny::showModal(shiny::modalDialog(
-        title = "Create a threshold",
-        size = "m",
-        easyClose = TRUE,
-        shiny::fluidRow(
-          shiny::column(width=3,
-                        shiny::selectInput(ns('pes_manual_threshold_stat'),
-                                           label = 'Criterion', choices=c('mean', 't-stat', 'p-value'))),
-          shiny::column(width=2, offset=0,
-                        shiny::selectInput(ns('pes_manual_threshold_operator'),
-                                           label = 'Operator', choices=c('>', '<', '==', '>=', '<='))),
-          shiny::column(width=5, offset=0,
-                        shiny::textInput(ns('pes_manual_threshold_comparator'),
-                                         label = 'Comparator (numeric)')),
-          shiny::column(width=2, style='margin-top: 32px',
-                        shiny::actionButton(ns('pes_manual_threshold_doit'), label = 'Apply'))
-        ), footer=NULL
-      ))
-    }
-
-  }), input$pes_select_mode, ignoreInit = TRUE, ignoreNULL = TRUE)
-
-  shiny::bindEvent(ravedash::safe_observe({
-    on.exit({shiny::removeModal()})
-
-    # gather material
-    if(shiny::isTruthy(local_data$results$omnibus_results$stats)) {
-
-      ptype = which(input$pes_manual_threshold_stat == c('mean', 't-stat', 'p-value'))
-      click = list(x=NA, y=as.numeric(input$pes_manual_threshold_comparator))
-
-      dipsaus::cat2('Trying manual threshold', ptype, click$x, click$y)
-      print(str(match.fun(input$pes_manual_threshold_operator)))
-
-      update_pes_clicks(click,
-                        plot=c('m', 't', 'p')[ptype],
-                        operator = input$pes_manual_threshold_operator,
-                        select_mode='Manual threshold')
-    }
-
-  }), input$pes_manual_threshold_doit, ignoreNULL = TRUE, ignoreInit = TRUE)
-
-  shiny::bindEvent(ravedash::safe_observe({
-
-    etext <- dipsaus::deparse_svec(local_reactives$pes_selected_electrodes)
-    if(nchar(etext) > 0) {
-      on.exit({
-        Sys.sleep(1)
-        shiny::updateSelectInput(inputId = 'pes_selected_action', selected = 'Click for choices')
-      })
-
-      if(input$pes_selected_action == 'Analyze selection') {
-        shiny::updateTextInput(inputId = 'electrode_text', value = etext)
-        ravedash::show_notification(sprintf('Running analysis on electrodes: [%s]',etext), title='Analyze',
-                                    type='info', delay = 2000)
-        on.exit({
-          run_analysis(force_settings = list(electrode_text=etext))
-        }, add = TRUE, after = TRUE)
-      } else if (input$pes_selected_action == 'Send selection to export') {
-
-        shiny::updateTextInput(inputId = 'electrodes_to_export', value = etext)
-        ravedash::show_notification(sprintf('Sending [%s] to export input box',etext), title='Export',
-                                    type='info', delay = 2000)
-      }
-    }
-
-  }), input$pes_selected_action, ignoreNULL = TRUE, ignoreInit = TRUE)
-
-
-  # (Optional) check whether the loaded data is valid
-  shiny::bindEvent(
-    ravedash::safe_observe({
-      loaded_flag <- ravedash::watch_data_loaded()
-      if(!loaded_flag){ return() }
-      new_repository <- pipeline$read("repository")
-      if(!inherits(new_repository, "rave_prepare_power")){
-        ravedash::logger("Repository read from the pipeline, but it is not an instance of `rave_prepare_power`. Abort initialization", level = "warning")
-        return()
-      }
-      ravedash::logger("Repository read from the pipeline; initializing the module UI", level = "debug")
-
-      # check if the repository has the same subject as current one
-      old_repository <- component_container$data$repository
-      if(inherits(old_repository, "rave_prepare_power")){
-
-        if( !attr(loaded_flag, "force") &&
-            identical(old_repository$signature, new_repository$signature) ){
-          ravedash::logger("The repository data remain unchanged ({new_repository$subject$subject_id}), skip initialization", level = "debug", use_glue = TRUE)
-          return()
-        }
-      }
-
-      # TODO: reset UIs to default
-
-      # Reset preset UI & data
-      component_container$reset_data()
-      component_container$data$repository <- new_repository
-
-      #--handle input initialization
-      # default preset initialization
-      component_container$initialize_with_new_data()
-
-      # custom input init
-      # new_repository <- pipeline$read('repository')
-
-      ##--loading the default baseline settings
-      baseline_settings <- new_repository$subject$get_default('baseline_settings',
-                                                              default_if_missing = pipeline$get_settings('baseline_settings'), namespace = module_id)
-
-      shiny::updateSliderInput(session = session, inputId = 'baseline_window',
-                               value = unname(unlist(baseline_settings$window)), min = min(new_repository$time_points),
-                               max = max(new_repository$time_points)
-      )
-      shiny::updateSelectInput(session = session, inputId = 'baseline_scope',
-                               selected = baseline_settings$scope
-      )
-
-      ##--loading the default analysis settings
-      as <- new_repository$subject$get_default('analysis_settings',
-                                               default_if_missing = pipeline$get_settings('analysis_settings'), namespace = module_id)
-      def <- list(
-        list(label='A1', event='Trial Onset', time=0:1, frequency=c(70,150))
-      )
-
-      if(is.null(as) || !all(sapply(as, function(aa) {all(c('event', 'frequency', 'label', 'time') %in% names(aa))}))){
-        as <- def
-      }
-      available_events <- get_available_events(columns=new_repository$epoch$columns)
-      as <- lapply(as, function(val) {
-        val$event <- val$event %OF% available_events
-        val
-      })
-
-      n_analysis <- length(as)
-      dipsaus::updateCompoundInput2(
-        session = session,
-        inputId = 'ui_analysis_settings',
-        initialization = list(
-          event = list(
-            choices = get_available_events(columns=new_repository$epoch$columns),
-            selected = 'Trial Onset'
-          ),
-          time = list(min=min(new_repository$time_points), max=max(new_repository$time_points)),
-          frequency = list(min=min(new_repository$frequency), max=max(new_repository$frequency))
-        ), value=as, ncomp = n_analysis
-      )
-
-      ## default condition groups
-      cond_tbl <- table(new_repository$epoch$table$Condition)
-      cond_tbl <- cond_tbl[order(names(cond_tbl))]
-      conditions <- names(cond_tbl)
-      def <- list(
-        list(label = "All Conditions", conditions = conditions)
-      )
-
-      val <- new_repository$subject$get_default('first_condition_groupings',
-                                                default_if_missing = pipeline$get_settings('first_condition_groupings'),
-                                                namespace = module_id)
-      if (!length(val) ||
-          !is.list(val) ||
-          !all(unlist(sapply(val, `[[`, 'conditions')) %in% conditions)) {
-        val <- def
-      }
-
-      all_fcg_conditions <- unname(unlist(sapply(val, `[[`, 'conditions')))
-      dipsaus::updateCompoundInput2(session = session,
-                                    inputId = 'first_condition_groupings',
-                                    initialization = list(conditions =
-                                                            list(choices = conditions)
-                                    ),
-                                    value = val, ncomp = length(val))
-
-      # default condition groups for factor 2
-      val_scg <- new_repository$subject$get_default('second_condition_groupings',
-                                                    default_if_missing = pipeline$get_settings('second_condition_groupings'),
-                                                    namespace = module_id)
-      def_s2 = list(list(label="Factor2 G1", conditions = all_fcg_conditions))
-      # the available  onditions
-      if (!length(val_scg) || !is.list(val_scg) || !all(val_scg$conditions %in% val$conditions)) {
-        val_scg <- def_s2
-      }
-      dipsaus::updateCompoundInput2(session = session,
-                                    inputId = 'second_condition_groupings',
-                                    initialization = list(conditions = list(choices = all_fcg_conditions)
-                                    ),
-                                    value = val_scg, ncomp = length(val_scg))
-
-      ## update ROI variable choices
-      # any variable with between 2 and 20 unique values can be an ROI
-      tbl <- new_repository$electrode_table
-
-      local_data$electrode_meta_data = tbl[tbl$Electrode %in% new_repository$power$dimnames$Electrode,]
-
-      roi_vars <- names(which(sapply(local_data$electrode_meta_data, count_elements) %within% c(2, nrow(local_data$electrode_meta_data)-1)))
-      roi_vars = roi_vars[!(roi_vars %in% c('isLoaded'))]
-
-      local_data$available_roi_vars = roi_vars
-
-      shiny::updateSelectInput(session=session,
-                               inputId = 'custom_roi_variable',
-                               selected="none",
-                               choices = c("none", roi_vars)
-      )
-
-      # grab new brain
-      brain <- raveio::rave_brain(new_repository$subject$subject_id)
-      local_data$available_electrodes = new_repository$power$dimnames$Electrode
->>>>>>> 7f127785
 
   shiny::bindEvent(ravedash::safe_observe({
     click_data <- get_clicked_trials(FALSE)
 
-<<<<<<< HEAD
     if(is.null(local_data$trial_outliers_list)) {
       local_data$trial_outliers_list <- click_data$trials
     } else {
@@ -2475,642 +2054,6 @@
 
     }
   )
-=======
-      # update export electrode categories
-      new_choices = c('none', roi_vars)
-      if(isTRUE(input$enable_custom_ROI)) {
-        new_choices %<>% c('custom ROI')
-      }
-
-      shiny::updateSelectInput(inputId='electrodes_to_export_roi_name',
-                               selected = 'none', choices = new_choices
-      )
-
-
-      # Reset outputs
-      # shidashi::reset_output("collapse_over_trial")
-      # shidashi::reset_output("over_time_by_electrode_data")
-      if(is.null(brain)) {
-        # no 3D brain available, collapse the first cardset
-        shidashi::card_operate(title = "Brain Viewers", method = "collapse")
-      } else {
-        shidashi::card_operate(title = "Brain Viewers", method = "expand")
-      }
-      local_reactives$update_outputs <- NULL
-      local_reactives$update_line_plots <- NULL
-      local_reactives$update_heatmap_plots <- NULL
-      local_reactives$update_3dviewer <- NULL
-      local_reactives$update_by_trial_plot <- NULL
-      local_reactives$update_over_time_plot <- NULL
-
-
-      #TODO update UI selectors to possibly cached values
-    }, priority = 1001),
-    ravedash::watch_data_loaded(),
-    ignoreNULL = FALSE,
-    ignoreInit = FALSE
-  )
-
-
-  #### tracking clicks on 3dViewer
-  track_3dviewer_clicks <- function(proxy) {
-    shiny::bindEvent(
-      ravedash::safe_observe({
-        ravedash::logger('3dBrain double click')
-        ravedash::clear_notifications(class=ns('threedviewer'))
-
-        info <- as.list(proxy$mouse_event_double_click)
-        if(!isTRUE(info$is_electrode)) {
-          return()
-        }
-
-        if(! (info$electrode_number %in% local_data$available_electrodes)) {
-          ravedash::show_notification(
-            sprintf("Selected electrode (%s) not loaded", info$electrode_number),
-            title='3dViewer Info',
-            type='warning', class=ns('threedviewer_no'),
-            delay=2000
-          )
-          return()
-        } else {
-          ravedash::show_notification(paste0("Trying to load data for electrode: ",
-                                             info$electrode_number),
-                                      class=ns('threedviewer_yes'),
-                                      title='3dViewer Info', delay=2000,
-                                      type = 'info')
-
-          on.exit(add=TRUE, {
-            ravedash::clear_notifications(ns('threedviewer_yes'))
-          })
-        }
-
-        # ravedash::logger(str(info))
-        id <- electrode_selector$get_sub_element_id(with_namespace = FALSE)
-
-        shiny::updateTextInput(inputId=id, value=paste0(info$electrode_number))
-
-        run_analysis(trigger_3dviewer = FALSE,
-                     force_settings=list(electrode_text = info$electrode_number)
-        )
-      }),
-
-      proxy$mouse_event_double_click,
-      # brain_proxy_movies$mouse_event_double_click,
-      ignoreNULL = TRUE, ignoreInit = TRUE
-    )
-  }
-  track_3dviewer_clicks(brain_proxy)
-  track_3dviewer_clicks(brain_proxy_movies)
-
-  # shiny::bindEvent(
-  #   ravedash::safe_observe(
-  #     shiny::updateTextInput(inputId='electrodes_to_export', value=
-  #                              input[[electrode_selector$get_sub_element_id(with_namespace = FALSE)]]
-  #     )
-  #   ),
-  #   # input[[electrode_selector$get_sub_element_id(with_namespace = FALSE)]]
-  # )
-
-
-  shiny::bindEvent(
-    ravedash::safe_observe({
-      ravedash::logger('3dBrain single click')
-    }),
-    brain_proxy$mouse_event_click,
-    ignoreNULL = TRUE, ignoreInit = TRUE
-  )
-
-  # track changes to the First condition group so we can update the
-  # second condition group as needed
-  shiny::bindEvent(
-    ravedash::safe_observe({
-      if(isTRUE(input$enable_second_condition_groupings)) {
-        ensure_scg_matches_fcg()
-      }
-    }),
-    input$first_condition_groupings, ignoreNULL = FALSE, ignoreInit = TRUE
-  )
-
-  shiny::bindEvent(
-    ravedash::safe_observe({
-      if(isTRUE(input$enable_second_condition_groupings)) {
-        # ensure all second condition group vars have usable levels
-        ensure_scg_matches_fcg()
-      }
-    }), input$enable_second_condition_groupings, ignoreNULL = TRUE, ignoreInit = TRUE
-  )
-
-  ensure_scg_matches_fcg <- function() {
-    all_fcg <- unname(unlist(sapply(input$first_condition_groupings, `[[`, 'conditions')))
-
-    scg <- input$second_condition_groupings
-    all_scg <- c(unname(unlist(sapply(scg, `[[`, 'conditions'))))
-
-    if (!all(all_scg %in% all_fcg)) {
-      for(ii in seq_along(scg)) {
-        scg[[ii]]$conditions = intersect(scg[[ii]]$conditions, all_fcg)
-      }
-    }
-    # ravedash::logger("available choices should be: ", paste(all_fcg, collapse=','))
-
-    dipsaus::updateCompoundInput2(session = session,
-                                  inputId = 'second_condition_groupings',
-                                  initialization = list(conditions =
-                                                          list(choices = all_fcg)
-                                  ),
-                                  value = scg, ncomp = length(scg))
-  }
-
-
-  # track changes to the ROI grouping variable selector
-  shiny::bindEvent(
-    ravedash::safe_observe({
-      if(isTRUE(input$enable_custom_ROI)) {
-        load_roi_conditions()
-      } else {
-        # remove Custom ROI from choices in Export window
-        shiny::updateSelectInput(inputId = 'electrodes_to_export_roi_name',
-                                 choices = c('none', local_data$available_roi_vars))
-
-      }
-    }), input$enable_custom_ROI, input$custom_roi_variable,
-    ignoreNULL = TRUE, ignoreInit = TRUE
-  )
-
-  load_roi_conditions <- function() {
-    if(is.null(local_data$electrode_meta_data)) return (FALSE)
-
-    # get ROI variable
-    vv <- input$custom_roi_variable
-
-    # get unique values of ROI var
-    roi_choices <- unique(local_data$electrode_meta_data[[vv]])
-
-    old_val = input$custom_roi_groupings
-
-    # if(!all(roi_choices %in% sapply(old_val, `[[`, 'conditions'))) {
-    ravedash::logger("LOAD ROI COND into SEL")
-
-    # load into selector
-    dipsaus::updateCompoundInput2(session=session,
-                                  inputId = 'custom_roi_groupings',
-                                  initialization = list(conditions =list(choices = roi_choices), label=list(placeholder='ROI group name')),
-                                  value = old_val
-    )
-
-    ##update the exporter to allow for addition of the custom ROI variable
-    shiny::updateSelectInput(inputId = 'electrodes_to_export_roi_name',
-                             choices = c('none', local_data$available_roi_vars, 'Custom ROI'))
-
-    # }
-    # enable_custom_ROI = isTRUE(),
-    # custom_roi_type = input$custom_roi_type,
-    # custom_roi_groupings = input$custom_roi_groupings,
-  }
-
-  # track changes to by trial grouped plot
-  shiny::bindEvent(
-    ravedash::safe_observe({
-
-      any_changes = FALSE
-
-      for(nm in names(local_data$grouped_plot_options)) {
-        lbl <- paste0('btp_', nm)
-
-        if(nm == 'types') {
-          if(!setequal(input[[lbl]], local_data$grouped_plot_options[[nm]])) {
-            any_changes = TRUE
-            local_data$grouped_plot_options[[nm]] <- input[[lbl]]
-          }
-        } else if(!is.null(input[[lbl]])) {
-          # ravedash::logger("observe plot options change")
-          if(any(input[[lbl]] != local_data$grouped_plot_options[[nm]])) {
-            any_changes = TRUE
-            local_data$grouped_plot_options[[nm]] <- input[[lbl]]
-          }
-        }
-      }
-
-      ## also check the plot options
-      for(nm in names(local_data$grouped_plot_options$plot_options)) {
-        lbl <- paste0('btp_', nm)
-
-        if(!is.null(input[[lbl]])) {
-          # ravedash::logger("observe plot options change")
-          if(input[[lbl]] != local_data$grouped_plot_options$plot_options[[nm]]) {
-            any_changes = TRUE
-            local_data$grouped_plot_options$plot_options[[nm]] <- input[[lbl]]
-          }
-        }
-      }
-
-      if(any_changes) local_reactives$update_by_trial_plot = Sys.time()
-
-    }), input$btp_types, input$btp_xvar, input$btp_panelvar, input$btp_gvar,
-    input$btp_pt.alpha, input$btp_pt.cex,
-    ignoreNULL=TRUE, ignoreInit=TRUE
-  )
-
-  shiny::bindEvent(
-    ravedash::safe_observe({
-
-      local_reactives$update_over_time_plot = Sys.time()
-
-    }), input$over_time_by_condition_switch, ignoreNULL = TRUE, ignoreInit = TRUE
-  )
-
-  shiny::bindEvent(
-    ravedash::safe_observe({
-      shiny::req(local_data$results)
-
-      local_data$download_plot_info$id =
-        paste0("over_time_", unpretty(input$over_time_tabset))
-
-      build_modal_plot_download(local_data$download_plot_info)
-    }),
-    input$over_time_tabset_camera, ignoreNULL = TRUE, ignoreInit = TRUE
-  )
-
-
-
-# shiny::bindEvent(
-#   ravedash::safe_observe({
-#     print("test test test")
-#   }),
-#   input$test, ignoreNULL = TRUE, ignoreInit = TRUE
-# )
-
-  # shiny::bindEvent(
-  #   ravedash::safe_observe({
-  #     local_reactives$pes_electrode_hover = input$pes_hover
-  #   }),
-  #   input$pes_hover, ignoreInit = TRUE
-  # )
-
-  get_omni_stat_row <- function(row) {
-    stopifnot(shiny::isTruthy(local_data$results$omnibus_results$stats))
-
-    omni_stats <- local_data$results$omnibus_results$stats
-    pesc <- tryCatch(input$per_electrode_statistics_chooser, error=function(...) {
-      'overall'
-    })
-
-    ind <- which(stringr::str_detect(rownames(omni_stats), pesc))
-
-    if(row[1] %within% seq_along(ind)) {
-      return(omni_stats[ind[row[1]],])
-    }
-
-    return(omni_stats[ind[1,],])
-  }
-
-  update_pes_clicks <- function(click, plot=c('m', 't', 'p'), select_mode,
-                                operator_string="", transform_string="force") {
-
-    plot_choices <- c('m', 't', 'p')
-    plot = match.arg(plot, choices = plot_choices, several.ok = FALSE)
-
-    # this should always be true, but maybe not if we're being called directly
-    if(shiny::isTruthy(local_data$results$omnibus_results$stats)) {
-      select_mode %?<-% input$pes_select_mode
-
-      # for picking based on stats block
-      omni_stats <- local_data$results$omnibus_results$stats
-
-      # electrodes names from the columns
-      elec_in_order = as.integer(colnames(omni_stats))
-
-      # make sure the colnames are as we thought they were
-      stopifnot(all(is.integer(elec_in_order)))
-
-      # determine which row we're interested in
-      yy <- get_omni_stat_row(which(plot==plot_choices))
-
-      # currently labelled electrodes
-      current_selection <- local_reactives$pes_selected_electrodes
-
-      # click location, note x is integer, y is numeric
-      new_loc = list(x=round(click$x), y=click$y)
-
-      # dipsaus::cat2('select mode: ', input$pes_select_mode, level='INFO')
-      if (select_mode == 'Label maker') {
-        new_elec <- elec_in_order[new_loc$x]
-
-        # add if new location, remove if old location
-        if(new_elec %in% current_selection) {
-          local_reactives$pes_selected_electrodes = current_selection[-which(new_elec == current_selection)]
-        } else {
-          local_reactives$pes_selected_electrodes <- sort(c(current_selection, new_elec))
-        }
-
-      } else {
-        vals <- list('m' = 'mean', 't' = 't', 'p' = 'p')
-
-        local_reactives$pes_manual_threshold <- list(
-          'operand_string' = plot,
-          'condition_string' =input$per_electrode_statistics_chooser,
-          'operator_string' = operator_string,
-          'comparator' = smart_round(click$y),
-          'transform_string' = transform_string
-        )
-
-        # if(plot == 'p') {
-        #   local_reactives$pes_manual_threshold$transform <- function(x) {-log10(x)}
-        # }
-
-        if (select_mode == 'Threshold |v| > x') {
-          local_reactives$pes_manual_threshold$operator_string = '>'
-          local_reactives$pes_manual_threshold$transform_string = 'abs'
-
-        } else if (select_mode == 'Threshold v > x') {
-          local_reactives$pes_manual_threshold$operator_string = '>'
-        } else if (select_mode == 'Threshold v < x') {
-          local_reactives$pes_manual_threshold$operator_string = '<'
-        } else if (select_mode == 'Manual threshold') {
-
-          # for manual thresholds, do no rounding
-          local_reactives$pes_manual_threshold$comparator = click$y
-        }
-
-        # run the threshold check
-        FF <- match.fun(local_reactives$pes_manual_threshold$operator_string)
-        TX <- match.fun(local_reactives$pes_manual_threshold$transform_string)
-        tx_y = TX(yy)
-        pass = FF(tx_y, local_reactives$pes_manual_threshold$comparator)
-        local_reactives$pes_selected_electrodes = elec_in_order[pass]
-      }
-    }
-
-    # if nothing passes, use NULL rather than integer(0)
-    if(length(local_reactives$pes_selected_electrodes) < 1) {
-      local_reactives$pes_selected_electrodes = NULL
-    }
-  }
-
-  shiny::bindEvent(
-    ravedash::safe_observe({
-      update_pes_clicks(click=input$pes_click_m,plot='m')
-    }),
-    input$pes_click_m, ignoreInit = TRUE
-  )
-
-  shiny::bindEvent(
-    ravedash::safe_observe({
-      update_pes_clicks(click=input$pes_click_t,plot='t')
-    }),
-    input$pes_click_t, ignoreInit = TRUE
-  )
-
-  shiny::bindEvent(
-    ravedash::safe_observe({
-
-      # transform the click value (-log10(p)) back to a p-value
-      # so thresholding works as expected
-      click = input$pes_click_p
-      click$y = 10^(-click$y)
-
-      update_pes_clicks(click=click, plot='p')
-    }),
-    input$pes_click_p, ignoreInit = TRUE, ignoreNULL = TRUE
-  )
-
-  #
-  #     local_reactives$pes_electrode_hover = input$pes_mean_click
-  #   },
-  #   input$pes_mean_click, ignoreInit = TRUE
-  # )
-
-  ### tracking changes to global plot options
-  shiny::bindEvent(
-    ravedash::safe_observe({
-
-      set_currently_active_line_palette( input$gpo_lines_palette )
-
-      local_reactives$update_line_plots = Sys.time()
-
-    }), input$gpo_lines_palette, ignoreNULL = TRUE, ignoreInit = FALSE
-  )
-
-  shiny::bindEvent(
-    ravedash::safe_observe({
-
-      set_currently_active_heatmap( input$gpo_heatmap_palette )
-      local_reactives$update_heatmap_plots = Sys.time()
-
-    }), input$gpo_heatmap_palette, ignoreNULL = TRUE, ignoreInit = FALSE
-  )
-
-
-  # # # tracking frequency window changes
-  shiny::bindEvent(
-    ravedash::safe_observe({
-      local_reactives$current_analysis_settings = input$ui_analysis_settings
-      # print(dput(input$ui_analysis_settings))
-    }),
-    input$ui_analysis_settings, ignoreNULL = TRUE, ignoreInit = TRUE
-  )
-
-  basic_checks <- function(flag) {
-    cond <- !is.null(flag)
-    shiny::validate(shiny::need(cond, 'Results not yet available, please click RAVE!'))
-    cond
-  }
-
-  # Register outputs
-
-  #### 3d brain viewer
-  ravedash::register_output(
-    outputId = "brain_viewer",
-    output_type = "threeBrain",
-    render_function = threeBrain::renderBrain({
-      cond <- basic_checks(local_reactives$update_3dviewer)
-
-      brain <- raveio::rave_brain(component_container$data$repository$subject)
-
-      if(!cond || is.null(brain)) {
-        return(threeBrain::threejs_brain(title = "No 3D model found"))
-      }
-
-      df <- data.frame(t(local_data$results$omnibus_results$stats))
-
-      # fix some column names
-      # Avoid changing `df` multiple times
-      # names(df) = stringr::str_replace_all(names(df), '\\.\\.\\.', ' vs ')
-      cnames <- stringr::str_replace_all(names(df), '\\.\\.\\.', ' vs ')
-
-      # names(df) = stringr::str_replace_all(names(df), '\\.', ' ')
-      cnames <- stringr::str_replace_all(cnames, '\\.', ' ')
-
-      # names(df) = stringr::str_replace_all(names(df), '\\ $', '')
-      cnames <- stringr::str_replace_all(cnames, '\\ $', '')
-      names(df) <- cnames
-
-      if("currently_selected" %in% cnames) {
-        df$currently_selected <- factor(
-          c("Yes", "No")[ 2L - as.integer(df$currently_selected) ],
-          levels = c("Yes", "No")
-        )
-      }
-
-      df$Electrode = as.integer(rownames(df))
-
-      res <- build_palettes_and_ranges_for_omnibus_data(df)
-
-      brain$set_electrode_values(df)
-
-      brain$render(outputId = "brain_viewer", session = session,
-                              palettes=res$palettes, value_ranges=res$val_ranges,
-                              control_display = FALSE, side_display=FALSE,
-                              timestamp=FALSE)
-    })
-  )
-
-  ravedash::register_output(
-    outputId = "brain_viewer_movies",
-    output_type = "threeBrain",
-    render_function = threeBrain::renderBrain({
-      cond <- basic_checks(local_reactives$update_3dviewer)
-
-      brain <- raveio::rave_brain(component_container$data$repository$subject)
-
-      if(!cond || is.null(brain)) {
-        return(threeBrain::threejs_brain(title = "No 3D model found"))
-      }
-
-      df <- local_data$results$over_time_by_electrode_dataframe
-
-      brain$set_electrode_values(df)
-      res <- build_palettes_and_ranges_for_omnibus_data(df)
-      brain$render(
-        outputId = "brain_viewer_movies",
-        session = session,
-        palettes = res$palettes,
-        title = 'Click "Play/Pause" to start animation'
-      )
-    })
-  )
-
-  ### export button download handler
-
-  shiny::bindEvent(
-    ravedash::safe_observe({
-      # if the requested type is CSV, the format must be flat, not tensor
-      if(input$electrode_export_file_type %in% c('Compressed CSV', 'FST') &&
-         input$electrode_export_data_type == 'tensor') {
-        ravedash::show_notification('Only flattened data are supported with FST | CSV output',
-                                    title='Export data type updated')
-
-        shiny::updateSelectInput(inputId ='electrode_export_data_type', selected = 'flat')
-      }
-
-    }), input$electrode_export_file_type, ignoreNULL = TRUE, ignoreInit = TRUE
-  )
-
-  shiny::bindEvent(
-    ravedash::safe_observe({
-      if(input$electrode_export_data_type == 'tensor' &&
-         input$electrode_export_file_type %in% c('Compressed CSV', 'FST')) {
-
-        ravedash::show_notification('Only flattened data are supported with FST | CSV output',
-                                    title='Export data type updated')
-
-        shiny::updateSelectInput(inputId ='electrode_export_data_type', selected = 'flat')
-
-
-
-      }
-    }),
-    input$electrode_export_data_type, ignoreNULL = TRUE, ignoreInit = TRUE
-  )
-
-  shiny::bindEvent(
-    ravedash::safe_observe({
-
-      dipsaus::shiny_alert2(title = "Preparing for exporting",
-                            text = "...", icon = "info",
-                            danger_mode = FALSE, auto_close = FALSE, buttons = FALSE)
-      on.exit({
-        Sys.sleep(0.5)
-        dipsaus::close_alert2()
-      })
-
-      # make sure we have something to export
-      els <- dipsaus::parse_svec(input$electrodes_to_export)
-      avail = els[els %in% local_data$electrode_meta_data$Electrode]
-
-      if(length(avail) < 1) {
-        dipsaus::close_alert2()
-        dipsaus::shiny_alert2(text="No electrodes selected for export",
-                              title='Export not started',
-                              auto_close = TRUE, buttons = list('OK'=TRUE))
-
-        # clean out the exit expression
-        on.exit({})
-        return()
-      }
-
-      pipeline$set_settings(
-        electrode_export_file_type = input$electrode_export_file_type,
-        frequencies_to_export = input$frequencies_to_export,
-        times_to_export = input$times_to_export,
-        trials_to_export = input$trials_to_export,
-        electrodes_to_export = input$electrodes_to_export,
-        electrode_export_data_type = input$electrode_export_data_type,
-        electrodes_to_export_roi_name = input$electrodes_to_export_roi_name,
-        electrodes_to_export_roi_categories = input$electrodes_to_export_roi_categories
-      )
-
-      run_analysis(
-        trigger_3dviewer = FALSE,
-        force_settings = list(electrode_text=input$electrodes_to_export)
-      )
-
-      # make sure this is available for export later
-      env <- pipeline$eval('data_for_export')
-      dfe <- env$data_for_export
-
-      kv <- list(
-        'Output type' = pretty(dfe$type)
-      )
-      key = ifelse(dfe$type == 'tensor', 'Data size (Freq, Time, Trial, Elec)',
-                   'Data size (Rows, Columns)')
-
-      kv[[key]] = sapply(dfe$data_names, function(nm) {
-        dd = unname(dim(dfe[[nm]]$data))
-
-        paste0(c('[', paste(dd, collapse=', '), ']'), collapse='')
-      }) %>% paste(collapse=', ')
-
-      kv[['Output file type']] = env$electrode_export_file_type
-
-      # description_str = "<h2>Data Description</h2>";
-      tokens <- mapply(function(x,y) {
-        sprintf("<p><strong>%s</strong>: %s</p>", x, y)
-      }, names(kv), kv, SIMPLIFY =F, USE.NAMES = FALSE)
-
-      str = do.call(paste, tokens)
-
-      shiny::showModal(shiny::modalDialog(
-        title = "Download export data",
-        size = "l",
-        easyClose = FALSE,
-        footer = shiny::tagList(
-          shiny::modalButton("Cancel"),
-          shiny::downloadButton(
-            outputId = ns("do_download_export"),
-            label = "Download data",
-            class = "btn-primary"
-          )
-        ),
-        shiny::HTML(str)
-      ))
-    }),
-    input$btn_export_electrodes,
-    ignoreNULL = TRUE, ignoreInit = TRUE
-  )
-
-
->>>>>>> 7f127785
   shiny::bindEvent(ravedash::safe_observe({
 
     ## when this name changes, we need to look up the new category choices
@@ -3131,7 +2074,6 @@
           new_choices <- character(0)
         } else {
           new_choices = unname(unlist(groups))
-<<<<<<< HEAD
         }
 
       } else {
@@ -3615,7 +2557,6 @@
 
   ravedash::register_output(
     outputId = "by_frequency_over_time",
-
     render_function = shiny::renderPlot({
       # req(FALSE)
 
@@ -3731,385 +2672,20 @@
       plot_per_electrode_statistics(stats, requested_stat, which_plots = 't',
                                     draw_threshold=get_threshold('t'),
                                     label_electrodes = lbl_elecs, label_type = input$pes_label_type)
-=======
-        }
-
-      } else {
-        new_choices=unique(local_data$electrode_meta_data[[input$electrodes_to_export_roi_name]])
-      }
-
-      shiny::updateSelectInput(inputId = 'electrodes_to_export_roi_categories',
-                               choices = new_choices, selected = new_choices)
-    }
-
-  }),
-
-
-  input$electrodes_to_export_roi_name, ignoreNULL = TRUE, ignoreInit = TRUE)
-
-  output$do_download_export <- downloadHandler(
-    filename=function(...) {
-
-      extensions <- list(
-        'HDF5' = '.h5',
-        'Compressed CSV' = '.csv.zip',
-        'FST' = '.fst',
-        'RDS' = '.rdata'
-      )
-
-      paste0('power_explorer_output',
-             format(Sys.time(), "%b_%d_%Y_%H_%M_%S"),
-             extensions[[input$electrode_export_file_type]]
-      )
-    },
-    content = function(conn) {
-      env <- pipeline$eval("data_for_export")
-      dfe <- env$data_for_export
-
-
-      data_to_write <- dfe[dfe$data_names]
-      if(dfe$type == 'flat_data') {
-        # for flat data, grab the data out of the list
-        data_to_write = data_to_write[[1]]$data
-      }
-
-      export_method <- switch(input$electrode_export_file_type,
-                              'FST' = function() {
-                                fst::write.fst(data_to_write, path = conn,
-                                               compress=99)
-                              },
-                              'HDF5' = function() {
-                                h5file = temp_file('h5_out', fileext = 'h5')
-
-                                # recursive method for saving to h5 file
-                                save_list_to_h5 <- function(v, nm) {
-                                  if(is.list(v)) {
-                                    mapply(save_list_to_h5, v,
-                                           paste0(nm, '/', names(v)))
-                                  } else {
-                                    raveio::save_h5(x=v, file=h5file, name=nm,
-                                                    level=ifelse(is.numeric(v), 4, 9),
-                                                    ctype=ifelse(is.numeric(v), 'numeric', 'character'),
-                                                    replace = TRUE
-                                    )
-                                  }
-                                }
-
-                                ## put the numeric data in a matrix
-                                ## put the categorical data in separate variables?
-                                mapply(save_list_to_h5, data_to_write, names(data_to_write))
-
-                                file.rename(h5file, conn)
-                              },
-                              'Compressed CSV' = function() {
-
-                                tf <- temp_file(
-                                  pattern = paste0('data_export_', format(Sys.time(), "%b_%d_%Y_%H_%M")),
-                                  fileext = '.csv'
-                                )
-                                data.table::fwrite(data_to_write, file=tf)
-
-                                zf <- temp_file(
-                                  pattern = 'pow_expl_', fileext = '.csv.zip'
-                                )
-                                utils::zip(zipfile = zf, files = tf, extras='-j')
-
-                                file.rename(zf, conn)
-                              },
-                              'RDS' = function() {
-                                base::saveRDS(data_to_write, file=conn)
-                              }
-      )
-
-      ravedash::with_error_notification({
-        export_method()
-        shiny::removeModal()
-      })
-
-    }
-  )
-
-  shiny::fluidRow(
-    shiny::column(3, shiny::numericInput(ns('download_plot_width'), 'Width (in)',
-                                         min = 1, max=100, value = 7.0, step=.25)
-    ),
-    shiny::column(3, shiny::numericInput(ns('download_plot_height'), 'Height (in)',
-                                         min = 1, max=100, value = 4.0, step=0.5)
-    ),
-    shiny::column(2, shiny::selectInput(ns('download_plot_type'), "Type", selected='pdf',
-                                        choices = c('pdf', 'png', 'jpeg', 'bmp', 'tiff (lzw)')))
-  )
-
-  output$do_download_plot <- shiny::downloadHandler(
-    filename = function() {
-      type = input$download_plot_type
-      nm = local_data$download_plot$id
-
-      paste(paste("plot", nm, Sys.Date(), type, sep="_"), type, sep='.')
-    },
-    content = function(file) {
-
-      type = input$download_plot_type
-      nm = local_data$download_plot$id
-
-      FUN = get(
-        paste0('plot_', local_data$download_plot_info$id)
-      )
-
-      dset <- paste0(local_data$download_plot_info$id, '_data')
-
-      args <- list()
-      args[[dset]] = local_data$results[[dset]]
-
-      if(dset == 'over_time_by_condition_data') {
-        args$condition_switch = input$over_time_by_condition_switch
-      }
-
-      pdf(file, width=input$download_plot_width, height=input$download_plot_height,
-          useDingbats = FALSE)
-      on.exit(dev.off())
-      do.call(FUN, args)
     })
-
-  smart_round <- function(x) {
-    m <- floor(log10(min(abs(x))))
-
-    if(m > 0) {
-      m = m-1
-    }
-
-    round(x, -m)
-  }
-
-  output$pes_threshold_string <- shiny::renderText({
-    if(is.null(local_reactives$pes_manual_threshold)) {
-      return ("")
-    }
-
-    pmt <- local_reactives$pes_manual_threshold
-
-    sprintf("Current threshold: %s %s (%s) %s %s",
-            ifelse(pmt$transform_string=='force', "", pmt$transform_string),
-            pmt$operand_string,
-            pmt$condition_string,
-            pmt$operator_string,
-            pmt$comparator
-    )
-  })
-
-  output$per_electrode_results_table <- DT::renderDataTable({
-    basic_checks(local_reactives$update_outputs)
-
-    omnibus_data <- local_data$results$omnibus_results
-
-    # repo <- local_data$env$repository
-    # assign('od', omnibus_data, envir = globalenv())
-
-    mat <- t(omnibus_data$stats)
-    mat <- cbind('Electrode'=as.numeric(rownames(mat)), mat)
-    rownames(mat)=NULL
-
-    df <- data.frame(mat)
-
-    pcols <- stringr::str_detect(colnames(mat), 'p\\(|p_fdr\\(')
-    df[pcols] %<>% lapply(function(v)as.numeric(round_pval(v)))
-
-    dt <- DT::datatable(df, colnames=colnames(mat), rownames = FALSE,
-                        extensions = c('FixedColumns', 'FixedHeader', 'Scroller', 'Buttons'),
-                        options=list(autoWidth=TRUE, scroller=TRUE, scrollX=TRUE, scrollY='500px',
-                                     buttons = list(list(extend = 'copy', title = NULL)),
-                                     fixedColumns = list(leftColumns = 1),
-                                     server=TRUE,order=TRUE,
-                                     columnDefs = list(list(width = '50px', targets = "_all")
-                                     ),
-                                     dom = 'Brt'
-                        )
-    )
-
-    to_round <- df[!pcols] %>% sapply(get_pretty_digits)
-    for(ur in unique(to_round)) {
-      nms <- names(which(to_round == ur))
-      dt %<>% DT::formatRound(nms, digits=ur+1)
-    }
-
-    #electrodes should always be integer
-    dt %<>% DT::formatRound('Electrode', digits=0)
-
-    return (dt)
-  })
+  )
 
   ravedash::register_output(
-    outputId = "by_trial_by_condition",
-    render_function = shiny::renderPlot({
-      basic_checks(local_reactives$update_outputs)
-
-      force(local_reactives$update_by_trial_plot)
-      force(local_reactives$update_line_plots)
-
-      data <- local_data$results$omnibus_results$data
-
-      po <- local_data$grouped_plot_options
-
-      # based on shiny input, change xvar/yvar
-      count=function(x) {
-        if(is.null(x)) return (1)
-        length(unique(x))
-      }
-
-      k = 10 + 2.5*(count(data$Factor1)*count(data$AnalysisLabel)-1)
-      if(!is.null(data$Factor2)) {
-        k = k + 2.5 * (count(data$Factor2)-1)
-      }
-
-      MAX = 30
-      layout(matrix(c(0,1,0), nrow=1), widths = c(1,lcm(min(k, MAX)),1))
-      oom <- get_order_of_magnitude(median(abs(pretty(data$y))))
-
-      line = 2.75 + oom
-
-      #read in group label posision
-      label_position = 'top' #c('none', 'bottom', 'top')
-
-
-      ### if there is a panel var, split the data and do multiple plots
-      po$panelvar = NULL
-
-      # fix the names of xvar and gvar
-      for(nm in c('xvar', 'gvar')) {
-        if(po[[nm]] == 'First Factor') po[[nm]] = 'Factor1'
-        if(po[[nm]] == 'Second Factor') po[[nm]] = 'Factor2'
-        if(po[[nm]] == 'First:Second') po[[nm]] = 'Factor1Factor2'
-        if(po[[nm]] == 'Analysis Group') po[[nm]] = 'AnalysisLabel'
-      }
-
-      # we need to collapse over electrode, but first
-      # select out the electrodes that are requested for analysis.
-      # by default, omnibus has all (omni) of the data
-      nms <- names(data)
-      nms <- nms[!(nms %in% c('y', 'Electrode'))]
-      mat = data.table::data.table(data)
-
-      mat = mat[data$currently_selected, list(y=mean(get('y'))), keyby=nms]
-
-      par('mar'=c(4, 4.5+oom, ifelse(label_position=='top',3.5,2), 2)+.1)
-      do.call(plot_grouped_data,
-              append(po, list(mat=as.data.frame(mat),
-                              do_axes=TRUE, names.pos=label_position))
-      )
-
-      uoa = local_data$results$settings$baseline_settings$unit_of_analysis
-      rave_axis_labels(ylab=uoa, outer=FALSE, yline=line, xpd=TRUE)
-    })
-  )
-
-
-  ravedash::register_output(
-    outputId = "over_time_by_electrode",
-    shiny::renderPlot({
-      basic_checks(local_reactives$update_outputs)
-      force(local_reactives$update_heatmap_plots)
-
-      plot_over_time_by_electrode(local_data$results$over_time_by_electrode_data)
-    })
-  )
-
-  ravedash::register_output(
-    outputId = "by_frequency_over_time",
-    render_function = shiny::renderPlot({
-      # req(FALSE)
-
-      basic_checks(local_reactives$update_outputs)
-      force(local_reactives$update_heatmap_plots)
-      assign('by_frequency_over_time_data', local_data$results$by_frequency_over_time_data, globalenv())
-
-      plot_by_frequency_over_time(local_data$results$by_frequency_over_time_data)
-
-    })
-  )
-
-  ravedash::register_output(
-    outputId = "by_frequency_correlation",
-    render_function = shiny::renderPlot({
-      basic_checks(local_reactives$update_outputs)
-      force(local_reactives$update_heatmap_plots)
-
-      plot_by_frequency_correlation(
-        local_data$results$by_frequency_correlation_data
-      )
-    })
-  )
-
-
-  # output$per_electrode_statistics <- shiny::renderPlot({
-  #   basic_checks(local_reactives$update_outputs)
-  #
-  #   stats <- local_data$results$omnibus_results$stats
-  #
-  #   if(exists('local_reactives') && !is.null(local_reactives$per_electrode_statistics_chooser)) {
-  #     requested_stat = local_reactives$per_electrode_statistics_chooser
-  #   }
-  #
-  #   plot_per_electrode_statistics(stats, requested_stat)
-  # })
-
-  get_threshold <- function(ptype) {
-    th = NULL
-    if(!is.null(local_reactives$pes_manual_threshold)) {
-      if(local_reactives$pes_manual_threshold$operand == ptype) {
-        th = local_reactives$pes_manual_threshold$comparator
-
-        if(local_reactives$pes_manual_threshold$transform == 'abs') {
-          th = sort(c(-th, th))
-        }
-      }
-    }
-    return(th)
-  }
-
-  ravedash::register_output(
-    outputId = "per_electrode_statistics_mean",
-    render_function = shiny::renderPlot({
-      basic_checks(local_reactives$update_outputs)
-
-      stats <- local_data$results$omnibus_results$stats
-
-      lbl_elecs = NULL
-      requested_stat = NULL
-
-      if(!is.null(local_reactives$per_electrode_statistics_chooser)) {
-        requested_stat = local_reactives$per_electrode_statistics_chooser
-
-        if(!is.null(local_reactives$pes_selected_electrodes)) {
-          lbl_elecs <- local_reactives$pes_selected_electrodes
-        }
-
-
-      }
-      plot_per_electrode_statistics(stats, requested_stat, which_plots = 'm',
-                                    draw_threshold=get_threshold('m'),
-                                    label_electrodes=lbl_elecs, label_type = input$pes_label_type)
->>>>>>> 7f127785
-    })
-  )
-
-  ravedash::register_output(
-<<<<<<< HEAD
     outputId = "per_electrode_statistics_fdrp",
     render_function = shiny::renderPlot({
       basic_checks(local_reactives$update_outputs)
       force(local_reactives$update_pes_plot)
-=======
-    outputId = "per_electrode_statistics_tstat",
-    render_function = shiny::renderPlot({
-      basic_checks(local_reactives$update_outputs)
->>>>>>> 7f127785
 
       stats <- local_data$results$omnibus_results$stats
 
       lbl_elecs = NULL
       requested_stat = NULL
 
-<<<<<<< HEAD
       if(!is.null(local_data$pes$per_electrode_statistics_chooser)) {
         requested_stat = local_data$pes$per_electrode_statistics_chooser
 
@@ -4171,7 +2747,6 @@
     outputId = "over_time_by_condition",
     render_function = shiny::renderPlot({
       basic_checks(local_reactives$update_outputs)
-
       force(local_reactives$update_line_plots)
       force(local_reactives$update_over_time_plot)
 
@@ -4182,73 +2757,4 @@
       )
     })
   )
-}
-=======
-      if(exists('local_reactives') && !is.null(local_reactives$per_electrode_statistics_chooser)) {
-        requested_stat = local_reactives$per_electrode_statistics_chooser
-
-        if(!is.null(local_reactives$pes_selected_electrodes)) {
-          lbl_elecs <- local_reactives$pes_selected_electrodes
-        }
-      }
-
-      plot_per_electrode_statistics(stats, requested_stat, which_plots = 't',
-                                    draw_threshold=get_threshold('t'),
-                                    label_electrodes = lbl_elecs, label_type = input$pes_label_type)
-    })
-  )
-
-  ravedash::register_output(
-    outputId = "per_electrode_statistics_fdrp",
-    render_function = shiny::renderPlot({
-      basic_checks(local_reactives$update_outputs)
-
-      stats <- local_data$results$omnibus_results$stats
-
-      lbl_elecs = NULL
-      requested_stat = NULL
-      if(exists('local_reactives') && !is.null(local_reactives$per_electrode_statistics_chooser)) {
-        requested_stat = local_reactives$per_electrode_statistics_chooser
-
-        if(!is.null(local_reactives$pes_selected_electrodes)) {
-          lbl_elecs <- local_reactives$pes_selected_electrodes
-        }
-      }
-      plot_per_electrode_statistics(stats, requested_stat, which_plots = 'p',
-                                    draw_threshold = get_threshold('p'),
-                                    label_electrodes = lbl_elecs, label_type = input$pes_label_type)
-    })
-  )
-
-  ### by trial over time plot
-
-  ravedash::register_output(
-    outputId = "over_time_by_trial",
-    render_function = shiny::renderPlot({
-      basic_checks(local_reactives$update_outputs)
-      force(local_reactives$update_heatmap_plots)
-
-      # check if we are in a multiple event situation
-      plot_over_time_by_trial(
-        local_data$results$over_time_by_trial_data
-      )
-    })
-  )
-
-  ravedash::register_output(
-    outputId = "over_time_by_condition",
-    render_function = shiny::renderPlot({
-      basic_checks(local_reactives$update_outputs)
-      force(local_reactives$update_line_plots)
-      force(local_reactives$update_over_time_plot)
-
-      plot_over_time_by_condition(
-        local_data$results$over_time_by_condition_data,
-        condition_switch=input$over_time_by_condition_switch
-      )
-    })
-  )
-}
-
-
->>>>>>> 7f127785
+}