--- conflicted
+++ resolved
@@ -13,10 +13,7 @@
     update_pairwise_contrasts = NULL,
     update_over_time_plot = NULL,
     current_analysis_settings=NULL,
-<<<<<<< HEAD
     update_per_electrode_results_table=NULL,
-=======
->>>>>>> c638ebb8
     update_pes_plot=NULL,
     update_by_electrode_custom_plot=NULL,
     bec_only_selected_electrodes = 'All Electrodes',
@@ -1662,28 +1659,21 @@
     rfloat <- runif(1)
     dt <- DT::datatable(
       df, caption =
+
         shiny::tags$caption(
           style='caption-side:top; text-align:center; color:black; margin-top:-15px; margin-bottom:-10px; font-size:110%',
           shiny::p('Click Details',
                    shiny::span(style='font-size:90%',shiny::br(),
                                shiny::actionLink(inputId = ns('clear_rows'),
                                                  onclick=sprintf("Shiny.setInputValue(id = '%s', value = '%s');", ns('clear_rows'), rfloat),
-<<<<<<< HEAD
                                                  label = 'Clear Selected', icon = ravedash::shiny_icons$trash), '|',
-=======
-                                                                         label = 'Clear Selected', icon = ravedash::shiny_icons$trash), '|',
->>>>>>> c638ebb8
-
-                               shiny::actionLink(inputId = ns('nominate_outliers'),
-                                                 onclick=sprintf("Shiny.setInputValue(id = '%s', value = '%s');", ns('nominate_outliers'), rfloat),
-                                                 label = 'Flag Selected (requires re-RAVE)', icon = ravedash::shiny_icons$magic)
-<<<<<<< HEAD
-                   )
-=======
-                               )
->>>>>>> c638ebb8
+                               label = 'Clear Selected', icon = ravedash::shiny_icons$trash), '|',
+                   shiny::actionLink(inputId = ns('nominate_outliers'),
+                                     onclick=sprintf("Shiny.setInputValue(id = '%s', value = '%s');", ns('nominate_outliers'), rfloat),
+                                     label = 'Flag Selected (requires re-RAVE)', icon = ravedash::shiny_icons$magic)
           )
         ),
+
       colnames=names(df), rownames = FALSE, extensions='Buttons',
       options=list(autoWidth=FALSE, scroller=TRUE, scrollX=TRUE, scrollY='300px',
                    server=FALSE, paging=FALSE,
@@ -2031,7 +2021,6 @@
         pattern = 'powexpl',
         fileext = '.pptx'
       )
-<<<<<<< HEAD
 
       asc <- local_data$results$analysis_settings_clean
 
@@ -2049,25 +2038,6 @@
 
       file.copy(tf, conn)
 
-=======
-
-      asc <- local_data$results$analysis_settings_clean
-
-      rmarkdown::render('modules/power_explorer/templates/power_explorer_ppt.Rmd',
-                        params = list(
-                          subject = asc[[1]]$subject_code,
-                          project = asc[[1]]$project_name
-                        ),
-                        output_dir = dirname(tf), clean = TRUE,
-                        output_file = basename(tf),
-                        output_format = rmarkdown::powerpoint_presentation(
-                          reference_doc='RAVE_white_bg_16by9-template.pptx',
-                          keep_md=FALSE)
-      )
-
-      file.copy(tf, conn)
-
->>>>>>> c638ebb8
     }
   )
   shiny::bindEvent(ravedash::safe_observe({
