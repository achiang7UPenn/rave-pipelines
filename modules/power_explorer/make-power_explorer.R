--- conflicted
+++ resolved
@@ -15,300 +15,84 @@
 ...targets <- list(`__Check_settings_file` = targets::tar_target_raw("settings_path", 
     "settings.yaml", format = "file"), `__Load_settings` = targets::tar_target_raw("settings", 
     quote({
-        yaml::read_yaml(settings_path)
-<<<<<<< HEAD
-    }), deps = "settings_path", cue = targets::tar_cue("always")), 
-    input_electrode_export_data_type = targets::tar_target_raw("electrode_export_data_type", 
-        quote({
-            settings[["electrode_export_data_type"]]
-        }), deps = "settings"), input_electrodes_to_export = targets::tar_target_raw("electrodes_to_export", 
-        quote({
-            settings[["electrodes_to_export"]]
-        }), deps = "settings"), input_trials_to_export = targets::tar_target_raw("trials_to_export", 
-        quote({
-            settings[["trials_to_export"]]
-        }), deps = "settings"), input_times_to_export = targets::tar_target_raw("times_to_export", 
-        quote({
-            settings[["times_to_export"]]
-        }), deps = "settings"), input_frequencies_to_export = targets::tar_target_raw("frequencies_to_export", 
-        quote({
-            settings[["frequencies_to_export"]]
-        }), deps = "settings"), input_electrode_export_file_type = targets::tar_target_raw("electrode_export_file_type", 
-        quote({
-            settings[["electrode_export_file_type"]]
-        }), deps = "settings"), input_trial_outliers_list = targets::tar_target_raw("trial_outliers_list", 
+        load_yaml(settings_path)
+    }), deps = "settings_path", cue = targets::tar_cue("always")),
+    input_analysis_settings = targets::tar_target_raw("analysis_settings",
+        quote({
+            settings[["analysis_settings"]]
+        }), deps = "settings"), input_reference_name = targets::tar_target_raw("reference_name",
+        quote({
+            settings[["reference_name"]]
+        }), deps = "settings"), input_baseline_settings = targets::tar_target_raw("baseline_settings",
+        quote({
+            settings[["baseline_settings"]]
+        }), deps = "settings"), input_electrodes_list = targets::tar_target_raw("electrodes_list",
+        quote({
+            settings[["electrodes_list"]]
+        }), deps = "settings"), input_project_name = targets::tar_target_raw("project_name",
+        quote({
+            settings[["project_name"]]
+        }), deps = "settings"), input_first_condition_groupings = targets::tar_target_raw("first_condition_groupings",
+        quote({
+            settings[["first_condition_groupings"]]
+        }), deps = "settings"), input_analysis_electrodes__category = targets::tar_target_raw("analysis_electrodes__category",
+        quote({
+            settings[["analysis_electrodes__category"]]
+        }), deps = "settings"), input_selected_electrodes = targets::tar_target_raw("selected_electrodes",
+        quote({
+            settings[["selected_electrodes"]]
+        }), deps = "settings"), input_epoch_choice = targets::tar_target_raw("epoch_choice",
+        quote({
+            settings[["epoch_choice"]]
+        }), deps = "settings"), input_time_censor = targets::tar_target_raw("time_censor",
+        quote({
+            settings[["time_censor"]]
+        }), deps = "settings"), input_subject_name = targets::tar_target_raw("subject_name",
+        quote({
+            settings[["subject_name"]]
+        }), deps = "settings"), input_tensor_collapse_method = targets::tar_target_raw("tensor_collapse_method",
+        quote({
+            settings[["tensor_collapse_method"]]
+        }), deps = "settings"), input_electrode_groupings = targets::tar_target_raw("electrode_groupings",
+        quote({
+            settings[["electrode_groupings"]]
+        }), deps = "settings"), input_trial_outliers_list = targets::tar_target_raw("trial_outliers_list",
         quote({
             settings[["trial_outliers_list"]]
-        }), deps = "settings"), input_time_censor = targets::tar_target_raw("time_censor", 
-        quote({
-            settings[["time_censor"]]
-        }), deps = "settings"), input_project_name = targets::tar_target_raw("project_name", 
-        quote({
-            settings[["project_name"]]
-        }), deps = "settings"), input_subject_code = targets::tar_target_raw("subject_code", 
-        quote({
-            settings[["subject_code"]]
-        }), deps = "settings"), input_loaded_electrodes = targets::tar_target_raw("loaded_electrodes", 
-        quote({
-            settings[["loaded_electrodes"]]
-        }), deps = "settings"), input_epoch_choice = targets::tar_target_raw("epoch_choice", 
-        quote({
-            settings[["epoch_choice"]]
-        }), deps = "settings"), input_epoch_choice__trial_starts = targets::tar_target_raw("epoch_choice__trial_starts", 
-        quote({
-            settings[["epoch_choice__trial_starts"]]
-        }), deps = "settings"), input_epoch_choice__trial_ends = targets::tar_target_raw("epoch_choice__trial_ends", 
-        quote({
-            settings[["epoch_choice__trial_ends"]]
-        }), deps = "settings"), input_reference_name = targets::tar_target_raw("reference_name", 
-        quote({
-            settings[["reference_name"]]
-        }), deps = "settings"), input_baseline_settings = targets::tar_target_raw("baseline_settings", 
-        quote({
-            settings[["baseline_settings"]]
-        }), deps = "settings"), input_analysis_electrodes = targets::tar_target_raw("analysis_electrodes", 
-        quote({
-            settings[["analysis_electrodes"]]
-        }), deps = "settings"), input_first_condition_groupings = targets::tar_target_raw("first_condition_groupings", 
-        quote({
-            settings[["first_condition_groupings"]]
-        }), deps = "settings"), input_second_condition_groupings = targets::tar_target_raw("second_condition_groupings", 
-        quote({
-            settings[["second_condition_groupings"]]
-        }), deps = "settings"), input_enable_second_condition_groupings = targets::tar_target_raw("enable_second_condition_groupings", 
-        quote({
-            settings[["enable_second_condition_groupings"]]
-        }), deps = "settings"), input_condition_variable = targets::tar_target_raw("condition_variable", 
-        quote({
-            settings[["condition_variable"]]
-        }), deps = "settings"), input_enable_custom_ROI = targets::tar_target_raw("enable_custom_ROI", 
-        quote({
-            settings[["enable_custom_ROI"]]
-        }), deps = "settings"), input_custom_roi_type = targets::tar_target_raw("custom_roi_type", 
-        quote({
-            settings[["custom_roi_type"]]
-        }), deps = "settings"), input_custom_roi_variable = targets::tar_target_raw("custom_roi_variable", 
-        quote({
-            settings[["custom_roi_variable"]]
-        }), deps = "settings"), input_custom_roi_groupings = targets::tar_target_raw("custom_roi_groupings", 
-        quote({
-            settings[["custom_roi_groupings"]]
-        }), deps = "settings"), input_analysis_settings = targets::tar_target_raw("analysis_settings", 
-        quote({
-            settings[["analysis_settings"]]
-        }), deps = "settings"), input_electrodes_to_export_roi_name = targets::tar_target_raw("electrodes_to_export_roi_name", 
-        quote({
-            settings[["electrodes_to_export_roi_name"]]
-        }), deps = "settings"), input_electrodes_to_export_roi_categories = targets::tar_target_raw("electrodes_to_export_roi_categories", 
-        quote({
-            settings[["electrodes_to_export_roi_categories"]]
-        }), deps = "settings"), check_load_power = targets::tar_target_raw(name = "repository", 
-        command = quote({
-            .__target_expr__. <- quote({
-                subject <- raveio::as_rave_subject(subject_id = sprintf("%s/%s", 
-                  project_name, subject_code))
-                repository <- raveio::prepare_subject_power(subject = subject, 
-                  electrodes = loaded_electrodes, epoch_name = epoch_choice, 
-                  reference_name = reference_name, time_windows = c(epoch_choice__trial_starts, 
-=======
-    }), deps = "settings_path", cue = targets::tar_cue("always")),
-    input_electrodes_to_export_roi_categories = targets::tar_target_raw("electrodes_to_export_roi_categories",
-        quote({
-            settings[["electrodes_to_export_roi_categories"]]
-        }), deps = "settings"), input_electrodes_to_export_roi_name = targets::tar_target_raw("electrodes_to_export_roi_name",
-        quote({
-            settings[["electrodes_to_export_roi_name"]]
-        }), deps = "settings"), input_analysis_settings = targets::tar_target_raw("analysis_settings",
-        quote({
-            settings[["analysis_settings"]]
-        }), deps = "settings"), input_custom_roi_groupings = targets::tar_target_raw("custom_roi_groupings",
-        quote({
-            settings[["custom_roi_groupings"]]
-        }), deps = "settings"), input_custom_roi_variable = targets::tar_target_raw("custom_roi_variable",
-        quote({
-            settings[["custom_roi_variable"]]
-        }), deps = "settings"), input_custom_roi_type = targets::tar_target_raw("custom_roi_type",
-        quote({
-            settings[["custom_roi_type"]]
-        }), deps = "settings"), input_enable_custom_ROI = targets::tar_target_raw("enable_custom_ROI",
-        quote({
-            settings[["enable_custom_ROI"]]
-        }), deps = "settings"), input_enable_second_condition_groupings = targets::tar_target_raw("enable_second_condition_groupings",
-        quote({
-            settings[["enable_second_condition_groupings"]]
-        }), deps = "settings"), input_second_condition_groupings = targets::tar_target_raw("second_condition_groupings",
-        quote({
-            settings[["second_condition_groupings"]]
-        }), deps = "settings"), input_first_condition_groupings = targets::tar_target_raw("first_condition_groupings",
-        quote({
-            settings[["first_condition_groupings"]]
-        }), deps = "settings"), input_analysis_electrodes = targets::tar_target_raw("analysis_electrodes",
-        quote({
-            settings[["analysis_electrodes"]]
-        }), deps = "settings"), input_baseline_settings = targets::tar_target_raw("baseline_settings",
-        quote({
-            settings[["baseline_settings"]]
-        }), deps = "settings"), input_reference_name = targets::tar_target_raw("reference_name",
-        quote({
-            settings[["reference_name"]]
         }), deps = "settings"), input_epoch_choice__trial_ends = targets::tar_target_raw("epoch_choice__trial_ends",
         quote({
             settings[["epoch_choice__trial_ends"]]
         }), deps = "settings"), input_epoch_choice__trial_starts = targets::tar_target_raw("epoch_choice__trial_starts",
         quote({
             settings[["epoch_choice__trial_starts"]]
-        }), deps = "settings"), input_epoch_choice = targets::tar_target_raw("epoch_choice",
-        quote({
-            settings[["epoch_choice"]]
-        }), deps = "settings"), input_loaded_electrodes = targets::tar_target_raw("loaded_electrodes",
-        quote({
-            settings[["loaded_electrodes"]]
-        }), deps = "settings"), input_subject_code = targets::tar_target_raw("subject_code",
-        quote({
-            settings[["subject_code"]]
-        }), deps = "settings"), input_project_name = targets::tar_target_raw("project_name",
-        quote({
-            settings[["project_name"]]
-        }), deps = "settings"), input_time_censor = targets::tar_target_raw("time_censor",
-        quote({
-            settings[["time_censor"]]
-        }), deps = "settings"), input_trial_outliers_list = targets::tar_target_raw("trial_outliers_list",
-        quote({
-            settings[["trial_outliers_list"]]
-        }), deps = "settings"), input_electrode_export_file_type = targets::tar_target_raw("electrode_export_file_type",
-        quote({
-            settings[["electrode_export_file_type"]]
-        }), deps = "settings"), input_frequencies_to_export = targets::tar_target_raw("frequencies_to_export",
-        quote({
-            settings[["frequencies_to_export"]]
-        }), deps = "settings"), input_times_to_export = targets::tar_target_raw("times_to_export",
-        quote({
-            settings[["times_to_export"]]
-        }), deps = "settings"), input_trials_to_export = targets::tar_target_raw("trials_to_export",
-        quote({
-            settings[["trials_to_export"]]
-        }), deps = "settings"), input_electrodes_to_export = targets::tar_target_raw("electrodes_to_export",
-        quote({
-            settings[["electrodes_to_export"]]
-        }), deps = "settings"), input_electrode_export_data_type = targets::tar_target_raw("electrode_export_data_type",
-        quote({
-            settings[["electrode_export_data_type"]]
         }), deps = "settings"), check_load_power = targets::tar_target_raw(name = "repository",
         command = quote({
-            .__target_expr__. <- quote({
-                subject <- raveio::as_rave_subject(subject_id = sprintf("%s/%s",
-                  project_name, subject_code))
-                repository <- raveio::prepare_subject_power(subject = subject,
-                  electrodes = loaded_electrodes, epoch_name = epoch_choice,
+            {
+                proj_subj <- sprintf("%s/%s", project_name, subject_name)
+                repository <- raveio::prepare_subject_power(subject = proj_subj,
+                  electrodes = electrodes_list, epoch_name = epoch_choice,
                   reference_name = reference_name, time_windows = c(epoch_choice__trial_starts,
->>>>>>> 7f127785
                     epoch_choice__trial_ends))
                 repository
-            })
-            tryCatch({
-                eval(.__target_expr__.)
-                return(repository)
-            }, error = function(e) {
-<<<<<<< HEAD
-                asNamespace("raveio")$resolve_pipeline_error(name = "repository", 
-                  condition = e, expr = .__target_expr__.)
-            })
-        }), format = asNamespace("raveio")$target_format_dynamic(name = "rave_prepare_power", 
-            target_export = "repository", target_expr = quote({
-                {
-                  subject <- raveio::as_rave_subject(subject_id = sprintf("%s/%s", 
-                    project_name, subject_code))
-                  repository <- raveio::prepare_subject_power(subject = subject, 
-                    electrodes = loaded_electrodes, epoch_name = epoch_choice, 
-                    reference_name = reference_name, time_windows = c(epoch_choice__trial_starts, 
-=======
-                asNamespace("raveio")$resolve_pipeline_error(name = "repository",
-                  condition = e, expr = .__target_expr__.)
-            })
-        }), format = asNamespace("raveio")$target_format_dynamic(name = "rave_prepare_power",
-            target_export = "repository", target_expr = quote({
-                {
-                  subject <- raveio::as_rave_subject(subject_id = sprintf("%s/%s",
-                    project_name, subject_code))
-                  repository <- raveio::prepare_subject_power(subject = subject,
-                    electrodes = loaded_electrodes, epoch_name = epoch_choice,
-                    reference_name = reference_name, time_windows = c(epoch_choice__trial_starts,
->>>>>>> 7f127785
-                      epoch_choice__trial_ends))
-                  repository
-                }
-                repository
-<<<<<<< HEAD
-            }), target_depends = c("project_name", "subject_code", 
-            "loaded_electrodes", "epoch_choice", "reference_name", 
-            "epoch_choice__trial_starts", "epoch_choice__trial_ends"
-            )), deps = c("project_name", "subject_code", "loaded_electrodes", 
-        "epoch_choice", "reference_name", "epoch_choice__trial_starts", 
-        "epoch_choice__trial_ends"), cue = targets::tar_cue("thorough"), 
-        pattern = NULL, iteration = "list"), check_requested_electrodes = targets::tar_target_raw(name = "requested_electrodes", 
-        command = quote({
-            .__target_expr__. <- quote({
-                requested_electrodes <- dipsaus::parse_svec(analysis_electrodes, 
-=======
-            }), target_depends = c("project_name", "subject_code",
-            "loaded_electrodes", "epoch_choice", "reference_name",
-            "epoch_choice__trial_starts", "epoch_choice__trial_ends"
-            )), deps = c("project_name", "subject_code", "loaded_electrodes",
+            }
+            return(repository)
+        }), deps = c("project_name", "subject_name", "electrodes_list",
         "epoch_choice", "reference_name", "epoch_choice__trial_starts",
         "epoch_choice__trial_ends"), cue = targets::tar_cue("always"),
         pattern = NULL, iteration = "list"), check_requested_electrodes = targets::tar_target_raw(name = "requested_electrodes",
         command = quote({
-            .__target_expr__. <- quote({
-                requested_electrodes <- dipsaus::parse_svec(analysis_electrodes,
->>>>>>> 7f127785
+            {
+                requested_electrodes <- dipsaus::parse_svec(selected_electrodes,
                   sep = ",|;", connect = ":-")
-                requested_electrodes <- requested_electrodes[requested_electrodes %in% 
+                requested_electrodes <- requested_electrodes[requested_electrodes %in%
                   repository$power$dimnames$Electrode]
                 if (!length(requested_electrodes)) {
                   stop("No electrode selected")
                 }
-            })
-            tryCatch({
-                eval(.__target_expr__.)
-                return(requested_electrodes)
-            }, error = function(e) {
-<<<<<<< HEAD
-                asNamespace("raveio")$resolve_pipeline_error(name = "requested_electrodes", 
-                  condition = e, expr = .__target_expr__.)
-            })
-        }), format = asNamespace("raveio")$target_format_dynamic(name = NULL, 
-            target_export = "requested_electrodes", target_expr = quote({
-                {
-                  requested_electrodes <- dipsaus::parse_svec(analysis_electrodes, 
-                    sep = ",|;", connect = ":-")
-                  requested_electrodes <- requested_electrodes[requested_electrodes %in% 
-=======
-                asNamespace("raveio")$resolve_pipeline_error(name = "requested_electrodes",
-                  condition = e, expr = .__target_expr__.)
-            })
-        }), format = asNamespace("raveio")$target_format_dynamic(name = NULL,
-            target_export = "requested_electrodes", target_expr = quote({
-                {
-                  requested_electrodes <- dipsaus::parse_svec(analysis_electrodes,
-                    sep = ",|;", connect = ":-")
-                  requested_electrodes <- requested_electrodes[requested_electrodes %in%
->>>>>>> 7f127785
-                    repository$power$dimnames$Electrode]
-                  if (!length(requested_electrodes)) {
-                    stop("No electrode selected")
-                  }
-                }
-                requested_electrodes
-            }), target_depends = c("analysis_electrodes", "repository"
-<<<<<<< HEAD
-            )), deps = c("analysis_electrodes", "repository"), 
-        cue = targets::tar_cue("thorough"), pattern = NULL, iteration = "list"), 
-    check_analysis_settings = targets::tar_target_raw(name = "analysis_settings_clean", 
-=======
-            )), deps = c("analysis_electrodes", "repository"),
-        cue = targets::tar_cue("thorough"), pattern = NULL, iteration = "list"),
-    check_analysis_settings = targets::tar_target_raw(name = "analysis_settings_clean",
->>>>>>> 7f127785
+            }
+            return(requested_electrodes)
+        }), deps = c("selected_electrodes", "repository"), cue = targets::tar_cue("thorough"),
+        pattern = NULL, iteration = "list"), check_analysis_settings = targets::tar_target_raw(name = "analysis_checks_passed",
         command = quote({
             .__target_expr__. <- quote({
                 check_range <- function(x, lim, lbl) {
@@ -317,32 +101,19 @@
                       ":")), call. = FALSE)
                 }
                 if (length(repository$time_windows) != 1) stop("discontinuous time windows not supported")
-<<<<<<< HEAD
-                analysis_settings_clean <- lapply(analysis_settings, 
-                  function(as) {
-                    as$time %<>% unlist
-                    as$frequency %<>% unlist
-                    if (is.null(as$label) || nchar(as$label) < 
-=======
-                analysis_settings_clean <- lapply(analysis_settings,
-                  function(as) {
-                    as$time %<>% unlist
-                    as$frequency %<>% unlist
-                    if (is.null(as$label) || nchar(as$label) <
->>>>>>> 7f127785
-                      1) {
-                      as$label <- paste("Window", rand_string(length = 4))
-                    }
-                    if (is.null(as$censor_info)) {
-<<<<<<< HEAD
-                      as$censor_info <- list(enabled = FALSE, 
-=======
-                      as$censor_info <- list(enabled = FALSE,
->>>>>>> 7f127785
-                        window = 0:1)
-                    }
-                    return(as)
-                  })
+                analysis_settings %<>% lapply(function(as) {
+                  as$time %<>% unlist
+                  as$frequency %<>% unlist
+                  if (is.null(as$label) || nchar(as$label) <
+                    1) {
+                    as$label <- paste("Window", stri_rand_strings(1,
+                      4))
+                  }
+                  if (is.null(as$censor_info)) {
+                    as$censor_info <- list(enabled = FALSE, window = 0:1)
+                  }
+                  return(as)
+                })
                 ua <- get_unit_of_analysis(names = TRUE)
                 if (!baseline_settings$unit_of_analysis %in% 
                   ua) {
@@ -354,837 +125,134 @@
                   stop(sprintf("Requested baseline scope \"%s\" must be one of: %s", 
                     baseline_settings$scope, str_collapse(ua)))
                 }
-                lapply(analysis_settings_clean, function(setting) {
-<<<<<<< HEAD
-                  check_range(setting$frequency, unlist(repository$frequency), 
-=======
+                sapply(analysis_settings, function(setting) {
                   check_range(setting$frequency, unlist(repository$frequency),
->>>>>>> 7f127785
                     "frequency")
                   check_range(setting$time, unlist(repository$time_windows), 
                     "analysis time")
                 })
-<<<<<<< HEAD
-                names(analysis_settings_clean) <- sapply(analysis_settings_clean, 
+                names(analysis_settings) <- sapply(analysis_settings,
                   `[[`, "label")
-                dd <- duplicated(sapply(analysis_settings_clean, 
+                dd <- duplicated(sapply(analysis_settings, `[[`,
+                  "label"))
+                while (sum(dd)) {
+                  for (w in which(dd)) {
+                    analysis_settings[[w]]$label = paste(analysis_settings[[w]]$label,
+                      stringi::stri_rand_strings(n = 1, length = 4))
+                  }
+                  dd <- duplicated(sapply(analysis_settings,
+                    `[[`, "label"))
+                }
+                for (ii in seq_along(analysis_settings)) {
+                  analysis_settings[[ii]]$censor_info = time_censor
+                  analysis_settings[[ii]]$censor_info$window %<>%
+                    unlist
+                }
+                for (ii in seq_along(first_condition_groupings)) {
+                  if (nchar(first_condition_groupings[[ii]]$label) <
+                    1) {
+                    first_condition_groupings[[ii]]$label = paste("Group",
+                      ii)
+                  }
+                }
+                dd <- duplicated(sapply(first_condition_groupings,
                   `[[`, "label"))
                 while (sum(dd)) {
                   for (w in which(dd)) {
-                    analysis_settings_clean[[w]]$label = paste(analysis_settings_clean[[w]]$label, 
-                      rand_string(length = 4))
-                  }
-                  dd <- duplicated(sapply(analysis_settings_clean, 
-=======
-                names(analysis_settings_clean) <- sapply(analysis_settings_clean,
-                  `[[`, "label")
-                dd <- duplicated(sapply(analysis_settings_clean,
-                  `[[`, "label"))
-                while (sum(dd)) {
-                  for (w in which(dd)) {
-                    analysis_settings_clean[[w]]$label = paste(analysis_settings_clean[[w]]$label,
-                      rand_string(length = 4))
-                  }
-                  dd <- duplicated(sapply(analysis_settings_clean,
->>>>>>> 7f127785
+                    first_condition_groupings[[w]]$label = paste(first_condition_groupings[[w]]$label,
+                      stringi::stri_rand_strings(n = 1, length = 4))
+                  }
+                  dd <- duplicated(sapply(first_condition_groupings,
                     `[[`, "label"))
-                }
-                for (ii in seq_along(analysis_settings_clean)) {
-                  analysis_settings_clean[[ii]]$censor_info = time_censor
-<<<<<<< HEAD
-                  analysis_settings_clean[[ii]]$censor_info$window %<>% 
-=======
-                  analysis_settings_clean[[ii]]$censor_info$window %<>%
->>>>>>> 7f127785
-                    unlist
-                }
-                for (ii in seq_along(first_condition_groupings)) {
-                  if (!nzchar(first_condition_groupings[[ii]]$label)) {
-<<<<<<< HEAD
-                    first_condition_groupings[[ii]]$label = paste("Group", 
-=======
-                    first_condition_groupings[[ii]]$label = paste("Group",
->>>>>>> 7f127785
-                      ii)
-                  }
-                }
-                dd <- duplicated(sapply(first_condition_groupings, 
-                  `[[`, "label"))
-                while (sum(dd)) {
-                  for (w in which(dd)) {
-<<<<<<< HEAD
-                    first_condition_groupings[[w]]$label = paste(first_condition_groupings[[w]]$label, 
-=======
-                    first_condition_groupings[[w]]$label = paste(first_condition_groupings[[w]]$label,
->>>>>>> 7f127785
-                      rand_string(length = 4))
-                  }
-                  dd <- duplicated(sapply(first_condition_groupings, 
-                    `[[`, "label"))
-                }
-<<<<<<< HEAD
-                fcg <- c(unlist(sapply(first_condition_groupings, 
-                  `[[`, "conditions")))
-                if (isTRUE(enable_second_condition_groupings)) {
-                  scg <- c(unlist(sapply(second_condition_groupings, 
-=======
-                fcg <- c(unlist(sapply(first_condition_groupings,
-                  `[[`, "conditions")))
-                if (isTRUE(enable_second_condition_groupings)) {
-                  scg <- c(unlist(sapply(second_condition_groupings,
->>>>>>> 7f127785
-                    `[[`, "conditions")))
-                  stopifnot(setequal(scg, fcg))
-                  stopifnot(all(!duplicated(scg)))
-                }
-                if (any(duplicated(fcg))) {
-                  warning("Duplication in first factor, results may be unreliable")
                 }
                 if (is.list(trial_outliers_list)) {
                   trial_outliers_list %<>% unlist
                 }
-                for (ii in seq_along(analysis_settings_clean)) {
-                  analysis_settings_clean[[ii]]$subject_code = subject_code
-<<<<<<< HEAD
-                  analysis_settings_clean[[ii]]$project_name = project_name
-=======
->>>>>>> 7f127785
-                }
                 analysis_checks_passed = TRUE
-            })
-            tryCatch({
-                eval(.__target_expr__.)
-                return(analysis_settings_clean)
-            }, error = function(e) {
-<<<<<<< HEAD
-                asNamespace("raveio")$resolve_pipeline_error(name = "analysis_settings_clean", 
-                  condition = e, expr = .__target_expr__.)
-            })
-        }), format = asNamespace("raveio")$target_format_dynamic(name = NULL, 
-            target_export = "analysis_settings_clean", target_expr = quote({
-                {
-                  check_range <- function(x, lim, lbl) {
-                    if (!all(x %within% lim)) stop(sprintf("Requested %s [%s] not within available range [%s]", 
-                      lbl, str_collapse(range(x), ":"), str_collapse(range(lim), 
-                        ":")), call. = FALSE)
-                  }
-                  if (length(repository$time_windows) != 1) stop("discontinuous time windows not supported")
-                  analysis_settings_clean <- lapply(analysis_settings, 
-                    function(as) {
-                      as$time %<>% unlist
-                      as$frequency %<>% unlist
-                      if (is.null(as$label) || nchar(as$label) < 
-=======
-                asNamespace("raveio")$resolve_pipeline_error(name = "analysis_settings_clean",
-                  condition = e, expr = .__target_expr__.)
-            })
-        }), format = asNamespace("raveio")$target_format_dynamic(name = NULL,
-            target_export = "analysis_settings_clean", target_expr = quote({
-                {
-                  check_range <- function(x, lim, lbl) {
-                    if (!all(x %within% lim)) stop(sprintf("Requested %s [%s] not within available range [%s]",
-                      lbl, str_collapse(range(x), ":"), str_collapse(range(lim),
-                        ":")), call. = FALSE)
-                  }
-                  if (length(repository$time_windows) != 1) stop("discontinuous time windows not supported")
-                  analysis_settings_clean <- lapply(analysis_settings,
-                    function(as) {
-                      as$time %<>% unlist
-                      as$frequency %<>% unlist
-                      if (is.null(as$label) || nchar(as$label) <
->>>>>>> 7f127785
-                        1) {
-                        as$label <- paste("Window", rand_string(length = 4))
-                      }
-                      if (is.null(as$censor_info)) {
-<<<<<<< HEAD
-                        as$censor_info <- list(enabled = FALSE, 
-=======
-                        as$censor_info <- list(enabled = FALSE,
->>>>>>> 7f127785
-                          window = 0:1)
-                      }
-                      return(as)
-                    })
-                  ua <- get_unit_of_analysis(names = TRUE)
-<<<<<<< HEAD
-                  if (!baseline_settings$unit_of_analysis %in% 
-                    ua) {
-                    stop(sprintf("Requested unit of analysis \"%s\" must be one of: %s", 
-=======
-                  if (!baseline_settings$unit_of_analysis %in%
-                    ua) {
-                    stop(sprintf("Requested unit of analysis \"%s\" must be one of: %s",
->>>>>>> 7f127785
-                      baseline_settings$unit_of_analysis, str_collapse(ua)))
-                  }
-                  ua <- get_baseline_scope(names = TRUE)
-                  if (!baseline_settings$scope %in% ua) {
-<<<<<<< HEAD
-                    stop(sprintf("Requested baseline scope \"%s\" must be one of: %s", 
-                      baseline_settings$scope, str_collapse(ua)))
-                  }
-                  lapply(analysis_settings_clean, function(setting) {
-                    check_range(setting$frequency, unlist(repository$frequency), 
-                      "frequency")
-                    check_range(setting$time, unlist(repository$time_windows), 
-                      "analysis time")
-                  })
-                  names(analysis_settings_clean) <- sapply(analysis_settings_clean, 
-                    `[[`, "label")
-                  dd <- duplicated(sapply(analysis_settings_clean, 
-                    `[[`, "label"))
-                  while (sum(dd)) {
-                    for (w in which(dd)) {
-                      analysis_settings_clean[[w]]$label = paste(analysis_settings_clean[[w]]$label, 
-                        rand_string(length = 4))
-                    }
-                    dd <- duplicated(sapply(analysis_settings_clean, 
-=======
-                    stop(sprintf("Requested baseline scope \"%s\" must be one of: %s",
-                      baseline_settings$scope, str_collapse(ua)))
-                  }
-                  lapply(analysis_settings_clean, function(setting) {
-                    check_range(setting$frequency, unlist(repository$frequency),
-                      "frequency")
-                    check_range(setting$time, unlist(repository$time_windows),
-                      "analysis time")
-                  })
-                  names(analysis_settings_clean) <- sapply(analysis_settings_clean,
-                    `[[`, "label")
-                  dd <- duplicated(sapply(analysis_settings_clean,
-                    `[[`, "label"))
-                  while (sum(dd)) {
-                    for (w in which(dd)) {
-                      analysis_settings_clean[[w]]$label = paste(analysis_settings_clean[[w]]$label,
-                        rand_string(length = 4))
-                    }
-                    dd <- duplicated(sapply(analysis_settings_clean,
->>>>>>> 7f127785
-                      `[[`, "label"))
-                  }
-                  for (ii in seq_along(analysis_settings_clean)) {
-                    analysis_settings_clean[[ii]]$censor_info = time_censor
-<<<<<<< HEAD
-                    analysis_settings_clean[[ii]]$censor_info$window %<>% 
-=======
-                    analysis_settings_clean[[ii]]$censor_info$window %<>%
->>>>>>> 7f127785
-                      unlist
-                  }
-                  for (ii in seq_along(first_condition_groupings)) {
-                    if (!nzchar(first_condition_groupings[[ii]]$label)) {
-<<<<<<< HEAD
-                      first_condition_groupings[[ii]]$label = paste("Group", 
-                        ii)
-                    }
-                  }
-                  dd <- duplicated(sapply(first_condition_groupings, 
-                    `[[`, "label"))
-                  while (sum(dd)) {
-                    for (w in which(dd)) {
-                      first_condition_groupings[[w]]$label = paste(first_condition_groupings[[w]]$label, 
-                        rand_string(length = 4))
-                    }
-                    dd <- duplicated(sapply(first_condition_groupings, 
-                      `[[`, "label"))
-                  }
-                  fcg <- c(unlist(sapply(first_condition_groupings, 
-                    `[[`, "conditions")))
-                  if (isTRUE(enable_second_condition_groupings)) {
-                    scg <- c(unlist(sapply(second_condition_groupings, 
-=======
-                      first_condition_groupings[[ii]]$label = paste("Group",
-                        ii)
-                    }
-                  }
-                  dd <- duplicated(sapply(first_condition_groupings,
-                    `[[`, "label"))
-                  while (sum(dd)) {
-                    for (w in which(dd)) {
-                      first_condition_groupings[[w]]$label = paste(first_condition_groupings[[w]]$label,
-                        rand_string(length = 4))
-                    }
-                    dd <- duplicated(sapply(first_condition_groupings,
-                      `[[`, "label"))
-                  }
-                  fcg <- c(unlist(sapply(first_condition_groupings,
-                    `[[`, "conditions")))
-                  if (isTRUE(enable_second_condition_groupings)) {
-                    scg <- c(unlist(sapply(second_condition_groupings,
->>>>>>> 7f127785
-                      `[[`, "conditions")))
-                    stopifnot(setequal(scg, fcg))
-                    stopifnot(all(!duplicated(scg)))
-                  }
-                  if (any(duplicated(fcg))) {
-                    warning("Duplication in first factor, results may be unreliable")
-                  }
-                  if (is.list(trial_outliers_list)) {
-                    trial_outliers_list %<>% unlist
-                  }
-                  for (ii in seq_along(analysis_settings_clean)) {
-                    analysis_settings_clean[[ii]]$subject_code = subject_code
-<<<<<<< HEAD
-                    analysis_settings_clean[[ii]]$project_name = project_name
-=======
->>>>>>> 7f127785
-                  }
-                  analysis_checks_passed = TRUE
-                }
-                analysis_settings_clean
-<<<<<<< HEAD
-            }), target_depends = c("repository", "analysis_settings", 
-            "baseline_settings", "time_censor", "first_condition_groupings", 
-            "enable_second_condition_groupings", "second_condition_groupings", 
-            "trial_outliers_list", "subject_code", "project_name"
-            )), deps = c("repository", "analysis_settings", "baseline_settings", 
-        "time_censor", "first_condition_groupings", "enable_second_condition_groupings", 
-        "second_condition_groupings", "trial_outliers_list", 
-        "subject_code", "project_name"), cue = targets::tar_cue("thorough"), 
-        pattern = NULL, iteration = "list"), calculate_baseline = targets::tar_target_raw(name = "baselined_power", 
-        command = quote({
-            .__target_expr__. <- quote({
-                raveio::power_baseline(x = repository, baseline_windows = baseline_settings$window, 
-                  method = get_unit_of_analysis(baseline_settings$unit_of_analysis), 
-                  units = get_baseline_scope(baseline_settings$scope), 
-=======
-            }), target_depends = c("repository", "analysis_settings",
-            "baseline_settings", "time_censor", "first_condition_groupings",
-            "enable_second_condition_groupings", "second_condition_groupings",
-            "trial_outliers_list", "subject_code")), deps = c("repository",
-        "analysis_settings", "baseline_settings", "time_censor",
-        "first_condition_groupings", "enable_second_condition_groupings",
-        "second_condition_groupings", "trial_outliers_list",
-        "subject_code"), cue = targets::tar_cue("thorough"),
-        pattern = NULL, iteration = "list"), calculate_baseline = targets::tar_target_raw(name = "baselined_power",
-        command = quote({
-            .__target_expr__. <- quote({
-                raveio::power_baseline(x = repository, baseline_windows = baseline_settings$window,
-                  method = get_unit_of_analysis(baseline_settings$unit_of_analysis),
-                  units = get_baseline_scope(baseline_settings$scope),
->>>>>>> 7f127785
-                  signal_type = "LFP", electrodes = requested_electrodes)
-                baselined_power <- repository$power$baselined
-            })
-            tryCatch({
-                eval(.__target_expr__.)
-                return(baselined_power)
-            }, error = function(e) {
-<<<<<<< HEAD
-                asNamespace("raveio")$resolve_pipeline_error(name = "baselined_power", 
-                  condition = e, expr = .__target_expr__.)
-            })
-        }), format = asNamespace("raveio")$target_format_dynamic(name = "user-defined-r", 
-            target_export = "baselined_power", target_expr = quote({
-                {
-                  raveio::power_baseline(x = repository, baseline_windows = baseline_settings$window, 
-                    method = get_unit_of_analysis(baseline_settings$unit_of_analysis), 
-                    units = get_baseline_scope(baseline_settings$scope), 
-=======
-                asNamespace("raveio")$resolve_pipeline_error(name = "baselined_power",
-                  condition = e, expr = .__target_expr__.)
-            })
-        }), format = asNamespace("raveio")$target_format_dynamic(name = "user-defined-r",
-            target_export = "baselined_power", target_expr = quote({
-                {
-                  raveio::power_baseline(x = repository, baseline_windows = baseline_settings$window,
+            }
+            return(analysis_checks_passed)
+        }), deps = c("repository", "analysis_settings", "baseline_settings",
+        "time_censor", "first_condition_groupings", "trial_outliers_list"
+        ), cue = targets::tar_cue("thorough"), pattern = NULL,
+        iteration = "list"), calculate_baseline = targets::tar_target_raw(name = "baselined_power",
+        command = quote({
+            {
+                stopifnot(analysis_checks_passed)
+                raveio::with_future_parallel({
+                  raveio::power_baseline(x = repository, baseline_windows = unlist(baseline_settings$window[[1]]),
                     method = get_unit_of_analysis(baseline_settings$unit_of_analysis),
                     units = get_baseline_scope(baseline_settings$scope),
->>>>>>> 7f127785
                     signal_type = "LFP", electrodes = requested_electrodes)
-                  baselined_power <- repository$power$baselined
-                }
-                baselined_power
-<<<<<<< HEAD
-            }), target_depends = c("repository", "baseline_settings", 
-            "requested_electrodes")), deps = c("repository", 
-        "baseline_settings", "requested_electrodes"), cue = targets::tar_cue("always"), 
-        pattern = NULL, iteration = "list"), build_trial_details = targets::tar_target_raw(name = "trial_details", 
-        command = quote({
-            .__target_expr__. <- quote({
-                k = sapply(lapply(first_condition_groupings, 
-                  `[[`, "conditions"), length)
-                fcgs <- first_condition_groupings[k > 0]
-                all_trials <- c(unname(unlist(lapply(fcgs, `[[`, 
-                  "conditions"))))
-                ep_table <- repository$epoch$table
-                tbl <- subset(ep_table, ep_table[[condition_variable]] %in% 
-                  all_trials, select = c("Trial", condition_variable))
-                f1 <- rutabaga::rbind_list(lapply(fcgs, function(ff) {
-                  df = list()
-                  df[[condition_variable]] = ff$conditions
-                  df$Factor1 = ff$label
-                  as.data.frame(df)
-                }))
-                trial_details <- merge(tbl, f1, by = condition_variable)
-                if (isTRUE(enable_second_condition_groupings)) {
-                  f2 <- rutabaga::rbind_list(lapply(second_condition_groupings, 
-                    function(ff) {
-                      df = list()
-                      df[[condition_variable]] = ff$conditions
-                      df$Factor2 = ff$label
-                      as.data.frame(df)
-                    }))
-                  trial_details %<>% merge(f2, by = condition_variable)
-                }
-                trial_details = trial_details[order(trial_details$Trial), 
-                  ]
-                trial_details$Factor1 %<>% factor(levels = sapply(fcgs, 
-                  `[[`, "label"))
-                if (!is.null(trial_details$Factor2)) {
-                  trial_details$Factor2 %<>% factor(levels = sapply(second_condition_groupings, 
-                    `[[`, "label"))
-                }
-                rownames(trial_details) = trial_details$Trial
-            })
-            tryCatch({
-                eval(.__target_expr__.)
-                return(trial_details)
-            }, error = function(e) {
-                asNamespace("raveio")$resolve_pipeline_error(name = "trial_details", 
-                  condition = e, expr = .__target_expr__.)
-            })
-        }), format = asNamespace("raveio")$target_format_dynamic(name = NULL, 
-            target_export = "trial_details", target_expr = quote({
-                {
-                  k = sapply(lapply(first_condition_groupings, 
-                    `[[`, "conditions"), length)
-                  fcgs <- first_condition_groupings[k > 0]
-                  all_trials <- c(unname(unlist(lapply(fcgs, 
-                    `[[`, "conditions"))))
-                  ep_table <- repository$epoch$table
-                  tbl <- subset(ep_table, ep_table[[condition_variable]] %in% 
-                    all_trials, select = c("Trial", condition_variable))
-                  f1 <- rutabaga::rbind_list(lapply(fcgs, function(ff) {
-                    df = list()
-                    df[[condition_variable]] = ff$conditions
-                    df$Factor1 = ff$label
-                    as.data.frame(df)
-                  }))
-                  trial_details <- merge(tbl, f1, by = condition_variable)
-                  if (isTRUE(enable_second_condition_groupings)) {
-                    f2 <- rutabaga::rbind_list(lapply(second_condition_groupings, 
-                      function(ff) {
-                        df = list()
-                        df[[condition_variable]] = ff$conditions
-                        df$Factor2 = ff$label
-                        as.data.frame(df)
-                      }))
-                    trial_details %<>% merge(f2, by = condition_variable)
-                  }
-                  trial_details = trial_details[order(trial_details$Trial), 
-                    ]
-                  trial_details$Factor1 %<>% factor(levels = sapply(fcgs, 
-                    `[[`, "label"))
-                  if (!is.null(trial_details$Factor2)) {
-                    trial_details$Factor2 %<>% factor(levels = sapply(second_condition_groupings, 
-                      `[[`, "label"))
-                  }
-                  rownames(trial_details) = trial_details$Trial
-                }
-                trial_details
-            }), target_depends = c("first_condition_groupings", 
-            "repository", "condition_variable", "enable_second_condition_groupings", 
-            "second_condition_groupings")), deps = c("first_condition_groupings", 
-        "repository", "condition_variable", "enable_second_condition_groupings", 
-        "second_condition_groupings"), cue = targets::tar_cue("thorough"), 
-        pattern = NULL, iteration = "list"), build_analysis_groups = targets::tar_target_raw(name = "analysis_groups", 
-        command = quote({
-            .__target_expr__. <- quote({
-                if (isTRUE(enable_second_condition_groupings)) {
-                  by_group <- split(trial_details, list(trial_details$Factor1, 
-                    trial_details$Factor2))
-                  analysis_groups <- vector("list", length(by_group))
-                  for (ii in seq_along(by_group)) {
-                    analysis_groups[[ii]] <- list(label = names(by_group)[[ii]], 
-                      conditions = unique(by_group[[ii]]$Condition), 
-                      condition_per_trial = by_group[[ii]]$Condition, 
-                      trials = by_group[[ii]]$Trial, index = ii, 
-=======
-            }), target_depends = c("repository", "baseline_settings",
-            "requested_electrodes")), deps = c("repository",
+                })
+                baselined_power <- subset(repository$power$baselined,
+                  Electrode ~ Electrode %in% requested_electrodes)
+            }
+            return(baselined_power)
+        }), deps = c("analysis_checks_passed", "repository",
         "baseline_settings", "requested_electrodes"), cue = targets::tar_cue("always"),
-        pattern = NULL, iteration = "list"), build_trial_details = targets::tar_target_raw(name = "trial_details",
-        command = quote({
-            .__target_expr__. <- quote({
-                k = sapply(lapply(first_condition_groupings,
-                  `[[`, "conditions"), length)
-                fcgs <- first_condition_groupings[k > 0]
-                all_trials <- c(unname(unlist(lapply(fcgs, `[[`,
-                  "conditions"))))
-                tbl <- subset(repository$epoch$table, Condition %in%
-                  all_trials, select = c("Trial", "Condition"))
-                f1 <- rutabaga::rbind_list(lapply(fcgs, function(ff) {
-                  data.frame(Factor1 = ff$label, Condition = ff$conditions)
-                }))
-                trial_details <- merge(tbl, f1, by = c("Condition"))
-                if (isTRUE(enable_second_condition_groupings)) {
-                  f2 <- rutabaga::rbind_list(lapply(second_condition_groupings,
-                    function(ff) {
-                      data.frame(Factor2 = ff$label, Condition = ff$conditions)
-                    }))
-                  trial_details %<>% merge(f2, by = c("Condition"))
-                }
-                trial_details = trial_details[order(trial_details$Trial),
-                  ]
-                trial_details$Factor1 %<>% factor(levels = sapply(fcgs,
-                  `[[`, "label"))
-                if (!is.null(trial_details$Factor2)) {
-                  trial_details$Factor2 %<>% factor(levels = sapply(second_condition_groupings,
-                    `[[`, "label"))
-                }
-                rownames(trial_details) = trial_details$Trial
-            })
-            tryCatch({
-                eval(.__target_expr__.)
-                return(trial_details)
-            }, error = function(e) {
-                asNamespace("raveio")$resolve_pipeline_error(name = "trial_details",
-                  condition = e, expr = .__target_expr__.)
-            })
-        }), format = asNamespace("raveio")$target_format_dynamic(name = NULL,
-            target_export = "trial_details", target_expr = quote({
-                {
-                  k = sapply(lapply(first_condition_groupings,
-                    `[[`, "conditions"), length)
-                  fcgs <- first_condition_groupings[k > 0]
-                  all_trials <- c(unname(unlist(lapply(fcgs,
-                    `[[`, "conditions"))))
-                  tbl <- subset(repository$epoch$table, Condition %in%
-                    all_trials, select = c("Trial", "Condition"))
-                  f1 <- rutabaga::rbind_list(lapply(fcgs, function(ff) {
-                    data.frame(Factor1 = ff$label, Condition = ff$conditions)
-                  }))
-                  trial_details <- merge(tbl, f1, by = c("Condition"))
-                  if (isTRUE(enable_second_condition_groupings)) {
-                    f2 <- rutabaga::rbind_list(lapply(second_condition_groupings,
-                      function(ff) {
-                        data.frame(Factor2 = ff$label, Condition = ff$conditions)
-                      }))
-                    trial_details %<>% merge(f2, by = c("Condition"))
-                  }
-                  trial_details = trial_details[order(trial_details$Trial),
-                    ]
-                  trial_details$Factor1 %<>% factor(levels = sapply(fcgs,
-                    `[[`, "label"))
-                  if (!is.null(trial_details$Factor2)) {
-                    trial_details$Factor2 %<>% factor(levels = sapply(second_condition_groupings,
-                      `[[`, "label"))
-                  }
-                  rownames(trial_details) = trial_details$Trial
-                }
-                trial_details
-            }), target_depends = c("first_condition_groupings",
-            "repository", "enable_second_condition_groupings",
-            "second_condition_groupings")), deps = c("first_condition_groupings",
-        "repository", "enable_second_condition_groupings", "second_condition_groupings"
-        ), cue = targets::tar_cue("thorough"), pattern = NULL,
-        iteration = "list"), build_analysis_groups = targets::tar_target_raw(name = "analysis_groups",
-        command = quote({
-            .__target_expr__. <- quote({
-                if (isTRUE(enable_second_condition_groupings)) {
-                  by_group <- split(trial_details, list(trial_details$Factor1,
-                    trial_details$Factor2))
-                  names(by_group) <- paste(rep(levels(trial_details$Factor1),
-                    each = nlevels(trial_details$Factor2)), levels(trial_details$Factor2),
-                    sep = ".")
-                  analysis_groups <- vector("list", length(by_group))
-                  for (ii in seq_along(by_group)) {
-                    analysis_groups[[ii]] <- list(label = names(by_group)[[ii]],
-                      conditions = unique(by_group[[ii]]$Condition),
-                      condition_per_trial = by_group[[ii]]$Condition,
-                      trials = by_group[[ii]]$Trial, index = ii,
->>>>>>> 7f127785
-                      has_trials = TRUE)
-                  }
-                  attr(analysis_groups, "meta") <- trial_details
-                } else {
-                  analysis_groups <- mapply(function(cg, ii) {
-                    trials <- c()
-                    if (length(cg$conditions) > 0) {
-<<<<<<< HEAD
-                      trials <- repository$epoch$table$Trial[repository$epoch$table[[condition_variable]] %in% 
-                        cg$conditions]
-                    }
-                    list(label = cg$label, conditions = cg$conditions, 
-                      trials = trials, index = ii, has_trials = length(trials) > 
-                        0)
-                  }, first_condition_groupings, seq_along(first_condition_groupings), 
-                    SIMPLIFY = FALSE)
-                  has_trials <- which(sapply(analysis_groups, 
-=======
-                      trials <- repository$epoch$table$Trial[repository$epoch$table$Condition %in%
-                        cg$conditions]
-                    }
-                    list(label = cg$label, conditions = cg$conditions,
-                      trials = trials, index = ii, has_trials = length(trials) >
-                        0)
-                  }, first_condition_groupings, seq_along(first_condition_groupings),
-                    SIMPLIFY = FALSE)
-                  has_trials <- which(sapply(analysis_groups,
->>>>>>> 7f127785
-                    `[[`, "has_trials"))
-                  analysis_groups = analysis_groups[has_trials]
-                }
-                if (length(analysis_groups) < 1) stop("No trials available in condition groups")
-<<<<<<< HEAD
-                names(analysis_groups) <- sapply(analysis_groups, 
-=======
+        pattern = NULL, iteration = "list"), build_trial_groupings = targets::tar_target_raw(name = "analysis_groups",
+        command = quote({
+            {
+                analysis_groups <- mapply(function(cg, ii) {
+                  trials <- c()
+                  if (length(cg$conditions) > 0) {
+                    trials <- repository$epoch$table$Trial[repository$epoch$table$Condition %in%
+                      cg$conditions]
+                  }
+                  list(label = cg$label, conditions = cg$conditions,
+                    trials = trials, index = ii, has_trials = length(trials) >
+                      0, electrodes = requested_electrodes)
+                }, first_condition_groupings, seq_along(first_condition_groupings),
+                  SIMPLIFY = FALSE)
                 names(analysis_groups) <- sapply(analysis_groups,
->>>>>>> 7f127785
                   `[[`, "label")
-            })
-            tryCatch({
-                eval(.__target_expr__.)
-                return(analysis_groups)
-            }, error = function(e) {
-<<<<<<< HEAD
-                asNamespace("raveio")$resolve_pipeline_error(name = "analysis_groups", 
-                  condition = e, expr = .__target_expr__.)
-            })
-        }), format = asNamespace("raveio")$target_format_dynamic(name = NULL, 
-            target_export = "analysis_groups", target_expr = quote({
-                {
-                  if (isTRUE(enable_second_condition_groupings)) {
-                    by_group <- split(trial_details, list(trial_details$Factor1, 
-                      trial_details$Factor2))
-                    analysis_groups <- vector("list", length(by_group))
-                    for (ii in seq_along(by_group)) {
-                      analysis_groups[[ii]] <- list(label = names(by_group)[[ii]], 
-                        conditions = unique(by_group[[ii]]$Condition), 
-                        condition_per_trial = by_group[[ii]]$Condition, 
-                        trials = by_group[[ii]]$Trial, index = ii, 
-=======
-                asNamespace("raveio")$resolve_pipeline_error(name = "analysis_groups",
-                  condition = e, expr = .__target_expr__.)
-            })
-        }), format = asNamespace("raveio")$target_format_dynamic(name = NULL,
-            target_export = "analysis_groups", target_expr = quote({
-                {
-                  if (isTRUE(enable_second_condition_groupings)) {
-                    by_group <- split(trial_details, list(trial_details$Factor1,
-                      trial_details$Factor2))
-                    names(by_group) <- paste(rep(levels(trial_details$Factor1),
-                      each = nlevels(trial_details$Factor2)),
-                      levels(trial_details$Factor2), sep = ".")
-                    analysis_groups <- vector("list", length(by_group))
-                    for (ii in seq_along(by_group)) {
-                      analysis_groups[[ii]] <- list(label = names(by_group)[[ii]],
-                        conditions = unique(by_group[[ii]]$Condition),
-                        condition_per_trial = by_group[[ii]]$Condition,
-                        trials = by_group[[ii]]$Trial, index = ii,
->>>>>>> 7f127785
-                        has_trials = TRUE)
-                    }
-                    attr(analysis_groups, "meta") <- trial_details
-                  } else {
-                    analysis_groups <- mapply(function(cg, ii) {
-                      trials <- c()
-                      if (length(cg$conditions) > 0) {
-<<<<<<< HEAD
-                        trials <- repository$epoch$table$Trial[repository$epoch$table[[condition_variable]] %in% 
-                          cg$conditions]
-                      }
-                      list(label = cg$label, conditions = cg$conditions, 
-                        trials = trials, index = ii, has_trials = length(trials) > 
-                          0)
-                    }, first_condition_groupings, seq_along(first_condition_groupings), 
-                      SIMPLIFY = FALSE)
-                    has_trials <- which(sapply(analysis_groups, 
-=======
-                        trials <- repository$epoch$table$Trial[repository$epoch$table$Condition %in%
-                          cg$conditions]
-                      }
-                      list(label = cg$label, conditions = cg$conditions,
-                        trials = trials, index = ii, has_trials = length(trials) >
-                          0)
-                    }, first_condition_groupings, seq_along(first_condition_groupings),
-                      SIMPLIFY = FALSE)
-                    has_trials <- which(sapply(analysis_groups,
->>>>>>> 7f127785
-                      `[[`, "has_trials"))
-                    analysis_groups = analysis_groups[has_trials]
-                  }
-                  if (length(analysis_groups) < 1) stop("No trials available in condition groups")
-<<<<<<< HEAD
-                  names(analysis_groups) <- sapply(analysis_groups, 
-                    `[[`, "label")
-                }
-                analysis_groups
-            }), target_depends = c("enable_second_condition_groupings", 
-            "trial_details", "repository", "condition_variable", 
-            "first_condition_groupings")), deps = c("enable_second_condition_groupings", 
-        "trial_details", "repository", "condition_variable", 
-        "first_condition_groupings"), cue = targets::tar_cue("thorough"), 
-        pattern = NULL, iteration = "list"), build_pluriform_power = targets::tar_target_raw(name = "pluriform_power", 
-        command = quote({
-            .__target_expr__. <- quote({
-                options(future.globals.maxSize = 12 * 1024^3)
-                epoch_event_types = get_available_events(repository$epoch$columns)
-                baselined_power_data <- subset(baselined_power, 
-                  Electrode ~ Electrode %in% requested_electrodes)
-                pluriform_power <- raveio::lapply_async(analysis_groups, 
-                  callback = function(x) {
-                    paste("[build_pluriform_power] working on:", 
-                      x$label, "data")
-                  }, FUN = function(ag) {
-                    sapply(analysis_settings_clean, function(as) {
-                      p <- get_pluriform_power(baselined_data = baselined_power_data, 
-                        trial_indices = ag$trials, events = repository$epoch$table, 
-                        epoch_event_types = epoch_event_types, 
-                        trial_outliers_list = unlist(trial_outliers_list), 
-                        event_of_interest = as$event, sample_rate = repository$subject$power_sample_rate)
-                      list(data = p, settings = as, outliers = trial_outliers_list)
-                    }, simplify = FALSE, USE.NAMES = TRUE)
-                  })
-=======
-                  names(analysis_groups) <- sapply(analysis_groups,
-                    `[[`, "label")
-                }
-                analysis_groups
-            }), target_depends = c("enable_second_condition_groupings",
-            "trial_details", "repository", "first_condition_groupings"
-            )), deps = c("enable_second_condition_groupings",
-        "trial_details", "repository", "first_condition_groupings"
+                if (!any(vapply(analysis_groups, `[[`, FALSE,
+                  "has_trials"))) stop("No trials available in condition groups")
+            }
+            return(analysis_groups)
+        }), deps = c("repository", "requested_electrodes", "first_condition_groupings"
         ), cue = targets::tar_cue("thorough"), pattern = NULL,
         iteration = "list"), build_pluriform_power = targets::tar_target_raw(name = "pluriform_power",
         command = quote({
-            .__target_expr__. <- quote({
+            {
                 epoch_event_types = get_available_events(repository$epoch$columns)
-                baselined_power_data <- subset(baselined_power,
-                  Electrode ~ Electrode %in% requested_electrodes)
                 pluriform_power <- sapply(analysis_groups, function(ag) {
-                  sapply(analysis_settings_clean, function(as) {
-                    p <- get_pluriform_power(baselined_data = baselined_power_data,
+                  sapply(analysis_settings, function(as) {
+                    p <- get_pluriform_power(baselined_data = baselined_power,
                       trial_indices = ag$trials, events = repository$epoch$table,
                       epoch_event_types = epoch_event_types,
                       trial_outliers_list = unlist(trial_outliers_list),
-                      event_of_interest = as$event, sample_rate = repository$subject$power_sample_rate)
-                    list(data = p, settings = as, outliers = trial_outliers_list)
+                      event_of_interest = as$event, )
+                    list(data = p, settings = as)
                   }, simplify = FALSE, USE.NAMES = TRUE)
                 }, simplify = FALSE, USE.NAMES = TRUE)
->>>>>>> 7f127785
                 for (gg in seq_along(pluriform_power)) {
                   for (aa in seq_along(pluriform_power[[gg]])) {
-                    fi <- as.numeric(dimnames(pluriform_power[[gg]][[aa]]$data$shifted_data)$Frequency) %within% 
+                    fi <- as.numeric(dimnames(pluriform_power[[gg]][[aa]]$data$shifted_data)$Frequency) %within%
                       unlist(pluriform_power[[gg]][[aa]]$settings$frequency)
-                    pluriform_power[[gg]][[aa]]$data$shifted_data_Fsub <- pluriform_power[[gg]][[aa]]$data$shifted_data[fi, 
+                    pluriform_power[[gg]][[aa]]$data$shifted_data_Fsub <- pluriform_power[[gg]][[aa]]$data$shifted_data[fi,
                       , , , drop = FALSE]
-<<<<<<< HEAD
-                    pluriform_power[[gg]][[aa]]$data$shifted_clean_data_Fsub <- pluriform_power[[gg]][[aa]]$data$shifted_clean_data[fi, 
-=======
-                    pluriform_power[[gg]][[aa]]$data$shifted_clean_data_Fsub <- pluriform_power[[gg]][[aa]]$data$shifted_clean_data[fi,
->>>>>>> 7f127785
+                    pluriform_power[[gg]][[aa]]$data$shifted_clean_data_Fsub = pluriform_power[[gg]][[aa]]$data$shifted_clean_data[fi,
                       , , , drop = FALSE]
                   }
                 }
-            })
-            tryCatch({
-                eval(.__target_expr__.)
-                return(pluriform_power)
-            }, error = function(e) {
-<<<<<<< HEAD
-                asNamespace("raveio")$resolve_pipeline_error(name = "pluriform_power", 
-                  condition = e, expr = .__target_expr__.)
-            })
-        }), format = asNamespace("raveio")$target_format_dynamic(name = "user-defined-r", 
-            target_export = "pluriform_power", target_expr = quote({
-                {
-                  options(future.globals.maxSize = 12 * 1024^3)
-                  epoch_event_types = get_available_events(repository$epoch$columns)
-                  baselined_power_data <- subset(baselined_power, 
-                    Electrode ~ Electrode %in% requested_electrodes)
-                  pluriform_power <- raveio::lapply_async(analysis_groups, 
-                    callback = function(x) {
-                      paste("[build_pluriform_power] working on:", 
-                        x$label, "data")
-                    }, FUN = function(ag) {
-                      sapply(analysis_settings_clean, function(as) {
-                        p <- get_pluriform_power(baselined_data = baselined_power_data, 
-                          trial_indices = ag$trials, events = repository$epoch$table, 
-                          epoch_event_types = epoch_event_types, 
-                          trial_outliers_list = unlist(trial_outliers_list), 
-                          event_of_interest = as$event, sample_rate = repository$subject$power_sample_rate)
-                        list(data = p, settings = as, outliers = trial_outliers_list)
-                      }, simplify = FALSE, USE.NAMES = TRUE)
-                    })
-                  for (gg in seq_along(pluriform_power)) {
-                    for (aa in seq_along(pluriform_power[[gg]])) {
-                      fi <- as.numeric(dimnames(pluriform_power[[gg]][[aa]]$data$shifted_data)$Frequency) %within% 
-                        unlist(pluriform_power[[gg]][[aa]]$settings$frequency)
-                      pluriform_power[[gg]][[aa]]$data$shifted_data_Fsub <- pluriform_power[[gg]][[aa]]$data$shifted_data[fi, 
-                        , , , drop = FALSE]
-                      pluriform_power[[gg]][[aa]]$data$shifted_clean_data_Fsub <- pluriform_power[[gg]][[aa]]$data$shifted_clean_data[fi, 
-=======
-                asNamespace("raveio")$resolve_pipeline_error(name = "pluriform_power",
-                  condition = e, expr = .__target_expr__.)
-            })
-        }), format = asNamespace("raveio")$target_format_dynamic(name = "user-defined-r",
-            target_export = "pluriform_power", target_expr = quote({
-                {
-                  epoch_event_types = get_available_events(repository$epoch$columns)
-                  baselined_power_data <- subset(baselined_power,
-                    Electrode ~ Electrode %in% requested_electrodes)
-                  pluriform_power <- sapply(analysis_groups,
-                    function(ag) {
-                      sapply(analysis_settings_clean, function(as) {
-                        p <- get_pluriform_power(baselined_data = baselined_power_data,
-                          trial_indices = ag$trials, events = repository$epoch$table,
-                          epoch_event_types = epoch_event_types,
-                          trial_outliers_list = unlist(trial_outliers_list),
-                          event_of_interest = as$event, sample_rate = repository$subject$power_sample_rate)
-                        list(data = p, settings = as, outliers = trial_outliers_list)
-                      }, simplify = FALSE, USE.NAMES = TRUE)
-                    }, simplify = FALSE, USE.NAMES = TRUE)
-                  for (gg in seq_along(pluriform_power)) {
-                    for (aa in seq_along(pluriform_power[[gg]])) {
-                      fi <- as.numeric(dimnames(pluriform_power[[gg]][[aa]]$data$shifted_data)$Frequency) %within%
-                        unlist(pluriform_power[[gg]][[aa]]$settings$frequency)
-                      pluriform_power[[gg]][[aa]]$data$shifted_data_Fsub <- pluriform_power[[gg]][[aa]]$data$shifted_data[fi,
-                        , , , drop = FALSE]
-                      pluriform_power[[gg]][[aa]]$data$shifted_clean_data_Fsub <- pluriform_power[[gg]][[aa]]$data$shifted_clean_data[fi,
->>>>>>> 7f127785
-                        , , , drop = FALSE]
-                    }
-                  }
-                }
-                pluriform_power
-<<<<<<< HEAD
-            }), target_depends = c("repository", "baselined_power", 
-            "requested_electrodes", "analysis_groups", "analysis_settings_clean", 
-            "trial_outliers_list")), deps = c("repository", "baselined_power", 
-        "requested_electrodes", "analysis_groups", "analysis_settings_clean", 
-        "trial_outliers_list"), cue = targets::tar_cue("thorough"), 
-        pattern = NULL, iteration = "list"), build_overall_tf_data = targets::tar_target_raw(name = "by_frequency_over_time_data", 
-        command = quote({
-            .__target_expr__. <- quote({
-                build_data <- function(data, analysis_settings, 
-                  condition_group, baseline_settings, ...) {
-                  dn <- dimnames(data)
-                  stopifnot(c("Time", "Frequency") == names(dn)[2:1])
-                  res <- list(data = raveio::collapse2(data, 
-                    keep = 2:1, method = "mean"), x = as.numeric(dn$Time), 
-                    y = as.numeric(dn$Frequency), xlab = "Time (s)", 
-=======
-            }), target_depends = c("repository", "baselined_power",
-            "requested_electrodes", "analysis_groups", "analysis_settings_clean",
-            "trial_outliers_list")), deps = c("repository", "baselined_power",
-        "requested_electrodes", "analysis_groups", "analysis_settings_clean",
-        "trial_outliers_list"), cue = targets::tar_cue("thorough"),
-        pattern = NULL, iteration = "list"), build_overall_tf_data = targets::tar_target_raw(name = "by_frequency_over_time_data",
-        command = quote({
-            .__target_expr__. <- quote({
-                build_data <- function(data, analysis_settings,
-                  condition_group, baseline_settings, ...) {
-                  dn <- dimnames(data)
-                  stopifnot(c("Time", "Frequency") == names(dn)[2:1])
-                  res <- list(data = raveio::collapse2(data,
-                    keep = 2:1, method = "mean"), x = as.numeric(dn$Time),
-                    y = as.numeric(dn$Frequency), xlab = "Time (s)",
->>>>>>> 7f127785
-                    ylab = "Frequency", zlab = "Mean " %&% baseline_settings$unit_of_analysis)
-                  if (isTRUE(analysis_settings$censor_info$enabled)) {
+            }
+            return(pluriform_power)
+        }), deps = c("repository", "analysis_groups", "analysis_settings",
+        "baselined_power", "trial_outliers_list"), cue = targets::tar_cue("thorough"),
+        pattern = NULL, iteration = "list"), build_overall_tf_data = targets::tar_target_raw(name = "overall_tf_data",
+        command = quote({
+            {
+                build_tfd <- function(dd, trial_groups, settings) {
+                  res <- list(data = ravetools::collapse(dd,
+                    keep = 2:1), xlab = "Time (s)", ylab = "Frequency",
+                    zlab = "Mean " %&% baseline_settings$unit_of_analysis)
+                  res$x = as.numeric(dimnames(dd)$Time)
+                  res$y = as.numeric(dimnames(dd)$Frequency)
+                  res$N = dim(dd)[4L]
+                  res$name = trial_groups$label
+                  res$settings = settings
+                  if (isTRUE(settings$censor_info$enabled)) {
                     ti = res$x %within% settings$censor_info$window
                     res$range <- range(res$data[!ti, ])
                   } else {
@@ -1192,237 +260,57 @@
                   }
                   return(res)
                 }
-<<<<<<< HEAD
-                by_frequency_over_time_data <- data_builder(pluriform_power = pluriform_power, 
-                  condition_group = analysis_groups, baseline_settings = baseline_settings, 
-=======
-                by_frequency_over_time_data <- data_builder(pluriform_power = pluriform_power,
-                  condition_group = analysis_groups, baseline_settings = baseline_settings,
->>>>>>> 7f127785
-                  build_data, data_type = "shifted_clean_data")
-            })
-            tryCatch({
-                eval(.__target_expr__.)
-                return(by_frequency_over_time_data)
-            }, error = function(e) {
-<<<<<<< HEAD
-                asNamespace("raveio")$resolve_pipeline_error(name = "by_frequency_over_time_data", 
-                  condition = e, expr = .__target_expr__.)
-            })
-        }), format = asNamespace("raveio")$target_format_dynamic(name = NULL, 
-            target_export = "by_frequency_over_time_data", target_expr = quote({
-                {
-                  build_data <- function(data, analysis_settings, 
-                    condition_group, baseline_settings, ...) {
-                    dn <- dimnames(data)
-                    stopifnot(c("Time", "Frequency") == names(dn)[2:1])
-                    res <- list(data = raveio::collapse2(data, 
-                      keep = 2:1, method = "mean"), x = as.numeric(dn$Time), 
-                      y = as.numeric(dn$Frequency), xlab = "Time (s)", 
-                      ylab = "Frequency", zlab = "Mean " %&% 
-=======
-                asNamespace("raveio")$resolve_pipeline_error(name = "by_frequency_over_time_data",
-                  condition = e, expr = .__target_expr__.)
-            })
-        }), format = asNamespace("raveio")$target_format_dynamic(name = NULL,
-            target_export = "by_frequency_over_time_data", target_expr = quote({
-                {
-                  build_data <- function(data, analysis_settings,
-                    condition_group, baseline_settings, ...) {
-                    dn <- dimnames(data)
-                    stopifnot(c("Time", "Frequency") == names(dn)[2:1])
-                    res <- list(data = raveio::collapse2(data,
-                      keep = 2:1, method = "mean"), x = as.numeric(dn$Time),
-                      y = as.numeric(dn$Frequency), xlab = "Time (s)",
-                      ylab = "Frequency", zlab = "Mean " %&%
->>>>>>> 7f127785
-                        baseline_settings$unit_of_analysis)
-                    if (isTRUE(analysis_settings$censor_info$enabled)) {
-                      ti = res$x %within% settings$censor_info$window
-                      res$range <- range(res$data[!ti, ])
-                    } else {
-                      res$range <- range(res$data)
+                overall_tf_data <- mapply(function(pp, ag) {
+                  if (length(unique(sapply(pp, function(pi) pi$settings$event))) ==
+                    1) {
+                    .settings = list(A = pp[[1]]$settings)
+                    for (ii in seq_along(pp[-1])) {
+                      .settings[[LETTERS[ii + 1]]] = pp[[ii +
+                        1]]$settings
                     }
-                    return(res)
-                  }
-<<<<<<< HEAD
-                  by_frequency_over_time_data <- data_builder(pluriform_power = pluriform_power, 
-                    condition_group = analysis_groups, baseline_settings = baseline_settings, 
-                    build_data, data_type = "shifted_clean_data")
-                }
-                by_frequency_over_time_data
-            }), target_depends = c("pluriform_power", "analysis_groups", 
-            "baseline_settings")), deps = c("pluriform_power", 
-        "analysis_groups", "baseline_settings"), cue = targets::tar_cue("thorough"), 
-        pattern = NULL, iteration = "list"), build_tf_correlation_data = targets::tar_target_raw(name = "by_frequency_correlation_data", 
-        command = quote({
-            .__target_expr__. <- quote({
-                build_data <- function(data, analysis_settings, 
-=======
-                  by_frequency_over_time_data <- data_builder(pluriform_power = pluriform_power,
-                    condition_group = analysis_groups, baseline_settings = baseline_settings,
-                    build_data, data_type = "shifted_clean_data")
-                }
-                by_frequency_over_time_data
-            }), target_depends = c("pluriform_power", "analysis_groups",
-            "baseline_settings")), deps = c("pluriform_power",
-        "analysis_groups", "baseline_settings"), cue = targets::tar_cue("thorough"),
-        pattern = NULL, iteration = "list"), build_tf_correlation_data = targets::tar_target_raw(name = "by_frequency_correlation_data",
-        command = quote({
-            .__target_expr__. <- quote({
-                build_data <- function(data, analysis_settings,
->>>>>>> 7f127785
-                  condition_group, baseline_settings, ...) {
-                  dn <- dimnames(data)
-                  tm <- as.numeric(dn$Time)
-                  ti <- tm %within% analysis_settings$time
-                  if (isTRUE(analysis_settings$censor_info$enabled)) {
-                    ti = ti & !(tm %within% analysis_settings$censor_info$window)
-                  }
-<<<<<<< HEAD
-                  rawdata <- ravetools::collapse(data[, ti, , 
-                    , drop = FALSE], keep = c(3, 1))
-                  res <- list(data = cor(rawdata), xlab = "Frequency", 
-                    ylab = "Frequency", zlab = "Pearson correlation across trials", 
-                    x = as.numeric(dn$Frequency), y = as.numeric(dn$Frequency), 
-=======
-                  rawdata <- ravetools::collapse(data[, ti, ,
-                    , drop = FALSE], keep = c(3, 1))
-                  res <- list(data = cor(rawdata), xlab = "Frequency",
-                    ylab = "Frequency", zlab = "Pearson correlation across trials",
-                    x = as.numeric(dn$Frequency), y = as.numeric(dn$Frequency),
->>>>>>> 7f127785
-                    rawdata <- rawdata)
-                  res$range = range(res$data)
-                  return(res)
-                }
-<<<<<<< HEAD
-                by_frequency_correlation_data <- data_builder(pluriform_power = pluriform_power, 
-                  condition_group = analysis_groups, baseline_settings = baseline_settings, 
-=======
-                by_frequency_correlation_data <- data_builder(pluriform_power = pluriform_power,
-                  condition_group = analysis_groups, baseline_settings = baseline_settings,
->>>>>>> 7f127785
-                  build_data, data_type = "shifted_clean_data")
-            })
-            tryCatch({
-                eval(.__target_expr__.)
-                return(by_frequency_correlation_data)
-            }, error = function(e) {
-<<<<<<< HEAD
-                asNamespace("raveio")$resolve_pipeline_error(name = "by_frequency_correlation_data", 
-                  condition = e, expr = .__target_expr__.)
-            })
-        }), format = asNamespace("raveio")$target_format_dynamic(name = NULL, 
-            target_export = "by_frequency_correlation_data", 
-            target_expr = quote({
-                {
-                  build_data <- function(data, analysis_settings, 
-=======
-                asNamespace("raveio")$resolve_pipeline_error(name = "by_frequency_correlation_data",
-                  condition = e, expr = .__target_expr__.)
-            })
-        }), format = asNamespace("raveio")$target_format_dynamic(name = NULL,
-            target_export = "by_frequency_correlation_data",
-            target_expr = quote({
-                {
-                  build_data <- function(data, analysis_settings,
->>>>>>> 7f127785
-                    condition_group, baseline_settings, ...) {
-                    dn <- dimnames(data)
-                    tm <- as.numeric(dn$Time)
-                    ti <- tm %within% analysis_settings$time
-                    if (isTRUE(analysis_settings$censor_info$enabled)) {
-                      ti = ti & !(tm %within% analysis_settings$censor_info$window)
+                    names(.settings) <- names(pp)
+                    build_tfd(dd = pp[[1]]$data$shifted_clean_data,
+                      trial_groups = ag, settings = .settings)
+                  } else {
+                    sapply(pp, function(ppa) {
+                      build_tfd(ppa$data$shifted_clean_data,
+                        trial_groups = ag, ppa$settings)
+                    }, simplify = FALSE, USE.NAMES = TRUE)
+                  }
+                }, pluriform_power, analysis_groups, SIMPLIFY = FALSE)
+            }
+            return(overall_tf_data)
+        }), deps = c("baseline_settings", "pluriform_power",
+        "analysis_groups"), cue = targets::tar_cue("thorough"),
+        pattern = NULL, iteration = "list"), build_tf_correlation_data = targets::tar_target_raw(name = "tf_correlation_data",
+        command = quote({
+            {
+                if (length(analysis_settings) == 1) {
+                  tf_correlation_data <- vector("list", length = length(overall_tf_data))
+                  for (ii in seq_along(tf_correlation_data)) {
+                    d <- pluriform_power[[ii]][[1]]$data$shifted_clean_data
+                    tm <- as.numeric(dimnames(d)$Time)
+                    ti <- tm %within% unlist(pluriform_power[[ii]][[1]]$settings$time)
+                    if (isTRUE(pluriform_power[[ii]][[1]]$settings$censor_info$enabled)) {
+                      ti = ti & (tm %within% unlist(pluriform_power[[ii]][[1]]$settings$censor_info$window))
                     }
-<<<<<<< HEAD
-                    rawdata <- ravetools::collapse(data[, ti, 
-                      , , drop = FALSE], keep = c(3, 1))
-                    res <- list(data = cor(rawdata), xlab = "Frequency", 
-                      ylab = "Frequency", zlab = "Pearson correlation across trials", 
-                      x = as.numeric(dn$Frequency), y = as.numeric(dn$Frequency), 
-=======
-                    rawdata <- ravetools::collapse(data[, ti,
-                      , , drop = FALSE], keep = c(3, 1))
-                    res <- list(data = cor(rawdata), xlab = "Frequency",
-                      ylab = "Frequency", zlab = "Pearson correlation across trials",
-                      x = as.numeric(dn$Frequency), y = as.numeric(dn$Frequency),
->>>>>>> 7f127785
-                      rawdata <- rawdata)
-                    res$range = range(res$data)
-                    return(res)
-                  }
-<<<<<<< HEAD
-                  by_frequency_correlation_data <- data_builder(pluriform_power = pluriform_power, 
-                    condition_group = analysis_groups, baseline_settings = baseline_settings, 
-                    build_data, data_type = "shifted_clean_data")
-                }
-                by_frequency_correlation_data
-            }), target_depends = c("pluriform_power", "analysis_groups", 
-            "baseline_settings")), deps = c("pluriform_power", 
-        "analysis_groups", "baseline_settings"), cue = targets::tar_cue("thorough"), 
-        pattern = NULL, iteration = "list"), plot_bfcd = targets::tar_target_raw(name = "plot_bfcd_success", 
-        command = quote({
-            .__target_expr__. <- quote({
-                plot_bfcd_success = FALSE
-                plot_bfcd_success = TRUE
-            })
-            tryCatch({
-                eval(.__target_expr__.)
-                return(plot_bfcd_success)
-            }, error = function(e) {
-                asNamespace("raveio")$resolve_pipeline_error(name = "plot_bfcd_success", 
-                  condition = e, expr = .__target_expr__.)
-            })
-        }), format = asNamespace("raveio")$target_format_dynamic(name = NULL, 
-            target_export = "plot_bfcd_success", target_expr = quote({
-                {
-                  plot_bfcd_success = FALSE
-                  plot_bfcd_success = TRUE
-                }
-                plot_bfcd_success
-            }), target_depends = character(0)), deps = character(0), 
-        cue = targets::tar_cue("thorough"), pattern = NULL, iteration = "list"), 
-    build_by_trial_tf_data = targets::tar_target_raw(name = "by_trial_tf_data", 
-        command = quote({
-            .__target_expr__. <- quote({
-=======
-                  by_frequency_correlation_data <- data_builder(pluriform_power = pluriform_power,
-                    condition_group = analysis_groups, baseline_settings = baseline_settings,
-                    build_data, data_type = "shifted_clean_data")
-                }
-                by_frequency_correlation_data
-            }), target_depends = c("pluriform_power", "analysis_groups",
-            "baseline_settings")), deps = c("pluriform_power",
-        "analysis_groups", "baseline_settings"), cue = targets::tar_cue("thorough"),
-        pattern = NULL, iteration = "list"), plot_bfcd = targets::tar_target_raw(name = "plot_bfcd_success",
-        command = quote({
-            .__target_expr__. <- quote({
-                plot_bfcd_success = FALSE
-                plot_by_frequency_correlation(by_frequency_correlation_data)
-                plot_bfcd_success = TRUE
-            })
-            tryCatch({
-                eval(.__target_expr__.)
-                return(plot_bfcd_success)
-            }, error = function(e) {
-                asNamespace("raveio")$resolve_pipeline_error(name = "plot_bfcd_success",
-                  condition = e, expr = .__target_expr__.)
-            })
-        }), format = asNamespace("raveio")$target_format_dynamic(name = NULL,
-            target_export = "plot_bfcd_success", target_expr = quote({
-                {
-                  plot_bfcd_success = FALSE
-                  plot_by_frequency_correlation(by_frequency_correlation_data)
-                  plot_bfcd_success = TRUE
-                }
-                plot_bfcd_success
-            }), target_depends = "by_frequency_correlation_data"),
-        deps = "by_frequency_correlation_data", cue = targets::tar_cue("thorough"),
+                    stopifnot(c("Frequency", "Time") == names(dimnames(d))[1:2])
+                    d_collapsed <- ravetools::collapse(d[, ti,
+                      , , drop = FALSE], keep = c(2, 1))
+                    tf_correlation_data[[ii]] <- list(data = cor(d_collapsed),
+                      xlab = "", ylab = "", zlab = "Pearson correlation",
+                      x = as.numeric(dimnames(d)[[1]]), y = as.numeric(dimnames(d)[[1]]))
+                  }
+                } else {
+                  stop(">1 analysis not yet support for tf_correlation_data")
+                }
+            }
+            return(tf_correlation_data)
+        }), deps = c("analysis_settings", "overall_tf_data",
+        "pluriform_power"), cue = targets::tar_cue("thorough"),
         pattern = NULL, iteration = "list"), build_by_trial_tf_data = targets::tar_target_raw(name = "by_trial_tf_data",
         command = quote({
-            .__target_expr__. <- quote({
->>>>>>> 7f127785
+            {
                 build_data <- function(dd, settings) {
                   to_keep <- sapply(c("Time", "Trial"), which.equal, 
                     names(dimnames(dd)))
@@ -1452,439 +340,89 @@
                     }, simplify = FALSE, USE.NAMES = TRUE)
                   }
                 })
-            })
-            tryCatch({
-                eval(.__target_expr__.)
-                return(by_trial_tf_data)
-            }, error = function(e) {
-<<<<<<< HEAD
-                asNamespace("raveio")$resolve_pipeline_error(name = "by_trial_tf_data", 
-                  condition = e, expr = .__target_expr__.)
-            })
-        }), format = asNamespace("raveio")$target_format_dynamic(name = NULL, 
-            target_export = "by_trial_tf_data", target_expr = quote({
-                {
-                  build_data <- function(dd, settings) {
-                    to_keep <- sapply(c("Time", "Trial"), which.equal, 
-                      names(dimnames(dd)))
-                    res <- list(data = ravetools::collapse(dd, 
-                      keep = to_keep), xlab = "Time (s)", ylab = "Original Trial #", 
-                      zlab = "Mean " %&% baseline_settings$unit_of_analysis)
-                    res[c("x", "y")] <- dimnames(dd)[to_keep] %>% 
-=======
-                asNamespace("raveio")$resolve_pipeline_error(name = "by_trial_tf_data",
-                  condition = e, expr = .__target_expr__.)
-            })
-        }), format = asNamespace("raveio")$target_format_dynamic(name = NULL,
-            target_export = "by_trial_tf_data", target_expr = quote({
-                {
-                  build_data <- function(dd, settings) {
-                    to_keep <- sapply(c("Time", "Trial"), which.equal,
-                      names(dimnames(dd)))
-                    res <- list(data = ravetools::collapse(dd,
-                      keep = to_keep), xlab = "Time (s)", ylab = "Original Trial #",
-                      zlab = "Mean " %&% baseline_settings$unit_of_analysis)
-                    res[c("x", "y")] <- dimnames(dd)[to_keep] %>%
->>>>>>> 7f127785
-                      lapply(as.numeric)
-                    res$N = dim(dd)[4L]
-                    if (isTRUE(settings$censor_info$enabled)) {
-                      ti = res$x %within% settings$censor_info$window
-                      res$range <- range(res$data[!ti, ])
+            }
+            return(by_trial_tf_data)
+        }), deps = c("baseline_settings", "pluriform_power"),
+        cue = targets::tar_cue("thorough"), pattern = NULL, iteration = "list"),
+    build_by_electrode_tf_data = targets::tar_target_raw(name = "by_electrode_tf_data",
+        command = quote({
+            {
+                build_data <- function(dd, settings) {
+                  to_keep <- sapply(c("Time", "Electrode"), which.equal,
+                    names(dimnames(dd)))
+                  res <- list(data = ravetools::collapse(dd,
+                    keep = to_keep), xlab = "Time (s)", ylab = "Electrode #",
+                    zlab = "Mean " %&% baseline_settings$unit_of_analysis)
+                  res[c("x", "y")] <- dimnames(dd)[to_keep] %>%
+                    lapply(as.numeric)
+                  res$N = length(dimnames(dd)$Trial)
+                  if (isTRUE(settings$censor_info$enabled)) {
+                    ti = res$x %within% settings$censor_info$window
+                    res$range <- range(res$data[!ti, ])
+                  } else {
+                    res$range <- range(res$data)
+                  }
+                  return(res)
+                }
+                by_electrode_tf_data <- lapply(pluriform_power,
+                  function(pp) {
+                    if (length(pp) == 1 || all(1 == length(table(sapply(pp,
+                      function(pi) pi$settings$event))), 1 ==
+                      length(table(sapply(pp, function(pi) str_collapse(pi$settings$frequency)))))) {
+                      build_data(dd = pp[[1]]$data$shifted_clean_data_Fsub,
+                        settings = pp[[1]]$settings)
                     } else {
-                      res$range <- range(res$data)
+                      sapply(pp, function(ppa) {
+                        build_data(ppa$data$shifted_clean_data_Fsub,
+                          ppa$settings)
+                      }, simplify = FALSE, USE.NAMES = TRUE)
                     }
-                    return(res)
-                  }
-<<<<<<< HEAD
-                  by_trial_tf_data <- lapply(pluriform_power, 
-                    function(pp) {
-                      if (all(1 == length(table(sapply(pp, function(pi) pi$settings$event))), 
-                        1 == length(table(sapply(pp, function(pi) str_collapse(pi$settings$frequency)))))) {
-                        build_data(pp[[1]]$data$shifted_data_Fsub, 
-                          pp[[1]]$settings)
-                      } else {
-                        sapply(pp, function(ppa) {
-                          build_data(ppa$data$shifted_data_Fsub, 
-=======
-                  by_trial_tf_data <- lapply(pluriform_power,
-                    function(pp) {
-                      if (all(1 == length(table(sapply(pp, function(pi) pi$settings$event))),
-                        1 == length(table(sapply(pp, function(pi) str_collapse(pi$settings$frequency)))))) {
-                        build_data(pp[[1]]$data$shifted_data_Fsub,
-                          pp[[1]]$settings)
-                      } else {
-                        sapply(pp, function(ppa) {
-                          build_data(ppa$data$shifted_data_Fsub,
->>>>>>> 7f127785
-                            ppa$settings)
-                        }, simplify = FALSE, USE.NAMES = TRUE)
-                      }
-                    })
-                }
-                by_trial_tf_data
-            }), target_depends = c("baseline_settings", "pluriform_power"
-            )), deps = c("baseline_settings", "pluriform_power"
-<<<<<<< HEAD
-        ), cue = targets::tar_cue("thorough"), pattern = NULL, 
-        iteration = "list"), build_over_time_by_electrode_data = targets::tar_target_raw(name = "over_time_by_electrode_data", 
-        command = quote({
-            .__target_expr__. <- quote({
-                build_data <- function(data, analysis_settings, 
-                  condition_group, baseline_settings, ...) {
-                  dm <- dimnames(data)
-                  to_keep <- sapply(c("Time", "Electrode"), which.equal, 
-                    names(dm))
-                  res <- list(data = ravetools::collapse(data, 
-                    keep = to_keep), xlab = "Time (s)", ylab = "Electrode #", 
-                    zlab = "Mean " %&% baseline_settings$unit_of_analysis, 
-                    condition_group = condition_group$label, 
-                    electrodes = as.integer(dm$Electrode), subject_code = subject_code)
-                  res[c("x", "y")] <- dimnames(data)[to_keep] %>% 
-=======
-        ), cue = targets::tar_cue("thorough"), pattern = NULL,
-        iteration = "list"), build_over_time_by_electrode_data = targets::tar_target_raw(name = "over_time_by_electrode_data",
-        command = quote({
-            .__target_expr__. <- quote({
-                build_data <- function(data, analysis_settings,
-                  condition_group, baseline_settings, ...) {
-                  dm <- dimnames(data)
-                  to_keep <- sapply(c("Time", "Electrode"), which.equal,
-                    names(dm))
-                  res <- list(data = ravetools::collapse(data,
-                    keep = to_keep), xlab = "Time (s)", ylab = "Electrode #",
-                    zlab = "Mean " %&% baseline_settings$unit_of_analysis,
-                    condition_group = condition_group$label,
-                    electrodes = as.integer(dm$Electrode), subject_code = subject_code)
-                  res[c("x", "y")] <- dimnames(data)[to_keep] %>%
->>>>>>> 7f127785
-                    lapply(as.numeric)
-                  res$N = length(dm$Trial)
-                  if (isTRUE(analysis_settings$censor_info$enabled)) {
-                    ti = res$x %within% analysis_settings$censor_info$window
-                    res$range <- range(res$data[!ti, ])
-                  } else {
-                    res$range <- range(res$data)
-                  }
-                  return(res)
-                }
-<<<<<<< HEAD
-                over_time_by_electrode_data <- data_builder(pluriform_power = pluriform_power, 
-                  condition_group = analysis_groups, baseline_settings = baseline_settings, 
-=======
-                over_time_by_electrode_data <- data_builder(pluriform_power = pluriform_power,
-                  condition_group = analysis_groups, baseline_settings = baseline_settings,
->>>>>>> 7f127785
-                  build_data)
-            })
-            tryCatch({
-                eval(.__target_expr__.)
-                return(over_time_by_electrode_data)
-            }, error = function(e) {
-<<<<<<< HEAD
-                asNamespace("raveio")$resolve_pipeline_error(name = "over_time_by_electrode_data", 
-                  condition = e, expr = .__target_expr__.)
-            })
-        }), format = asNamespace("raveio")$target_format_dynamic(name = NULL, 
-            target_export = "over_time_by_electrode_data", target_expr = quote({
-                {
-                  build_data <- function(data, analysis_settings, 
-                    condition_group, baseline_settings, ...) {
-                    dm <- dimnames(data)
-                    to_keep <- sapply(c("Time", "Electrode"), 
-                      which.equal, names(dm))
-                    res <- list(data = ravetools::collapse(data, 
-                      keep = to_keep), xlab = "Time (s)", ylab = "Electrode #", 
-                      zlab = "Mean " %&% baseline_settings$unit_of_analysis, 
-                      condition_group = condition_group$label, 
-                      electrodes = as.integer(dm$Electrode), 
-                      subject_code = subject_code)
-                    res[c("x", "y")] <- dimnames(data)[to_keep] %>% 
-=======
-                asNamespace("raveio")$resolve_pipeline_error(name = "over_time_by_electrode_data",
-                  condition = e, expr = .__target_expr__.)
-            })
-        }), format = asNamespace("raveio")$target_format_dynamic(name = NULL,
-            target_export = "over_time_by_electrode_data", target_expr = quote({
-                {
-                  build_data <- function(data, analysis_settings,
-                    condition_group, baseline_settings, ...) {
-                    dm <- dimnames(data)
-                    to_keep <- sapply(c("Time", "Electrode"),
-                      which.equal, names(dm))
-                    res <- list(data = ravetools::collapse(data,
-                      keep = to_keep), xlab = "Time (s)", ylab = "Electrode #",
-                      zlab = "Mean " %&% baseline_settings$unit_of_analysis,
-                      condition_group = condition_group$label,
-                      electrodes = as.integer(dm$Electrode),
-                      subject_code = subject_code)
-                    res[c("x", "y")] <- dimnames(data)[to_keep] %>%
->>>>>>> 7f127785
-                      lapply(as.numeric)
-                    res$N = length(dm$Trial)
-                    if (isTRUE(analysis_settings$censor_info$enabled)) {
-                      ti = res$x %within% analysis_settings$censor_info$window
-                      res$range <- range(res$data[!ti, ])
-                    } else {
-                      res$range <- range(res$data)
-                    }
-                    return(res)
-                  }
-<<<<<<< HEAD
-                  over_time_by_electrode_data <- data_builder(pluriform_power = pluriform_power, 
-                    condition_group = analysis_groups, baseline_settings = baseline_settings, 
-                    build_data)
-                }
-                over_time_by_electrode_data
-            }), target_depends = c("subject_code", "pluriform_power", 
-            "analysis_groups", "baseline_settings")), deps = c("subject_code", 
-        "pluriform_power", "analysis_groups", "baseline_settings"
-        ), cue = targets::tar_cue("thorough"), pattern = NULL, 
-        iteration = "list"), plot_over_time_by_electrode_data_data = targets::tar_target_raw(name = "betfd_success", 
-=======
-                  over_time_by_electrode_data <- data_builder(pluriform_power = pluriform_power,
-                    condition_group = analysis_groups, baseline_settings = baseline_settings,
-                    build_data)
-                }
-                over_time_by_electrode_data
-            }), target_depends = c("subject_code", "pluriform_power",
-            "analysis_groups", "baseline_settings")), deps = c("subject_code",
-        "pluriform_power", "analysis_groups", "baseline_settings"
-        ), cue = targets::tar_cue("thorough"), pattern = NULL,
-        iteration = "list"), plot_over_time_by_electrode_data_data = targets::tar_target_raw(name = "betfd_success",
->>>>>>> 7f127785
-        command = quote({
-            .__target_expr__. <- quote({
-                betfd_success <- tryCatch({
-                  draw_many_heat_maps(over_time_by_electrode_data)
-                  TRUE
-                }, error = function(e) {
-                  e
-                })
-            })
-            tryCatch({
-                eval(.__target_expr__.)
-                return(betfd_success)
-            }, error = function(e) {
-<<<<<<< HEAD
-                asNamespace("raveio")$resolve_pipeline_error(name = "betfd_success", 
-                  condition = e, expr = .__target_expr__.)
-            })
-        }), format = asNamespace("raveio")$target_format_dynamic(name = NULL, 
-=======
-                asNamespace("raveio")$resolve_pipeline_error(name = "betfd_success",
-                  condition = e, expr = .__target_expr__.)
-            })
-        }), format = asNamespace("raveio")$target_format_dynamic(name = NULL,
->>>>>>> 7f127785
-            target_export = "betfd_success", target_expr = quote({
-                {
-                  betfd_success <- tryCatch({
-                    draw_many_heat_maps(over_time_by_electrode_data)
-                    TRUE
-                  }, error = function(e) {
-                    e
                   })
-                }
-                betfd_success
-<<<<<<< HEAD
-            }), target_depends = "over_time_by_electrode_data"), 
-        deps = "over_time_by_electrode_data", cue = targets::tar_cue("always"), 
-        pattern = NULL, iteration = "list"), build_over_time_by_condition_data = targets::tar_target_raw(name = "over_time_by_condition_data", 
-=======
-            }), target_depends = "over_time_by_electrode_data"),
-        deps = "over_time_by_electrode_data", cue = targets::tar_cue("always"),
-        pattern = NULL, iteration = "list"), build_over_time_by_condition_data = targets::tar_target_raw(name = "over_time_by_condition_data",
->>>>>>> 7f127785
-        command = quote({
-            .__target_expr__. <- quote({
+            }
+            return(by_electrode_tf_data)
+        }), deps = c("baseline_settings", "pluriform_power"),
+        cue = targets::tar_cue("thorough"), pattern = NULL, iteration = "list"),
+    build_over_time_data = targets::tar_target_raw(name = "over_time_data",
+        command = quote({
+            {
                 build_data <- function(dd, settings) {
                   to_keep <- sapply(c("Time", "Electrode"), which.equal, 
                     names(dimnames(dd)))
                   res <- list(data = ravetools::collapse(dd, 
                     keep = to_keep), xlab = "Time (s)", ylab = "Mean " %&% 
                     baseline_settings$unit_of_analysis, zlab = NA)
-<<<<<<< HEAD
-                  res$data <- cbind(.rowMeans(res$data, nrow(res$data), 
-                    ncol(res$data)), sqrt(diag(dipsaus::fastcov2(t(res$data)))/ncol(res$data)))
-                  ind <- is.nan(res$data[, 2]) | !is.finite(res$data[, 
-=======
                   res$data <- cbind(.rowMeans(res$data, nrow(res$data),
-                    ncol(res$data)), sqrt(diag(dipsaus::fastcov2(t(res$data)))/ncol(res$data)))
-                  ind <- is.nan(res$data[, 2]) | !is.finite(res$data[,
->>>>>>> 7f127785
-                    2])
-                  if (length(ind) > 0) {
-                    res$data[ind, 2] = 0
-                  }
+                    ncol(res$data)), sqrt(diag(fastcov2(t(res$data)))/ncol(res$data)))
                   res$x <- as.numeric(dimnames(dd)$Time)
                   res$y <- NA
                   res$N = length(dimnames(dd)$Electrode)
                   if (isTRUE(settings$censor_info$enabled)) {
                     ti = res$x %within% settings$censor_info$window
-<<<<<<< HEAD
-                    res$range <- range(rutabaga::plus_minus(res$data[!ti, 
-=======
-                    res$range <- range(rutabaga::plus_minus(res$data[!ti,
->>>>>>> 7f127785
+                    res$range <- range(plus_minus(res$data[!ti,
                       ]))
                   } else {
                     res$range <- range(rutabaga::plus_minus(res$data))
                   }
-<<<<<<< HEAD
-                  res$electrodes = dimnames(dd)$Electrode
-                  res$settings = settings
                   return(res)
                 }
-                over_time_by_condition_data <- lapply(pluriform_power, 
-=======
-                  res$settings = settings
-                  return(res)
-                }
-                over_time_by_condition_data <- lapply(pluriform_power,
->>>>>>> 7f127785
-                  function(pp) {
+                over_time_data <- lapply(pluriform_power, function(pp) {
+                  if (length(pp) == 1 || all(1 == length(table(sapply(pp,
+                    function(pi) pi$settings$event))), 1 == length(table(sapply(pp,
+                    function(pi) str_collapse(pi$settings$frequency)))))) {
+                    build_data(pp[[1]]$data$shifted_clean_data_Fsub,
+                      pp[[1]]$settings)
+                  } else {
                     sapply(pp, function(ppa) {
-                      build_data(dd = ppa$data$shifted_clean_data_Fsub, 
-                        settings = ppa$settings)
+                      build_data(ppa$data$shifted_clean_data_Fsub,
+                        ppa$settings)
                     }, simplify = FALSE, USE.NAMES = TRUE)
-                  })
-                for (ii in seq_along(over_time_by_condition_data)) {
-                  for (jj in seq_along(over_time_by_condition_data[[ii]])) {
-                    over_time_by_condition_data[[ii]][[jj]]$data_label = names(over_time_by_condition_data)[[ii]]
-                    over_time_by_condition_data[[ii]][[jj]]$time_window_label = names(over_time_by_condition_data[[ii]])[[jj]]
-                  }
-                }
-            })
-            tryCatch({
-                eval(.__target_expr__.)
-                return(over_time_by_condition_data)
-            }, error = function(e) {
-<<<<<<< HEAD
-                asNamespace("raveio")$resolve_pipeline_error(name = "over_time_by_condition_data", 
-                  condition = e, expr = .__target_expr__.)
-            })
-        }), format = asNamespace("raveio")$target_format_dynamic(name = NULL, 
-            target_export = "over_time_by_condition_data", target_expr = quote({
-                {
-                  build_data <- function(dd, settings) {
-                    to_keep <- sapply(c("Time", "Electrode"), 
-                      which.equal, names(dimnames(dd)))
-                    res <- list(data = ravetools::collapse(dd, 
-                      keep = to_keep), xlab = "Time (s)", ylab = "Mean " %&% 
-                      baseline_settings$unit_of_analysis, zlab = NA)
-                    res$data <- cbind(.rowMeans(res$data, nrow(res$data), 
-                      ncol(res$data)), sqrt(diag(dipsaus::fastcov2(t(res$data)))/ncol(res$data)))
-                    ind <- is.nan(res$data[, 2]) | !is.finite(res$data[, 
-=======
-                asNamespace("raveio")$resolve_pipeline_error(name = "over_time_by_condition_data",
-                  condition = e, expr = .__target_expr__.)
-            })
-        }), format = asNamespace("raveio")$target_format_dynamic(name = NULL,
-            target_export = "over_time_by_condition_data", target_expr = quote({
-                {
-                  build_data <- function(dd, settings) {
-                    to_keep <- sapply(c("Time", "Electrode"),
-                      which.equal, names(dimnames(dd)))
-                    res <- list(data = ravetools::collapse(dd,
-                      keep = to_keep), xlab = "Time (s)", ylab = "Mean " %&%
-                      baseline_settings$unit_of_analysis, zlab = NA)
-                    res$data <- cbind(.rowMeans(res$data, nrow(res$data),
-                      ncol(res$data)), sqrt(diag(dipsaus::fastcov2(t(res$data)))/ncol(res$data)))
-                    ind <- is.nan(res$data[, 2]) | !is.finite(res$data[,
->>>>>>> 7f127785
-                      2])
-                    if (length(ind) > 0) {
-                      res$data[ind, 2] = 0
-                    }
-                    res$x <- as.numeric(dimnames(dd)$Time)
-                    res$y <- NA
-                    res$N = length(dimnames(dd)$Electrode)
-                    if (isTRUE(settings$censor_info$enabled)) {
-                      ti = res$x %within% settings$censor_info$window
-<<<<<<< HEAD
-                      res$range <- range(rutabaga::plus_minus(res$data[!ti, 
-=======
-                      res$range <- range(rutabaga::plus_minus(res$data[!ti,
->>>>>>> 7f127785
-                        ]))
-                    } else {
-                      res$range <- range(rutabaga::plus_minus(res$data))
-                    }
-<<<<<<< HEAD
-                    res$electrodes = dimnames(dd)$Electrode
-                    res$settings = settings
-                    return(res)
-                  }
-                  over_time_by_condition_data <- lapply(pluriform_power, 
-                    function(pp) {
-                      sapply(pp, function(ppa) {
-                        build_data(dd = ppa$data$shifted_clean_data_Fsub, 
-                          settings = ppa$settings)
-=======
-                    res$settings = settings
-                    return(res)
-                  }
-                  over_time_by_condition_data <- lapply(pluriform_power,
-                    function(pp) {
-                      sapply(pp, function(ppa) {
-                        build_data(ppa$data$shifted_clean_data_Fsub,
-                          ppa$settings)
->>>>>>> 7f127785
-                      }, simplify = FALSE, USE.NAMES = TRUE)
-                    })
-                  for (ii in seq_along(over_time_by_condition_data)) {
-                    for (jj in seq_along(over_time_by_condition_data[[ii]])) {
-                      over_time_by_condition_data[[ii]][[jj]]$data_label = names(over_time_by_condition_data)[[ii]]
-                      over_time_by_condition_data[[ii]][[jj]]$time_window_label = names(over_time_by_condition_data[[ii]])[[jj]]
-                    }
-                  }
-                }
-                over_time_by_condition_data
-            }), target_depends = c("baseline_settings", "pluriform_power"
-            )), deps = c("baseline_settings", "pluriform_power"
-<<<<<<< HEAD
-        ), cue = targets::tar_cue("thorough"), pattern = NULL, 
-        iteration = "list"), plot_over_time_data = targets::tar_target_raw(name = "plot_over_time_by_condition_result", 
-=======
-        ), cue = targets::tar_cue("thorough"), pattern = NULL,
-        iteration = "list"), plot_over_time_data = targets::tar_target_raw(name = "plot_over_time_by_condition_result",
->>>>>>> 7f127785
-        command = quote({
-            .__target_expr__. <- quote({
-                plot_over_time_by_condition_result = TRUE
-            })
-            tryCatch({
-                eval(.__target_expr__.)
-                return(plot_over_time_by_condition_result)
-            }, error = function(e) {
-<<<<<<< HEAD
-                asNamespace("raveio")$resolve_pipeline_error(name = "plot_over_time_by_condition_result", 
-                  condition = e, expr = .__target_expr__.)
-            })
-        }), format = asNamespace("raveio")$target_format_dynamic(name = NULL, 
-            target_export = "plot_over_time_by_condition_result", 
-=======
-                asNamespace("raveio")$resolve_pipeline_error(name = "plot_over_time_by_condition_result",
-                  condition = e, expr = .__target_expr__.)
-            })
-        }), format = asNamespace("raveio")$target_format_dynamic(name = NULL,
-            target_export = "plot_over_time_by_condition_result",
->>>>>>> 7f127785
-            target_expr = quote({
-                {
-                  plot_over_time_by_condition_result = TRUE
-                }
-                plot_over_time_by_condition_result
-<<<<<<< HEAD
-            }), target_depends = character(0)), deps = character(0), 
-        cue = targets::tar_cue("always"), pattern = NULL, iteration = "list"), 
-    build_scatter_bar_data = targets::tar_target_raw(name = "scatter_bar_data", 
-=======
-            }), target_depends = character(0)), deps = character(0),
-        cue = targets::tar_cue("always"), pattern = NULL, iteration = "list"),
+                  }
+                })
+            }
+            return(over_time_data)
+        }), deps = c("baseline_settings", "pluriform_power"),
+        cue = targets::tar_cue("thorough"), pattern = NULL, iteration = "list"),
     build_scatter_bar_data = targets::tar_target_raw(name = "scatter_bar_data",
->>>>>>> 7f127785
         command = quote({
             .__target_expr__. <- quote({
                 build_data <- function(dd, settings) {
@@ -1907,1943 +445,32 @@
                   res$N = length(dimnames(dd)$Trial)
                   return(res)
                 }
-                scatter_bar_data = FALSE
-            })
-            tryCatch({
-                eval(.__target_expr__.)
-                return(scatter_bar_data)
-            }, error = function(e) {
-<<<<<<< HEAD
-                asNamespace("raveio")$resolve_pipeline_error(name = "scatter_bar_data", 
-                  condition = e, expr = .__target_expr__.)
-            })
-        }), format = asNamespace("raveio")$target_format_dynamic(name = NULL, 
-=======
-                asNamespace("raveio")$resolve_pipeline_error(name = "scatter_bar_data",
-                  condition = e, expr = .__target_expr__.)
-            })
-        }), format = asNamespace("raveio")$target_format_dynamic(name = NULL,
->>>>>>> 7f127785
-            target_export = "scatter_bar_data", target_expr = quote({
-                {
-                  build_data <- function(dd, settings) {
-                    dm <- dimnames(dd)
-                    to_keep <- which.equal("Trial", names(dm))
-<<<<<<< HEAD
-                    stopifnot(which.equal("Time", names(dm)) == 
-                      2)
-                    t_ind <- as.numeric(dm$Time) %within% unlist(settings$time)
-                    if (isTRUE(settings$censor_info$enabled)) {
-                      t_ind = t_ind & !(as.numeric(dm$Time) %within% 
-                        unlist(settings$censor_info$window))
-                    }
-                    res <- list(data = ravetools::collapse(dd[, 
-                      t_ind, , , drop = FALSE], keep = to_keep), 
-                      xlab = "Group", ylab = "Mean " %&% baseline_settings$unit_of_analysis, 
-=======
-                    stopifnot(which.equal("Time", names(dm)) ==
-                      2)
-                    t_ind <- as.numeric(dm$Time) %within% unlist(settings$time)
-                    if (isTRUE(settings$censor_info$enabled)) {
-                      t_ind = t_ind & !(as.numeric(dm$Time) %within%
-                        unlist(settings$censor_info$window))
-                    }
-                    res <- list(data = ravetools::collapse(dd[,
-                      t_ind, , , drop = FALSE], keep = to_keep),
-                      xlab = "Group", ylab = "Mean " %&% baseline_settings$unit_of_analysis,
->>>>>>> 7f127785
-                      zlab = NA)
-                    res$range <- range(res$data)
-                    res$x <- NA
-                    res$y <- NA
-                    res$N = length(dimnames(dd)$Trial)
-                    return(res)
-                  }
-                  scatter_bar_data = FALSE
-                }
-                scatter_bar_data
-<<<<<<< HEAD
-            }), target_depends = "baseline_settings"), deps = "baseline_settings", 
-        cue = targets::tar_cue("thorough"), pattern = NULL, iteration = "list"), 
-    build_analysis_data = targets::tar_target_raw(name = "analysis_data", 
-        command = quote({
-            .__target_expr__. <- quote({
-                has_data <- which(sapply(analysis_groups, `[[`, 
-=======
-            }), target_depends = "baseline_settings"), deps = "baseline_settings",
+                scatter_bar_data <- lapply(pluriform_power, function(pp) {
+                  sapply(pp, function(ppa) {
+                    build_data(ppa$data$shifted_clean_data_Fsub,
+                      ppa$settings)
+                  }, simplify = FALSE, USE.NAMES = TRUE)
+                })
+            }
+            return(scatter_bar_data)
+        }), deps = c("baseline_settings", "pluriform_power"),
         cue = targets::tar_cue("thorough"), pattern = NULL, iteration = "list"),
     build_analysis_data = targets::tar_target_raw(name = "analysis_data",
         command = quote({
-            .__target_expr__. <- quote({
+            {
                 has_data <- which(sapply(analysis_groups, `[[`,
->>>>>>> 7f127785
                   "has_trials"))
                 analysis_data <- list()
                 analysis_data$datatype <- baseline_settings$unit_of_analysis
-            })
-            tryCatch({
-                eval(.__target_expr__.)
-                return(analysis_data)
-            }, error = function(e) {
-<<<<<<< HEAD
-                asNamespace("raveio")$resolve_pipeline_error(name = "analysis_data", 
-                  condition = e, expr = .__target_expr__.)
-            })
-        }), format = asNamespace("raveio")$target_format_dynamic(name = NULL, 
-            target_export = "analysis_data", target_expr = quote({
-                {
-                  has_data <- which(sapply(analysis_groups, `[[`, 
-=======
-                asNamespace("raveio")$resolve_pipeline_error(name = "analysis_data",
-                  condition = e, expr = .__target_expr__.)
-            })
-        }), format = asNamespace("raveio")$target_format_dynamic(name = NULL,
-            target_export = "analysis_data", target_expr = quote({
-                {
-                  has_data <- which(sapply(analysis_groups, `[[`,
->>>>>>> 7f127785
-                    "has_trials"))
-                  analysis_data <- list()
-                  analysis_data$datatype <- baseline_settings$unit_of_analysis
-                }
-                analysis_data
-            }), target_depends = c("analysis_groups", "baseline_settings"
-            )), deps = c("analysis_groups", "baseline_settings"
-<<<<<<< HEAD
-        ), cue = targets::tar_cue("thorough"), pattern = NULL, 
-        iteration = "list"), build_over_time_by_electrode_dataframe = targets::tar_target_raw(name = "over_time_by_electrode_dataframe", 
-        command = quote({
-            .__target_expr__. <- quote({
-                over_time_by_electrode_dataframe <- NULL
-                raveio::power_baseline(repository, baseline_windows = baseline_settings$window, 
-                  method = get_unit_of_analysis(baseline_settings$unit_of_analysis), 
-                  units = get_baseline_scope(baseline_settings$scope), 
-                  signal_type = "LFP", electrodes = repository$electrode_list)
-                non_empty_groups <- which(rutabaga::get_list_elements(analysis_groups, 
-                  "has_trials"))
-                by_condition_group <- raveio::lapply_async(analysis_groups, 
-                  callback = function(x) {
-                    paste("[build_over_time_by_electrode_dataframe] working on:", 
-                      x$label, "data")
-                  }, FUN = function(ag) {
-                    res <- lapply(analysis_settings_clean, function(as) {
-                      fi <- repository$frequency %within% as$frequency
-                      p <- get_pluriform_power(baselined_data = repository$power$baselined[fi, 
-                        , , , drop = FALSE], trial_indices = ag$trials, 
-                        events = repository$epoch$table, epoch_event_types = get_available_events(repository$epoch$columns), 
-                        trial_outliers_list = unlist(trial_outliers_list), 
-                        event_of_interest = as$event, final_data_only = TRUE, 
-                        sample_rate = repository$subject$power_sample_rate)
-                      stopifnot(names(dimnames(p)) == c("Frequency", 
-                        "Time", "Trial", "Electrode"))
-                      enames = as.integer(dimnames(p)$Electrode)
-                      times = as.numeric(dimnames(p)$Time)
-                      m <- ravetools::collapse(p[drop = FALSE], 
-                        keep = c(4, 2))
-                      df <- data.frame(reshape2::melt(m, value.name = paste(sep = "_", 
-                        as$label, ag$label)))
-                      names(df)[1:2] = c("Electrode", "Time")
-                      df$Electrode = enames[df$Electrode]
-                      df$Time = times[df$Time]
-                      return(df)
-                    })
-                    if (length(res) == 1) {
-                      return(res[[1]])
-                    }
-                    merged_res <- res[[1]]
-                    for (ri in seq_along(res)[-1]) {
-                      merged_res = merge(merged_res, res[[ri]], 
-                        all = TRUE)
-                    }
-                    return(merged_res)
-                  })
-                over_time_by_electrode_dataframe <- by_condition_group[[1]]
-                if (length(by_condition_group) > 1) {
-                  for (ii in seq_along(by_condition_group)[-1]) {
-                    over_time_by_electrode_dataframe = merge(over_time_by_electrode_dataframe, 
-                      by_condition_group[[ii]], all = TRUE)
-                  }
-                }
-            })
-            tryCatch({
-                eval(.__target_expr__.)
-                return(over_time_by_electrode_dataframe)
-            }, error = function(e) {
-                asNamespace("raveio")$resolve_pipeline_error(name = "over_time_by_electrode_dataframe", 
-                  condition = e, expr = .__target_expr__.)
-            })
-        }), format = asNamespace("raveio")$target_format_dynamic(name = NULL, 
-            target_export = "over_time_by_electrode_dataframe", 
-            target_expr = quote({
-                {
-                  over_time_by_electrode_dataframe <- NULL
-                  raveio::power_baseline(repository, baseline_windows = baseline_settings$window, 
-                    method = get_unit_of_analysis(baseline_settings$unit_of_analysis), 
-                    units = get_baseline_scope(baseline_settings$scope), 
-                    signal_type = "LFP", electrodes = repository$electrode_list)
-                  non_empty_groups <- which(rutabaga::get_list_elements(analysis_groups, 
-                    "has_trials"))
-                  by_condition_group <- raveio::lapply_async(analysis_groups, 
-                    callback = function(x) {
-                      paste("[build_over_time_by_electrode_dataframe] working on:", 
-                        x$label, "data")
-                    }, FUN = function(ag) {
-                      res <- lapply(analysis_settings_clean, 
-                        function(as) {
-                          fi <- repository$frequency %within% 
-                            as$frequency
-                          p <- get_pluriform_power(baselined_data = repository$power$baselined[fi, 
-                            , , , drop = FALSE], trial_indices = ag$trials, 
-                            events = repository$epoch$table, 
-                            epoch_event_types = get_available_events(repository$epoch$columns), 
-                            trial_outliers_list = unlist(trial_outliers_list), 
-                            event_of_interest = as$event, final_data_only = TRUE, 
-                            sample_rate = repository$subject$power_sample_rate)
-                          stopifnot(names(dimnames(p)) == c("Frequency", 
-                            "Time", "Trial", "Electrode"))
-                          enames = as.integer(dimnames(p)$Electrode)
-                          times = as.numeric(dimnames(p)$Time)
-                          m <- ravetools::collapse(p[drop = FALSE], 
-                            keep = c(4, 2))
-                          df <- data.frame(reshape2::melt(m, 
-                            value.name = paste(sep = "_", as$label, 
-                              ag$label)))
-                          names(df)[1:2] = c("Electrode", "Time")
-                          df$Electrode = enames[df$Electrode]
-                          df$Time = times[df$Time]
-                          return(df)
-                        })
-                      if (length(res) == 1) {
-                        return(res[[1]])
-                      }
-                      merged_res <- res[[1]]
-                      for (ri in seq_along(res)[-1]) {
-                        merged_res = merge(merged_res, res[[ri]], 
-                          all = TRUE)
-                      }
-                      return(merged_res)
-                    })
-                  over_time_by_electrode_dataframe <- by_condition_group[[1]]
-                  if (length(by_condition_group) > 1) {
-                    for (ii in seq_along(by_condition_group)[-1]) {
-                      over_time_by_electrode_dataframe = merge(over_time_by_electrode_dataframe, 
-                        by_condition_group[[ii]], all = TRUE)
-                    }
-                  }
-                }
-                over_time_by_electrode_dataframe
-            }), target_depends = c("repository", "baseline_settings", 
-            "analysis_groups", "analysis_settings_clean", "trial_outliers_list"
-            )), deps = c("repository", "baseline_settings", "analysis_groups", 
-        "analysis_settings_clean", "trial_outliers_list"), cue = targets::tar_cue("thorough"), 
-        pattern = NULL, iteration = "list"), build_over_time_by_trial = targets::tar_target_raw(name = "over_time_by_trial_data", 
-        command = quote({
-            .__target_expr__. <- quote({
-                build_data <- function(data, analysis_settings, 
-                  condition_group, baseline_settings, ...) {
-                  dm <- dimnames(data)
-                  to_keep <- c(which.equal("Time", names(dm)), 
-                    which.equal("Trial", names(dm)))
-                  res <- list(data = ravetools::collapse(data[, 
-                    drop = FALSE], keep = to_keep), x = as.numeric(dm$Time), 
-                    xlab = "Time", ylab = "Trial (sorted by condition)", 
-                    zlab = sprintf("Mean %s", baseline_settings$unit_of_analysis))
-                  res$range <- range(res$data)
-                  cnds <- condition_group$conditions
-                  tt <- condition_group$trials
-                  res$y <- trial_details[as.character(tt), condition_variable]
-                  cf <- factor(res$y, levels = cnds)
-                  ord = order(cf, tt)
-                  res$y <- res$y[ord]
-                  res$trial_number = tt[ord]
-                  res$is_outlier = tt[ord] %in% trial_outliers_list
-                  res$data <- res$data[, ord]
-                  return(res)
-                }
-                over_time_by_trial_data <- data_builder(pluriform_power, 
-                  condition_groups = analysis_groups, baseline_settings = baseline_settings, 
-                  BUILDER_FUN = build_data, data_type = "shifted_data_Fsub")
-=======
-        ), cue = targets::tar_cue("thorough"), pattern = NULL,
-        iteration = "list"), build_over_time_by_electrode_dataframe = targets::tar_target_raw(name = "over_time_by_electrode_dataframe",
-        command = quote({
-            .__target_expr__. <- quote({
-                over_time_by_electrode_dataframe <- NULL
-                raveio::power_baseline(repository, baseline_windows = baseline_settings$window,
-                  method = get_unit_of_analysis(baseline_settings$unit_of_analysis),
-                  units = get_baseline_scope(baseline_settings$scope),
-                  signal_type = "LFP", electrodes = repository$electrode_list)
-                non_empty_groups <- which(rutabaga::get_list_elements(analysis_groups,
-                  "has_trials"))
-                combine_if_equal <- function(ll, nms = c("Electrode",
-                  "Time")) {
-                  if (length(ll) == 1) {
-                    return(ll[[1]])
-                  }
-                  r1 <- ll[[1]]
-                  for (jj in seq_along(ll)[-1]) {
-                    stopifnot(all(dim(r1) == dim(ll[[jj]]), sapply(nms,
-                      function(nm) {
-                        all.equal(r1[[nm]], ll[[jj]][[nm]])
-                      })))
-                  }
-                  r1
-                  for (jj in seq_along(ll)[-1]) {
-                    cn <- names(ll[[jj]])
-                    to_move = setdiff(cn, nms)
-                    r1[to_move] = ll[[jj]][to_move]
-                  }
-                  return(r1)
-                }
-                by_condition_group <- lapply(analysis_groups[non_empty_groups],
-                  function(ag) {
-                    res <- lapply(analysis_settings_clean, function(as) {
-                      fi <- repository$frequency %within% as$frequency
-                      p <- get_pluriform_power(baselined_data = repository$power$baselined[fi,
-                        , , , drop = FALSE], trial_indices = ag$trials,
-                        events = repository$epoch$table, epoch_event_types = get_available_events(repository$epoch$columns),
-                        trial_outliers_list = unlist(trial_outliers_list),
-                        event_of_interest = as$event, final_data_only = TRUE,
-                        sample_rate = repository$subject$power_sample_rate)
-                      stopifnot(names(dimnames(p)) == c("Frequency",
-                        "Time", "Trial", "Electrode"))
-                      enames = as.integer(dimnames(p)$Electrode)
-                      times = as.numeric(dimnames(p)$Time)
-                      m <- ravetools::collapse(p[drop = FALSE],
-                        keep = c(4, 2))
-                      df <- data.frame(reshape2::melt(m, value.name = paste(sep = "_",
-                        as$label, ag$label)))
-                      names(df)[1:2] = c("Electrode", "Time")
-                      df$Electrode = enames[df$Electrode]
-                      df$Time = times[df$Time]
-                      return(df)
-                    })
-                    combine_if_equal(res)
-                  })
-                over_time_by_electrode_dataframe <- by_condition_group[[1]]
-                if (length(by_condition_group) > 1) {
-                  for (ii in seq_along(by_condition_group)[-1]) {
-                    over_time_by_electrode_dataframe = merge(over_time_by_electrode_dataframe,
-                      by_condition_group[[ii]], all = TRUE)
-                  }
-                }
-            })
-            tryCatch({
-                eval(.__target_expr__.)
-                return(over_time_by_electrode_dataframe)
-            }, error = function(e) {
-                asNamespace("raveio")$resolve_pipeline_error(name = "over_time_by_electrode_dataframe",
-                  condition = e, expr = .__target_expr__.)
-            })
-        }), format = asNamespace("raveio")$target_format_dynamic(name = NULL,
-            target_export = "over_time_by_electrode_dataframe",
-            target_expr = quote({
-                {
-                  over_time_by_electrode_dataframe <- NULL
-                  raveio::power_baseline(repository, baseline_windows = baseline_settings$window,
-                    method = get_unit_of_analysis(baseline_settings$unit_of_analysis),
-                    units = get_baseline_scope(baseline_settings$scope),
-                    signal_type = "LFP", electrodes = repository$electrode_list)
-                  non_empty_groups <- which(rutabaga::get_list_elements(analysis_groups,
-                    "has_trials"))
-                  combine_if_equal <- function(ll, nms = c("Electrode",
-                    "Time")) {
-                    if (length(ll) == 1) {
-                      return(ll[[1]])
-                    }
-                    r1 <- ll[[1]]
-                    for (jj in seq_along(ll)[-1]) {
-                      stopifnot(all(dim(r1) == dim(ll[[jj]]),
-                        sapply(nms, function(nm) {
-                          all.equal(r1[[nm]], ll[[jj]][[nm]])
-                        })))
-                    }
-                    r1
-                    for (jj in seq_along(ll)[-1]) {
-                      cn <- names(ll[[jj]])
-                      to_move = setdiff(cn, nms)
-                      r1[to_move] = ll[[jj]][to_move]
-                    }
-                    return(r1)
-                  }
-                  by_condition_group <- lapply(analysis_groups[non_empty_groups],
-                    function(ag) {
-                      res <- lapply(analysis_settings_clean,
-                        function(as) {
-                          fi <- repository$frequency %within%
-                            as$frequency
-                          p <- get_pluriform_power(baselined_data = repository$power$baselined[fi,
-                            , , , drop = FALSE], trial_indices = ag$trials,
-                            events = repository$epoch$table,
-                            epoch_event_types = get_available_events(repository$epoch$columns),
-                            trial_outliers_list = unlist(trial_outliers_list),
-                            event_of_interest = as$event, final_data_only = TRUE,
-                            sample_rate = repository$subject$power_sample_rate)
-                          stopifnot(names(dimnames(p)) == c("Frequency",
-                            "Time", "Trial", "Electrode"))
-                          enames = as.integer(dimnames(p)$Electrode)
-                          times = as.numeric(dimnames(p)$Time)
-                          m <- ravetools::collapse(p[drop = FALSE],
-                            keep = c(4, 2))
-                          df <- data.frame(reshape2::melt(m,
-                            value.name = paste(sep = "_", as$label,
-                              ag$label)))
-                          names(df)[1:2] = c("Electrode", "Time")
-                          df$Electrode = enames[df$Electrode]
-                          df$Time = times[df$Time]
-                          return(df)
-                        })
-                      combine_if_equal(res)
-                    })
-                  over_time_by_electrode_dataframe <- by_condition_group[[1]]
-                  if (length(by_condition_group) > 1) {
-                    for (ii in seq_along(by_condition_group)[-1]) {
-                      over_time_by_electrode_dataframe = merge(over_time_by_electrode_dataframe,
-                        by_condition_group[[ii]], all = TRUE)
-                    }
-                  }
-                }
-                over_time_by_electrode_dataframe
-            }), target_depends = c("repository", "baseline_settings",
-            "analysis_groups", "analysis_settings_clean", "trial_outliers_list"
-            )), deps = c("repository", "baseline_settings", "analysis_groups",
-        "analysis_settings_clean", "trial_outliers_list"), cue = targets::tar_cue("thorough"),
-        pattern = NULL, iteration = "list"), build_over_time_by_trial = targets::tar_target_raw(name = "over_time_by_trial_data",
-        command = quote({
-            .__target_expr__. <- quote({
-                build_data <- function(data, analysis_settings,
-                  condition_group, baseline_settings, ...) {
-                  dm <- dimnames(data)
-                  to_keep <- c(which.equal("Time", names(dm)),
-                    which.equal("Trial", names(dm)))
-                  res <- list(data = ravetools::collapse(data[,
-                    drop = FALSE], keep = to_keep), x = as.numeric(dm$Time),
-                    xlab = "Time", ylab = "Trial (sorted by condition)",
-                    zlab = sprintf("Mean %s", baseline_settings$unit_of_analysis))
-                  res$range <- range(res$data)
-                  ind <- which(sapply(first_condition_groupings,
-                    `[[`, "label") == condition_group[[1]])
-                  cnds <- first_condition_groupings[[ind]]$conditions
-                  tt = as.numeric(dm$Trial)
-                  res$y = trial_details[as.character(tt), "Condition"]
-                  cf <- factor(res$y, levels = cnds)
-                  ord = order(cf, tt)
-                  res$y <- res$y[ord]
-                  res$data <- res$data[, ord]
-                  return(res)
-                }
-                over_time_by_trial_data <- data_builder(pluriform_power,
-                  condition_groups = analysis_groups, baseline_settings = baseline_settings,
-                  BUILDER_FUN = build_data, data_type = "shifted_clean_data_Fsub")
->>>>>>> 7f127785
-            })
-            tryCatch({
-                eval(.__target_expr__.)
-                return(over_time_by_trial_data)
-            }, error = function(e) {
-<<<<<<< HEAD
-                asNamespace("raveio")$resolve_pipeline_error(name = "over_time_by_trial_data", 
-                  condition = e, expr = .__target_expr__.)
-            })
-        }), format = asNamespace("raveio")$target_format_dynamic(name = NULL, 
-            target_export = "over_time_by_trial_data", target_expr = quote({
-                {
-                  build_data <- function(data, analysis_settings, 
-                    condition_group, baseline_settings, ...) {
-                    dm <- dimnames(data)
-                    to_keep <- c(which.equal("Time", names(dm)), 
-                      which.equal("Trial", names(dm)))
-                    res <- list(data = ravetools::collapse(data[, 
-                      drop = FALSE], keep = to_keep), x = as.numeric(dm$Time), 
-                      xlab = "Time", ylab = "Trial (sorted by condition)", 
-                      zlab = sprintf("Mean %s", baseline_settings$unit_of_analysis))
-                    res$range <- range(res$data)
-                    cnds <- condition_group$conditions
-                    tt <- condition_group$trials
-                    res$y <- trial_details[as.character(tt), 
-                      condition_variable]
-                    cf <- factor(res$y, levels = cnds)
-                    ord = order(cf, tt)
-                    res$y <- res$y[ord]
-                    res$trial_number = tt[ord]
-                    res$is_outlier = tt[ord] %in% trial_outliers_list
-                    res$data <- res$data[, ord]
-                    return(res)
-                  }
-                  over_time_by_trial_data <- data_builder(pluriform_power, 
-                    condition_groups = analysis_groups, baseline_settings = baseline_settings, 
-                    BUILDER_FUN = build_data, data_type = "shifted_data_Fsub")
-                }
-                over_time_by_trial_data
-            }), target_depends = c("trial_details", "condition_variable", 
-            "trial_outliers_list", "pluriform_power", "analysis_groups", 
-            "baseline_settings")), deps = c("trial_details", 
-        "condition_variable", "trial_outliers_list", "pluriform_power", 
-        "analysis_groups", "baseline_settings"), cue = targets::tar_cue("thorough"), 
-        pattern = NULL, iteration = "list"), build_internal_omnibus_results = targets::tar_target_raw(name = "internal_omnibus_results", 
-        command = quote({
-            .__target_expr__. <- quote({
-                options(future.globals.maxSize = 16 * 1024^3)
-                raveio::power_baseline(repository, baseline_windows = baseline_settings$window, 
-                  method = get_unit_of_analysis(baseline_settings$unit_of_analysis), 
-                  units = get_baseline_scope(baseline_settings$scope), 
-                  signal_type = "LFP", electrodes = repository$electrode_list)
-                non_empty_groups <- which(rutabaga::get_list_elements(analysis_groups, 
-                  "has_trials"))
-                by_condition_group <- raveio::lapply_async(x = analysis_groups[non_empty_groups], 
-                  function(ag) {
-                    lapply(analysis_settings_clean, function(as) {
-                      fi <- repository$frequency %within% as$frequency
-                      all_p <- get_pluriform_power(baselined_data = repository$power$baselined[fi, 
-                        , , , drop = FALSE], trial_indices = ag$trials, 
-                        events = repository$epoch$table, epoch_event_types = get_available_events(repository$epoch$columns), 
-                        trial_outliers_list = unlist(trial_outliers_list), 
-                        event_of_interest = as$event, sample_rate = repository$subject$power_sample_rate)
-                      p <- all_p$shifted_data
-                      ti = as.numeric(dimnames(p)$Time) %within% 
-                        as$time
-                      stopifnot(names(dimnames(p))[2] == "Time")
-                      m <- ravetools::collapse(p[, ti, , , drop = FALSE], 
-                        keep = 3:4)
-                      mse <- apply(m, 2, rutabaga::m_se)
-                      ts = mse[1, ]/mse[2, ]
-                      collapsed <- cbind(mse[1, ], ts, 2 * pt(abs(ts), 
-                        df = nrow(m) - 1, lower.tail = F))
-                      enames = dimnames(p)$Electrode
-                      rownames(collapsed) = enames
-                      colnames(collapsed) = paste0(c("m", "t", 
-                        "p"), "(", ag$label, "; ", as$label, 
-                        ")")
-                      trial_column <- rep(dimnames(p)$Trial, 
-                        times = ncol(m))
-                      by_trial <- data.frame(y = c(m), Electrode = rep(as.numeric(enames), 
-                        each = nrow(m)), Trial = trial_column, 
-                        is_clean = !(trial_column %in% trial_outliers_list), 
-                        Factor1 = ag$label, Time = "t" %&% str_collapse(as$time, 
-                          "-"), Freq = "f" %&% str_collapse(as$frequency, 
-=======
-                asNamespace("raveio")$resolve_pipeline_error(name = "over_time_by_trial_data",
-                  condition = e, expr = .__target_expr__.)
-            })
-        }), format = asNamespace("raveio")$target_format_dynamic(name = NULL,
-            target_export = "over_time_by_trial_data", target_expr = quote({
-                {
-                  build_data <- function(data, analysis_settings,
-                    condition_group, baseline_settings, ...) {
-                    dm <- dimnames(data)
-                    to_keep <- c(which.equal("Time", names(dm)),
-                      which.equal("Trial", names(dm)))
-                    res <- list(data = ravetools::collapse(data[,
-                      drop = FALSE], keep = to_keep), x = as.numeric(dm$Time),
-                      xlab = "Time", ylab = "Trial (sorted by condition)",
-                      zlab = sprintf("Mean %s", baseline_settings$unit_of_analysis))
-                    res$range <- range(res$data)
-                    ind <- which(sapply(first_condition_groupings,
-                      `[[`, "label") == condition_group[[1]])
-                    cnds <- first_condition_groupings[[ind]]$conditions
-                    tt = as.numeric(dm$Trial)
-                    res$y = trial_details[as.character(tt), "Condition"]
-                    cf <- factor(res$y, levels = cnds)
-                    ord = order(cf, tt)
-                    res$y <- res$y[ord]
-                    res$data <- res$data[, ord]
-                    return(res)
-                  }
-                  over_time_by_trial_data <- data_builder(pluriform_power,
-                    condition_groups = analysis_groups, baseline_settings = baseline_settings,
-                    BUILDER_FUN = build_data, data_type = "shifted_clean_data_Fsub")
-                }
-                over_time_by_trial_data
-            }), target_depends = c("first_condition_groupings",
-            "trial_details", "pluriform_power", "analysis_groups",
-            "baseline_settings")), deps = c("first_condition_groupings",
-        "trial_details", "pluriform_power", "analysis_groups",
-        "baseline_settings"), cue = targets::tar_cue("thorough"),
-        pattern = NULL, iteration = "list"), build_omnibus_results = targets::tar_target_raw(name = "omnibus_results",
-        command = quote({
-            .__target_expr__. <- quote({
-                raveio::power_baseline(repository, baseline_windows = baseline_settings$window,
-                  method = get_unit_of_analysis(baseline_settings$unit_of_analysis),
-                  units = get_baseline_scope(baseline_settings$scope),
-                  signal_type = "LFP", electrodes = repository$electrode_list)
-                non_empty_groups <- which(rutabaga::get_list_elements(analysis_groups,
-                  "has_trials"))
-                by_condition_group <- raveio::lapply_async(x = analysis_groups[non_empty_groups],
-                  function(ag) {
-                    lapply(analysis_settings_clean, function(as) {
-                      fi <- repository$frequency %within% as$frequency
-                      p <- get_pluriform_power(baselined_data = repository$power$baselined[fi,
-                        , , , drop = FALSE], trial_indices = ag$trials,
-                        events = repository$epoch$table, epoch_event_types = get_available_events(repository$epoch$columns),
-                        trial_outliers_list = unlist(trial_outliers_list),
-                        event_of_interest = as$event, final_data_only = TRUE,
-                        sample_rate = repository$subject$power_sample_rate)
-                      ti = as.numeric(dimnames(p)$Time) %within%
-                        as$time
-                      stopifnot(names(dimnames(p))[2] == "Time")
-                      m <- ravetools::collapse(p[, ti, , , drop = FALSE],
-                        keep = 3:4)
-                      mse <- apply(m, 2, rutabaga::m_se)
-                      ts = mse[1, ]/mse[2, ]
-                      collapsed <- cbind(mse[1, ], ts, 2 * pt(abs(ts),
-                        df = nrow(m) - 1, lower.tail = F))
-                      enames = dimnames(p)$Electrode
-                      rownames(collapsed) = enames
-                      colnames(collapsed) = paste0(c("m", "t",
-                        "p"), "(", ag$label, "; ", as$label,
-                        ")")
-                      by_trial <- data.frame(y = c(m), Electrode = rep(as.numeric(enames),
-                        each = nrow(m)), Trial = rep(ag$trials,
-                        times = ncol(m)), Factor1 = ag$label,
-                        Time = "t" %&% str_collapse(as$time,
-                          "-"), Freq = "f" %&% str_collapse(as$frequency,
->>>>>>> 7f127785
-                          "-"), Event = as$event, AnalysisLabel = as$label)
-                      return(list(df = by_trial, collapsed = collapsed))
-                    })
-                  })
-<<<<<<< HEAD
-                all_data <- rutabaga::rbind_list(sapply(by_condition_group, 
-=======
-                all_data <- rutabaga::rbind_list(sapply(by_condition_group,
->>>>>>> 7f127785
-                  rutabaga::get_list_elements, "df", use_sapply = FALSE))
-                if (isTRUE(enable_second_condition_groupings)) {
-                  meta_table <- attr(analysis_groups, "meta")
-                  stopifnot(is.data.frame(meta_table))
-                  all_data$Factor1 = NULL
-                  all_data %<>% merge(meta_table, by = c("Trial"))
-<<<<<<< HEAD
-                  all_data$Factor1Factor2 = mapply(paste, all_data$Factor1, 
-=======
-                  all_data$Factor1Factor2 = mapply(paste, all_data$Factor1,
->>>>>>> 7f127785
-                    all_data$Factor2, sep = ".")
-                  all_data$Factor1Factor2 %<>% factor(levels = names(analysis_groups))
-                } else {
-                  if (!is.factor(all_data$Factor1)) {
-                    all_data$Factor1 %<>% factor(levels = names(by_condition_group))
-                  }
-                }
-                if (!is.null(all_data$AnalysisLabel)) {
-                  all_data$AnalysisLabel %<>% factor(levels = names(analysis_settings_clean))
-                }
-<<<<<<< HEAD
-                all_data_clean <- subset(all_data, is_clean)
-                get_factor_length <- function(x) length(unique(all_data_clean[[x]]))
-                repeated_factors <- "AnalysisLabel"
-                unrepeated_factors <- c("Factor1", "Factor2")
-                factor_lengths <- sapply(c(repeated_factors, 
-                  unrepeated_factors), get_factor_length)
-                fixed_effects <- names(factor_lengths[factor_lengths > 
-                  1])
-                formula_str <- paste0("y ~ ", str_collapse(fixed_effects, 
-=======
-                rn <- "currently_selected"
-                while (rn %in% names(all_data)) {
-                  rn <- "PWR_EXPLR_" %&% rn
-                }
-                all_data[[rn]] = all_data$Electrode %in% requested_electrodes
-                get_factor_length <- function(x) length(unique(all_data[[x]]))
-                repeated_factors <- "AnalysisLabel"
-                unrepeated_factors <- c("Factor1", "Factor2")
-                factor_lengths <- sapply(c(repeated_factors,
-                  unrepeated_factors), get_factor_length)
-                fixed_effects <- names(factor_lengths[factor_lengths >
-                  1])
-                formula_str <- paste0("y ~ ", str_collapse(fixed_effects,
->>>>>>> 7f127785
-                  "*"))
-                if (formula_str == "y ~ ") formula_str = "y ~ 1"
-                has_re <- any(repeated_factors %in% fixed_effects)
-                stat_fun <- stats::lm
-                if (has_re) {
-                  formula_str %<>% paste("+ (1|Trial)")
-                  stat_fun <- lmerTest::lmer
-                }
-<<<<<<< HEAD
-                formula_frm = as.formula(formula_str)
-                run_stats <- function(el) {
-                  mod <- stat_fun(formula_frm, data = el)
-                  if (length(coef(mod)) == 1 && class(mod) != 
-                    "lmerModLmerTest") {
-                    lsm <- emmeans::emmeans(mod, specs = "1")
-                    summ <- summary(lsm, infer = TRUE)
-                    emm = matrix(unlist(t(summ[c("emmean", "t.ratio", 
-                      "p.value")])))
-                    lbls <- as.character(summ[[1]])
-                    rownames(emm) = c(outer(c("m(", "t(", "p("), 
-                      lbls, paste0)) %&% ")"
-                    res <- emm
-                  } else {
-                    lsm <- emmeans::emmeans(mod, as.formula("pairwise ~" %&% 
-                      str_collapse(fixed_effects, "*")))
-                    summ <- summary(lsm$emmeans, infer = TRUE)
-                    emm = matrix(unlist(t(summ[c("emmean", "t.ratio", 
-                      "p.value")])))
-                    lbls <- apply(summ[, fixed_effects, drop = FALSE], 
-                      1, str_collapse, by = " ")
-                    rownames(emm) = c(outer(c("m(", "t(", "p("), 
-                      lbls, paste0)) %&% ")"
-                    cntr = summary(lsm, adjust = "fdr")$contrasts
-                    cmat = matrix(unlist(t(cntr[, c("estimate", 
-                      "t.ratio", "p.value")])))
-                    rownames(cmat) = c(t(sapply(c("m(", "t(", 
-                      "p_fdr("), paste0, cntr$contrast))) %&% 
-                      ")"
-                    tmp <- summary(emmeans::emmeans(mod, specs = "1"), 
-                      infer = TRUE)
-                    tmp.emm = matrix(unlist(t(tmp[c("emmean", 
-                      "t.ratio", "p.value")])))
-                    tmp.lbls <- as.character(tmp[[1]])
-                    rownames(tmp.emm) = c(outer(c("m(", "t(", 
-=======
-                run_stats <- function(el) {
-                  mod <- stat_fun(as.formula(formula_str), data = el)
-                  if (length(coef(mod)) == 1 && class(mod) !=
-                    "lmerModLmerTest") {
-                    lsm <- emmeans::emmeans(mod, specs = "1")
-                    summ <- summary(lsm, infer = TRUE)
-                    emm = matrix(unlist(t(summ[c("emmean", "t.ratio",
-                      "p.value")])))
-                    lbls <- as.character(summ[[1]])
-                    rownames(emm) = c(outer(c("m(", "t(", "p("),
-                      lbls, paste0)) %&% ")"
-                    res <- emm
-                  } else {
-                    lsm <- emmeans::emmeans(mod, as.formula("pairwise ~" %&%
-                      str_collapse(fixed_effects, "*")))
-                    summ <- summary(lsm$emmeans, infer = TRUE)
-                    emm = matrix(unlist(t(summ[c("emmean", "t.ratio",
-                      "p.value")])))
-                    lbls <- apply(summ[, fixed_effects, drop = FALSE],
-                      1, str_collapse, by = " ")
-                    rownames(emm) = c(outer(c("m(", "t(", "p("),
-                      lbls, paste0)) %&% ")"
-                    cntr = summary(lsm, adjust = "fdr")$contrasts
-                    cmat = matrix(unlist(t(cntr[, c("estimate",
-                      "t.ratio", "p.value")])))
-                    rownames(cmat) = c(t(sapply(c("m(", "t(",
-                      "p_fdr("), paste0, cntr$contrast))) %&%
-                      ")"
-                    tmp <- summary(emmeans::emmeans(mod, specs = "1"),
-                      infer = TRUE)
-                    tmp.emm = matrix(unlist(t(tmp[c("emmean",
-                      "t.ratio", "p.value")])))
-                    tmp.lbls <- as.character(tmp[[1]])
-                    rownames(tmp.emm) = c(outer(c("m(", "t(",
->>>>>>> 7f127785
-                      "p("), tmp.lbls, paste0)) %&% ")"
-                    res <- rbind(tmp.emm, emm, cmat)
-                  }
-                  colnames(res) = el$Electrode[1]
-                  return(res)
-                }
-<<<<<<< HEAD
-                stats <- all_data_clean %>% split((.)$Electrode) %>% 
-                  raveio::lapply_async(function(el) {
-                    if (var(el$y) < 1e-12) {
-                      return(NULL)
-                    }
-                    run_stats(el)
-                  }) %>% rutabaga::cbind_list()
-                attr(stats, "electrode_labels") = repository$electrode_table$Label
-                all_data %<>% merge(repository$epoch$table[, 
-                  c("Block", "Trial")], sort = FALSE)
-                internal_omnibus_results = list(data_with_outliers = all_data, 
-                  data = all_data_clean, stats = stats)
-            })
-            tryCatch({
-                eval(.__target_expr__.)
-                return(internal_omnibus_results)
-            }, error = function(e) {
-                asNamespace("raveio")$resolve_pipeline_error(name = "internal_omnibus_results", 
-                  condition = e, expr = .__target_expr__.)
-            })
-        }), format = asNamespace("raveio")$target_format_dynamic(name = NULL, 
-            target_export = "internal_omnibus_results", target_expr = quote({
-                {
-                  options(future.globals.maxSize = 16 * 1024^3)
-                  raveio::power_baseline(repository, baseline_windows = baseline_settings$window, 
-                    method = get_unit_of_analysis(baseline_settings$unit_of_analysis), 
-                    units = get_baseline_scope(baseline_settings$scope), 
-                    signal_type = "LFP", electrodes = repository$electrode_list)
-                  non_empty_groups <- which(rutabaga::get_list_elements(analysis_groups, 
-                    "has_trials"))
-                  by_condition_group <- raveio::lapply_async(x = analysis_groups[non_empty_groups], 
-                    function(ag) {
-                      lapply(analysis_settings_clean, function(as) {
-                        fi <- repository$frequency %within% as$frequency
-                        all_p <- get_pluriform_power(baselined_data = repository$power$baselined[fi, 
-                          , , , drop = FALSE], trial_indices = ag$trials, 
-                          events = repository$epoch$table, epoch_event_types = get_available_events(repository$epoch$columns), 
-                          trial_outliers_list = unlist(trial_outliers_list), 
-                          event_of_interest = as$event, sample_rate = repository$subject$power_sample_rate)
-                        p <- all_p$shifted_data
-                        ti = as.numeric(dimnames(p)$Time) %within% 
-                          as$time
-                        stopifnot(names(dimnames(p))[2] == "Time")
-                        m <- ravetools::collapse(p[, ti, , , 
-                          drop = FALSE], keep = 3:4)
-                        mse <- apply(m, 2, rutabaga::m_se)
-                        ts = mse[1, ]/mse[2, ]
-                        collapsed <- cbind(mse[1, ], ts, 2 * 
-                          pt(abs(ts), df = nrow(m) - 1, lower.tail = F))
-                        enames = dimnames(p)$Electrode
-                        rownames(collapsed) = enames
-                        colnames(collapsed) = paste0(c("m", "t", 
-                          "p"), "(", ag$label, "; ", as$label, 
-                          ")")
-                        trial_column <- rep(dimnames(p)$Trial, 
-                          times = ncol(m))
-                        by_trial <- data.frame(y = c(m), Electrode = rep(as.numeric(enames), 
-                          each = nrow(m)), Trial = trial_column, 
-                          is_clean = !(trial_column %in% trial_outliers_list), 
-                          Factor1 = ag$label, Time = "t" %&% 
-                            str_collapse(as$time, "-"), Freq = "f" %&% 
-                            str_collapse(as$frequency, "-"), 
-                          Event = as$event, AnalysisLabel = as$label)
-                        return(list(df = by_trial, collapsed = collapsed))
-                      })
-                    })
-                  all_data <- rutabaga::rbind_list(sapply(by_condition_group, 
-=======
-                stats <- all_data %>% split((.)$Electrode) %>%
-                  raveio::lapply_async(function(el) {
-                    tryCatch({
-                      return(run_stats(el))
-                    }, error = function(...) {
-                      # The data contains NA/NaN
-                      NULL
-                    })
-                  }) %>%
-                  rutabaga::cbind_list()
-                rn <- "currently_selected"
-                while (rn %in% rownames(stats)) {
-                  rn = "RAVE_" %&% rn
-                }
-                val = matrix(nrow = 1, as.integer(colnames(stats) %in%
-                  as.character(requested_electrodes)), dimnames = list(rn))
-                stats %<>% rbind(val)
-                attr(stats, "electrode_labels") = repository$electrode_table$Label
-                omnibus_results = list(data = all_data, stats = stats)
-            })
-            tryCatch({
-                eval(.__target_expr__.)
-                return(omnibus_results)
-            }, error = function(e) {
-                asNamespace("raveio")$resolve_pipeline_error(name = "omnibus_results",
-                  condition = e, expr = .__target_expr__.)
-            })
-        }), format = asNamespace("raveio")$target_format_dynamic(name = NULL,
-            target_export = "omnibus_results", target_expr = quote({
-                {
-                  raveio::power_baseline(repository, baseline_windows = baseline_settings$window,
-                    method = get_unit_of_analysis(baseline_settings$unit_of_analysis),
-                    units = get_baseline_scope(baseline_settings$scope),
-                    signal_type = "LFP", electrodes = repository$electrode_list)
-                  non_empty_groups <- which(rutabaga::get_list_elements(analysis_groups,
-                    "has_trials"))
-                  by_condition_group <- raveio::lapply_async(x = analysis_groups[non_empty_groups],
-                    function(ag) {
-                      lapply(analysis_settings_clean, function(as) {
-                        fi <- repository$frequency %within% as$frequency
-                        p <- get_pluriform_power(baselined_data = repository$power$baselined[fi,
-                          , , , drop = FALSE], trial_indices = ag$trials,
-                          events = repository$epoch$table, epoch_event_types = get_available_events(repository$epoch$columns),
-                          trial_outliers_list = unlist(trial_outliers_list),
-                          event_of_interest = as$event, final_data_only = TRUE,
-                          sample_rate = repository$subject$power_sample_rate)
-                        ti = as.numeric(dimnames(p)$Time) %within%
-                          as$time
-                        stopifnot(names(dimnames(p))[2] == "Time")
-                        m <- ravetools::collapse(p[, ti, , ,
-                          drop = FALSE], keep = 3:4)
-                        mse <- apply(m, 2, rutabaga::m_se)
-                        ts = mse[1, ]/mse[2, ]
-                        collapsed <- cbind(mse[1, ], ts, 2 *
-                          pt(abs(ts), df = nrow(m) - 1, lower.tail = F))
-                        enames = dimnames(p)$Electrode
-                        rownames(collapsed) = enames
-                        colnames(collapsed) = paste0(c("m", "t",
-                          "p"), "(", ag$label, "; ", as$label,
-                          ")")
-                        by_trial <- data.frame(y = c(m), Electrode = rep(as.numeric(enames),
-                          each = nrow(m)), Trial = rep(ag$trials,
-                          times = ncol(m)), Factor1 = ag$label,
-                          Time = "t" %&% str_collapse(as$time,
-                            "-"), Freq = "f" %&% str_collapse(as$frequency,
-                            "-"), Event = as$event, AnalysisLabel = as$label)
-                        return(list(df = by_trial, collapsed = collapsed))
-                      })
-                    })
-                  all_data <- rutabaga::rbind_list(sapply(by_condition_group,
->>>>>>> 7f127785
-                    rutabaga::get_list_elements, "df", use_sapply = FALSE))
-                  if (isTRUE(enable_second_condition_groupings)) {
-                    meta_table <- attr(analysis_groups, "meta")
-                    stopifnot(is.data.frame(meta_table))
-                    all_data$Factor1 = NULL
-                    all_data %<>% merge(meta_table, by = c("Trial"))
-<<<<<<< HEAD
-                    all_data$Factor1Factor2 = mapply(paste, all_data$Factor1, 
-=======
-                    all_data$Factor1Factor2 = mapply(paste, all_data$Factor1,
->>>>>>> 7f127785
-                      all_data$Factor2, sep = ".")
-                    all_data$Factor1Factor2 %<>% factor(levels = names(analysis_groups))
-                  } else {
-                    if (!is.factor(all_data$Factor1)) {
-                      all_data$Factor1 %<>% factor(levels = names(by_condition_group))
-                    }
-                  }
-                  if (!is.null(all_data$AnalysisLabel)) {
-                    all_data$AnalysisLabel %<>% factor(levels = names(analysis_settings_clean))
-                  }
-<<<<<<< HEAD
-                  all_data_clean <- subset(all_data, is_clean)
-                  get_factor_length <- function(x) length(unique(all_data_clean[[x]]))
-                  repeated_factors <- "AnalysisLabel"
-                  unrepeated_factors <- c("Factor1", "Factor2")
-                  factor_lengths <- sapply(c(repeated_factors, 
-                    unrepeated_factors), get_factor_length)
-                  fixed_effects <- names(factor_lengths[factor_lengths > 
-                    1])
-                  formula_str <- paste0("y ~ ", str_collapse(fixed_effects, 
-=======
-                  rn <- "currently_selected"
-                  while (rn %in% names(all_data)) {
-                    rn <- "PWR_EXPLR_" %&% rn
-                  }
-                  all_data[[rn]] = all_data$Electrode %in% requested_electrodes
-                  get_factor_length <- function(x) length(unique(all_data[[x]]))
-                  repeated_factors <- "AnalysisLabel"
-                  unrepeated_factors <- c("Factor1", "Factor2")
-                  factor_lengths <- sapply(c(repeated_factors,
-                    unrepeated_factors), get_factor_length)
-                  fixed_effects <- names(factor_lengths[factor_lengths >
-                    1])
-                  formula_str <- paste0("y ~ ", str_collapse(fixed_effects,
->>>>>>> 7f127785
-                    "*"))
-                  if (formula_str == "y ~ ") formula_str = "y ~ 1"
-                  has_re <- any(repeated_factors %in% fixed_effects)
-                  stat_fun <- stats::lm
-                  if (has_re) {
-                    formula_str %<>% paste("+ (1|Trial)")
-                    stat_fun <- lmerTest::lmer
-                  }
-<<<<<<< HEAD
-                  formula_frm = as.formula(formula_str)
-                  run_stats <- function(el) {
-                    mod <- stat_fun(formula_frm, data = el)
-                    if (length(coef(mod)) == 1 && class(mod) != 
-                      "lmerModLmerTest") {
-                      lsm <- emmeans::emmeans(mod, specs = "1")
-                      summ <- summary(lsm, infer = TRUE)
-                      emm = matrix(unlist(t(summ[c("emmean", 
-                        "t.ratio", "p.value")])))
-                      lbls <- as.character(summ[[1]])
-                      rownames(emm) = c(outer(c("m(", "t(", "p("), 
-                        lbls, paste0)) %&% ")"
-                      res <- emm
-                    } else {
-                      lsm <- emmeans::emmeans(mod, as.formula("pairwise ~" %&% 
-                        str_collapse(fixed_effects, "*")))
-                      summ <- summary(lsm$emmeans, infer = TRUE)
-                      emm = matrix(unlist(t(summ[c("emmean", 
-                        "t.ratio", "p.value")])))
-                      lbls <- apply(summ[, fixed_effects, drop = FALSE], 
-                        1, str_collapse, by = " ")
-                      rownames(emm) = c(outer(c("m(", "t(", "p("), 
-                        lbls, paste0)) %&% ")"
-                      cntr = summary(lsm, adjust = "fdr")$contrasts
-                      cmat = matrix(unlist(t(cntr[, c("estimate", 
-                        "t.ratio", "p.value")])))
-                      rownames(cmat) = c(t(sapply(c("m(", "t(", 
-                        "p_fdr("), paste0, cntr$contrast))) %&% 
-                        ")"
-                      tmp <- summary(emmeans::emmeans(mod, specs = "1"), 
-                        infer = TRUE)
-                      tmp.emm = matrix(unlist(t(tmp[c("emmean", 
-                        "t.ratio", "p.value")])))
-                      tmp.lbls <- as.character(tmp[[1]])
-                      rownames(tmp.emm) = c(outer(c("m(", "t(", 
-=======
-                  run_stats <- function(el) {
-                    mod <- stat_fun(as.formula(formula_str),
-                      data = el)
-                    if (length(coef(mod)) == 1 && class(mod) !=
-                      "lmerModLmerTest") {
-                      lsm <- emmeans::emmeans(mod, specs = "1")
-                      summ <- summary(lsm, infer = TRUE)
-                      emm = matrix(unlist(t(summ[c("emmean",
-                        "t.ratio", "p.value")])))
-                      lbls <- as.character(summ[[1]])
-                      rownames(emm) = c(outer(c("m(", "t(", "p("),
-                        lbls, paste0)) %&% ")"
-                      res <- emm
-                    } else {
-                      lsm <- emmeans::emmeans(mod, as.formula("pairwise ~" %&%
-                        str_collapse(fixed_effects, "*")))
-                      summ <- summary(lsm$emmeans, infer = TRUE)
-                      emm = matrix(unlist(t(summ[c("emmean",
-                        "t.ratio", "p.value")])))
-                      lbls <- apply(summ[, fixed_effects, drop = FALSE],
-                        1, str_collapse, by = " ")
-                      rownames(emm) = c(outer(c("m(", "t(", "p("),
-                        lbls, paste0)) %&% ")"
-                      cntr = summary(lsm, adjust = "fdr")$contrasts
-                      cmat = matrix(unlist(t(cntr[, c("estimate",
-                        "t.ratio", "p.value")])))
-                      rownames(cmat) = c(t(sapply(c("m(", "t(",
-                        "p_fdr("), paste0, cntr$contrast))) %&%
-                        ")"
-                      tmp <- summary(emmeans::emmeans(mod, specs = "1"),
-                        infer = TRUE)
-                      tmp.emm = matrix(unlist(t(tmp[c("emmean",
-                        "t.ratio", "p.value")])))
-                      tmp.lbls <- as.character(tmp[[1]])
-                      rownames(tmp.emm) = c(outer(c("m(", "t(",
->>>>>>> 7f127785
-                        "p("), tmp.lbls, paste0)) %&% ")"
-                      res <- rbind(tmp.emm, emm, cmat)
-                    }
-                    colnames(res) = el$Electrode[1]
-                    return(res)
-                  }
-<<<<<<< HEAD
-                  stats <- all_data_clean %>% split((.)$Electrode) %>% 
-                    raveio::lapply_async(function(el) {
-                      if (var(el$y) < 1e-12) {
-                        return(NULL)
-                      }
-                      run_stats(el)
-                    }) %>% rutabaga::cbind_list()
-                  attr(stats, "electrode_labels") = repository$electrode_table$Label
-                  all_data %<>% merge(repository$epoch$table[, 
-                    c("Block", "Trial")], sort = FALSE)
-                  internal_omnibus_results = list(data_with_outliers = all_data, 
-                    data = all_data_clean, stats = stats)
-                }
-                internal_omnibus_results
-            }), target_depends = c("repository", "baseline_settings", 
-            "analysis_groups", "analysis_settings_clean", "trial_outliers_list", 
-            "enable_second_condition_groupings")), deps = c("repository", 
-        "baseline_settings", "analysis_groups", "analysis_settings_clean", 
-        "trial_outliers_list", "enable_second_condition_groupings"
-        ), cue = targets::tar_cue("thorough"), pattern = NULL, 
-        iteration = "list"), build_omnibus_results = targets::tar_target_raw(name = "omnibus_results", 
-        command = quote({
-            .__target_expr__. <- quote({
-                omnibus_results = internal_omnibus_results
-                rn <- "currently_selected"
-                while (rn %in% names(omnibus_results$data)) {
-                  rn <- "PWR_EXPLR_" %&% rn
-                }
-                omnibus_results$data[[rn]] = omnibus_results$data$Electrode %in% 
-                  requested_electrodes
-                omnibus_results$data_with_outliers[[rn]] = omnibus_results$data_with_outliers$Electrode %in% 
-                  requested_electrodes
-                rn <- "currently_selected"
-                while (rn %in% rownames(omnibus_results$stats)) {
-                  rn = "RAVE_" %&% rn
-                }
-                val = matrix(nrow = 1, as.integer(colnames(omnibus_results$stats) %in% 
-                  as.character(requested_electrodes)), dimnames = list(rn))
-                omnibus_results$stats %<>% rbind(val)
-            })
-            tryCatch({
-                eval(.__target_expr__.)
-                return(omnibus_results)
-            }, error = function(e) {
-                asNamespace("raveio")$resolve_pipeline_error(name = "omnibus_results", 
-                  condition = e, expr = .__target_expr__.)
-            })
-        }), format = asNamespace("raveio")$target_format_dynamic(name = NULL, 
-            target_export = "omnibus_results", target_expr = quote({
-                {
-                  omnibus_results = internal_omnibus_results
-                  rn <- "currently_selected"
-                  while (rn %in% names(omnibus_results$data)) {
-                    rn <- "PWR_EXPLR_" %&% rn
-                  }
-                  omnibus_results$data[[rn]] = omnibus_results$data$Electrode %in% 
-                    requested_electrodes
-                  omnibus_results$data_with_outliers[[rn]] = omnibus_results$data_with_outliers$Electrode %in% 
-                    requested_electrodes
-                  rn <- "currently_selected"
-                  while (rn %in% rownames(omnibus_results$stats)) {
-                    rn = "RAVE_" %&% rn
-                  }
-                  val = matrix(nrow = 1, as.integer(colnames(omnibus_results$stats) %in% 
-                    as.character(requested_electrodes)), dimnames = list(rn))
-                  omnibus_results$stats %<>% rbind(val)
-                }
-                omnibus_results
-            }), target_depends = c("internal_omnibus_results", 
-            "requested_electrodes")), deps = c("internal_omnibus_results", 
-        "requested_electrodes"), cue = targets::tar_cue("thorough"), 
-        pattern = NULL, iteration = "list"), build_across_electrode_statistics = targets::tar_target_raw(name = "across_electrode_statistics", 
-        command = quote({
-            .__target_expr__. <- quote({
-                require(data.table)
-                .datatable.aware = TRUE
-                dd <- subset(omnibus_results$data, currently_selected)
-                emmeans::emm_options(lmer.df = "satterthwaite")
-                ravedash::logger("top of BAES", calc_delta = TRUE)
-                rand_effects <- c("Block", "Electrode") %>% intersect(names(dd))
-                fixed_effects <- c("Factor1", "Factor2", "AnalysisLabel") %>% 
-                  intersect(names(dd))
-                for (ff in c(rand_effects, fixed_effects)) {
-                  dd[[ff]] %<>% as.factor
-                }
-                fe <- names(which(sapply(dd[fixed_effects], nlevels) > 
-                  1))
-                re <- names(which(sapply(dd[rand_effects], nlevels) > 
-                  1))
-                if ("AnalysisLabel" %in% fe) {
-                  if ("Block" %in% re) {
-                    if ("Electrode" %in% re) {
-                      re[which(re == "Block")] = "Block/Trial"
-                    }
-                  } else {
-                    re %<>% c("Trial")
-                  }
-                }
-                re_str = NULL
-                if (length(re) > 0) {
-                  re_str <- paste(collapse = "+", sapply(re, 
-                    function(x) sprintf("(1|%s)", x)))
-                }
-                dt <- data.table::as.data.table(dd)
-                condition_means <- dt[, list(y = mean(y), sd = sd(y), 
-                  se = rutabaga:::se(y), n = .N), keyby = fe]
-                ravedash::logger("got condition means", calc_delta = TRUE)
-                fe <- paste0(fe, collapse = "*")
-                if (!nzchar(fe)) {
-                  fe <- "1"
-                }
-                frm <- as.formula(paste("y ~", paste(c(fe, re_str), 
-                  collapse = " + ")))
-                FUN <- ifelse(is.null(re_str), stats::lm, lme4::lmer)
-                mod <- do.call(FUN, list(formula = frm, data = dd))
-                ravedash::logger("built linear model, starting post hoc tests", 
-                  calc_delta = TRUE)
-                em <- emmeans::emmeans(mod, as.formula(sprintf(" ~ %s", 
-                  fe)), infer = c(F, T))
-                ravedash::logger("Got emm", calc_delta = TRUE)
-                pairwise <- emmeans::contrast(em, "pairwise")
-                ravedash::logger("Got pairwise contrasts", calc_delta = TRUE)
-                stratified_contrasts <- NULL
-                if (length(fe) > 1) {
-                  stratified_contrasts <- get_stratified_contrasts(em)
-                }
-                itx_contrasts <- NULL
-                if (length(fe) == 2) {
-                  nm <- paste0(fe, collapse = "_")
-                  itx_contrasts <- list(emmeans::contrast(em, 
-                    interaction = c("pairwise", "pairwise"))) %>% 
-                    setNames(nm)
-                }
-                if (length(fe) > 2) {
-                  fe_combn <- combn(fe, 2, simplify = FALSE)
-                  itx_contrasts <- sapply(fe_combn, function(groups) {
-                    emmeans::contrast(em, interaction = c("pairwise", 
-                      "pairwise"), by = fe[!fe %in% groups])
-                  }) %>% setNames(sapply(fe_combn, paste0, collapse = "."))
-                }
-                ravedash::logger("Got other contrasts", calc_delta = TRUE)
-                .aov <- car::Anova(mod, type = ifelse(fe[1] == 
-                  "1", "III", "II"))
-                ravedash::logger("Got ANOVA", calc_delta = TRUE)
-                across_electrode_statistics <- list(condition_means = condition_means, 
-                  model = mod, model_type = class(mod)[1], aov = .aov, 
-                  emmeans = em, pairwise_contrasts = pairwise, 
-                  fixed_effects = fe, random_effects = re, stratified_contrasts = stratified_contrasts, 
-                  itx_contrasts = itx_contrasts, trials_not_included = sort(trial_outliers_list))
-            })
-            tryCatch({
-                eval(.__target_expr__.)
-                return(across_electrode_statistics)
-            }, error = function(e) {
-                asNamespace("raveio")$resolve_pipeline_error(name = "across_electrode_statistics", 
-                  condition = e, expr = .__target_expr__.)
-            })
-        }), format = asNamespace("raveio")$target_format_dynamic(name = NULL, 
-            target_export = "across_electrode_statistics", target_expr = quote({
-                {
-                  require(data.table)
-                  .datatable.aware = TRUE
-                  dd <- subset(omnibus_results$data, currently_selected)
-                  emmeans::emm_options(lmer.df = "satterthwaite")
-                  ravedash::logger("top of BAES", calc_delta = TRUE)
-                  rand_effects <- c("Block", "Electrode") %>% 
-                    intersect(names(dd))
-                  fixed_effects <- c("Factor1", "Factor2", "AnalysisLabel") %>% 
-                    intersect(names(dd))
-                  for (ff in c(rand_effects, fixed_effects)) {
-                    dd[[ff]] %<>% as.factor
-                  }
-                  fe <- names(which(sapply(dd[fixed_effects], 
-                    nlevels) > 1))
-                  re <- names(which(sapply(dd[rand_effects], 
-                    nlevels) > 1))
-                  if ("AnalysisLabel" %in% fe) {
-                    if ("Block" %in% re) {
-                      if ("Electrode" %in% re) {
-                        re[which(re == "Block")] = "Block/Trial"
-                      }
-                    } else {
-                      re %<>% c("Trial")
-                    }
-                  }
-                  re_str = NULL
-                  if (length(re) > 0) {
-                    re_str <- paste(collapse = "+", sapply(re, 
-                      function(x) sprintf("(1|%s)", x)))
-                  }
-                  dt <- data.table::as.data.table(dd)
-                  condition_means <- dt[, list(y = mean(y), sd = sd(y), 
-                    se = rutabaga:::se(y), n = .N), keyby = fe]
-                  ravedash::logger("got condition means", calc_delta = TRUE)
-                  fe <- paste0(fe, collapse = "*")
-                  if (!nzchar(fe)) {
-                    fe <- "1"
-                  }
-                  frm <- as.formula(paste("y ~", paste(c(fe, 
-                    re_str), collapse = " + ")))
-                  FUN <- ifelse(is.null(re_str), stats::lm, lme4::lmer)
-                  mod <- do.call(FUN, list(formula = frm, data = dd))
-                  ravedash::logger("built linear model, starting post hoc tests", 
-                    calc_delta = TRUE)
-                  em <- emmeans::emmeans(mod, as.formula(sprintf(" ~ %s", 
-                    fe)), infer = c(F, T))
-                  ravedash::logger("Got emm", calc_delta = TRUE)
-                  pairwise <- emmeans::contrast(em, "pairwise")
-                  ravedash::logger("Got pairwise contrasts", 
-                    calc_delta = TRUE)
-                  stratified_contrasts <- NULL
-                  if (length(fe) > 1) {
-                    stratified_contrasts <- get_stratified_contrasts(em)
-                  }
-                  itx_contrasts <- NULL
-                  if (length(fe) == 2) {
-                    nm <- paste0(fe, collapse = "_")
-                    itx_contrasts <- list(emmeans::contrast(em, 
-                      interaction = c("pairwise", "pairwise"))) %>% 
-                      setNames(nm)
-                  }
-                  if (length(fe) > 2) {
-                    fe_combn <- combn(fe, 2, simplify = FALSE)
-                    itx_contrasts <- sapply(fe_combn, function(groups) {
-                      emmeans::contrast(em, interaction = c("pairwise", 
-                        "pairwise"), by = fe[!fe %in% groups])
-                    }) %>% setNames(sapply(fe_combn, paste0, 
-                      collapse = "."))
-                  }
-                  ravedash::logger("Got other contrasts", calc_delta = TRUE)
-                  .aov <- car::Anova(mod, type = ifelse(fe[1] == 
-                    "1", "III", "II"))
-                  ravedash::logger("Got ANOVA", calc_delta = TRUE)
-                  across_electrode_statistics <- list(condition_means = condition_means, 
-                    model = mod, model_type = class(mod)[1], 
-                    aov = .aov, emmeans = em, pairwise_contrasts = pairwise, 
-                    fixed_effects = fe, random_effects = re, 
-                    stratified_contrasts = stratified_contrasts, 
-                    itx_contrasts = itx_contrasts, trials_not_included = sort(trial_outliers_list))
-                }
-                across_electrode_statistics
-            }), target_depends = c("omnibus_results", "trial_outliers_list"
-            )), deps = c("omnibus_results", "trial_outliers_list"
-        ), cue = targets::tar_cue("thorough"), pattern = NULL, 
-        iteration = "list"), build_by_trial_electrode_similarity_data = targets::tar_target_raw(name = "by_trial_electrode_similarity_data", 
-        command = quote({
-            .__target_expr__. <- quote({
-                dd <- omnibus_results$data
-                by_trial_electrode_similarity_data <- NULL
-                if (enable_second_condition_groupings) {
-                } else {
-                  by_trial_electrode_similarity_data <- lapply(split(dd, 
-                    list(dd$AnalysisLabel, dd$Factor1)), function(bb) {
-                    bb <- bb[order(bb$Electrode, bb$Trial), ]
-                    mat <- matrix(c(bb$y), nrow = length(unique(bb$Trial)), 
-                      dimnames = list(NULL, unique(bb$Electrode)))
-                    cor(mat)
-                  })
-                }
-            })
-            tryCatch({
-                eval(.__target_expr__.)
-                return(by_trial_electrode_similarity_data)
-            }, error = function(e) {
-                asNamespace("raveio")$resolve_pipeline_error(name = "by_trial_electrode_similarity_data", 
-                  condition = e, expr = .__target_expr__.)
-            })
-        }), format = asNamespace("raveio")$target_format_dynamic(name = NULL, 
-            target_export = "by_trial_electrode_similarity_data", 
-            target_expr = quote({
-                {
-                  dd <- omnibus_results$data
-                  by_trial_electrode_similarity_data <- NULL
-                  if (enable_second_condition_groupings) {
-                  } else {
-                    by_trial_electrode_similarity_data <- lapply(split(dd, 
-                      list(dd$AnalysisLabel, dd$Factor1)), function(bb) {
-                      bb <- bb[order(bb$Electrode, bb$Trial), 
-                        ]
-                      mat <- matrix(c(bb$y), nrow = length(unique(bb$Trial)), 
-                        dimnames = list(NULL, unique(bb$Electrode)))
-                      cor(mat)
-                    })
-                  }
-                }
-                by_trial_electrode_similarity_data
-            }), target_depends = c("omnibus_results", "enable_second_condition_groupings"
-            )), deps = c("omnibus_results", "enable_second_condition_groupings"
-        ), cue = targets::tar_cue("thorough"), pattern = NULL, 
-        iteration = "list"), build_data_for_export = targets::tar_target_raw(name = "data_for_export", 
-=======
-                  stats <- all_data %>% split((.)$Electrode) %>%
-                    raveio::lapply_async(function(el) {
-                      tryCatch({
-                        return(run_stats(el))
-                      }, error = function(...) {
-                        # The data contains NA/NaN
-                        NULL
-                      })
-                    }) %>%
-                    rutabaga::cbind_list()
-                  rn <- "currently_selected"
-                  while (rn %in% rownames(stats)) {
-                    rn = "RAVE_" %&% rn
-                  }
-                  val = matrix(nrow = 1, as.integer(colnames(stats) %in%
-                    as.character(requested_electrodes)), dimnames = list(rn))
-                  stats %<>% rbind(val)
-                  attr(stats, "electrode_labels") = repository$electrode_table$Label
-                  omnibus_results = list(data = all_data, stats = stats)
-                }
-                omnibus_results
-            }), target_depends = c("repository", "baseline_settings",
-            "analysis_groups", "analysis_settings_clean", "trial_outliers_list",
-            "enable_second_condition_groupings", "requested_electrodes"
-            )), deps = c("repository", "baseline_settings", "analysis_groups",
-        "analysis_settings_clean", "trial_outliers_list", "enable_second_condition_groupings",
-        "requested_electrodes"), cue = targets::tar_cue("thorough"),
-        pattern = NULL, iteration = "list"), build_data_for_export = targets::tar_target_raw(name = "data_for_export",
->>>>>>> 7f127785
-        command = quote({
-            .__target_expr__. <- quote({
-                warning("Overlapping time/frequency windows will not be coded properly in the export file")
-                if (getOption("knit_rave_pipelines", default = FALSE)) {
-<<<<<<< HEAD
-                  list2env(list(electrodes_to_export = repository$power$dimnames$Electrode[1]), 
-                    envir = environment())
-                } else {
-                }
-                prog <- shidashi::shiny_progress("Building export data", 
-                  max = 4, shiny_auto_close = TRUE)
-                data_for_export = FALSE
-                electrodes_to_keep <- dipsaus::parse_svec(electrodes_to_export, 
-                  sep = ",|;", connect = ":-")
-                electrodes_to_keep %<>% remove_from_arr(repository$power$dimnames$Electrode, 
-=======
-                  list2env(list(electrodes_to_export = repository$power$dimnames$Electrode[1]),
-                    envir = environment())
-                }
-                prog <- shidashi::shiny_progress("Building export data",
-                  max = 4, shiny_auto_close = TRUE)
-                data_for_export = FALSE
-                electrodes_to_keep <- dipsaus::parse_svec(electrodes_to_export,
-                  sep = ",|;", connect = ":-")
-                electrodes_to_keep %<>% remove_from_arr(repository$power$dimnames$Electrode,
->>>>>>> 7f127785
-                  `%in%`, negate = TRUE)
-                if (electrodes_to_export_roi_name != "none") {
-                  v = if (electrodes_to_export_roi_name == "Custom ROI") {
-                  } else {
-                    electrodes_to_export_roi_name
-                  }
-<<<<<<< HEAD
-                  lbls <- subset(repository$electrode_table, 
-                    Electrode %in% electrodes_to_keep, select = v, 
-                    drop = TRUE)
-                  electrodes_to_keep = electrodes_to_keep[lbls %in% 
-=======
-                  lbls <- subset(repository$electrode_table,
-                    Electrode %in% electrodes_to_keep, select = v,
-                    drop = TRUE)
-                  electrodes_to_keep = electrodes_to_keep[lbls %in%
->>>>>>> 7f127785
-                    electrodes_to_export_roi_categories]
-                }
-                if (!length(electrodes_to_keep)) {
-                  stop("No electrodes were found passing all selection criteria")
-                }
-                prog$inc("Baseline data [export loop]")
-<<<<<<< HEAD
-                raveio::power_baseline(repository, baseline_windows = baseline_settings$window, 
-                  method = get_unit_of_analysis(baseline_settings$unit_of_analysis), 
-                  units = get_baseline_scope(baseline_settings$scope), 
-                  signal_type = "LFP", electrodes = electrodes_to_keep)
-                tensors <- lapply(analysis_settings_clean, function(asc) {
-                  ravedash::logger("Working on ", asc$label)
-                  current_tensor = subset(repository$power$baselined, 
-                    Electrode ~ Electrode %in% electrodes_to_keep)
-                  tet <- trial_export_types()
-                  trials_to_keep = repository$power$dimnames$Trial
-                  if (trials_to_export %in% c(tet$RAW_GRP, tet$CLP_GRP, 
-                    tet$CLP_CND)) {
-                    trials_to_keep <- sort(unique(c(unlist(sapply(analysis_groups, 
-                      `[[`, "trials")))))
-                  }
-                  shifted_tensor <- get_pluriform_power(baselined_data = current_tensor, 
-                    trial_indices = trials_to_keep, events = repository$epoch$table, 
-                    epoch_event_types = get_available_events(repository$epoch$columns), 
-                    trial_outliers_list = unlist(trial_outliers_list), 
-                    event_of_interest = asc$event, sample_rate = repository$subject$power_sample_rate, 
-                    final_data_only = TRUE)
-                  dn = lapply(dimnames(shifted_tensor), as.numeric)
-                  if (trials_to_export == tet$CLP_GRP) {
-                    with_trials <- which_have_trials(analysis_groups)
-                    by_group <- sapply(analysis_groups[with_trials], 
-                      function(ag) {
-                        ind <- (dn$Trial %in% ag$trials)
-                        ravetools::collapse(shifted_tensor[, 
-                          , ind, , drop = FALSE], keep = c(1, 
-                          2, 4))
-                      })
-                    shifted_tensor = tensor_reshape(mat = by_group, 
-                      orig_dim = dim(shifted_tensor), pivot = 3)
-                    dn$Trial = unname(sapply(analysis_groups[with_trials], 
-                      `[[`, "label"))
-                    dimnames(shifted_tensor) = dn
-                  }
-                  attr_TrialLabel = subset(repository$epoch$table, 
-                    Trial %in% dn$Trial, select = c("Trial", 
-                      condition_variable)) %>% data.table::setorder("Trial")
-                  attr_TrialLabel$OrigCondition = attr_TrialLabel[[condition_variable]]
-                  for (ag in which_have_trials(analysis_groups)) {
-                    ind = attr_TrialLabel$Trial %in% analysis_groups[[ag]]$trials
-                    attr_TrialLabel$Condition[ind] = names(analysis_groups)[ag]
-                  }
-                  tmet <- time_export_types()
-                  if (times_to_export %in% c(tmet$CLP_AWO, tmet$RAW_AWO)) {
-                    ind <- dn$Time %within% asc$time
-                    shifted_tensor = shifted_tensor[, ind, , 
-                      , drop = FALSE]
-                    dn$Time = as.numeric(dimnames(shifted_tensor)$Time)
-                  }
-                  if (times_to_export == tmet$CLP_AWO) {
-                    tmp = ravetools::collapse(shifted_tensor, 
-                      keep = c(1, 3:4))
-                    dim(tmp) = c(dim(tmp), 1)
-                    shifted_tensor <- aperm(tmp, c(1, 4, 2, 3))
-                    dn$Time = asc$label
-                    dimnames(shifted_tensor) = dn
-                  }
-                  fet = frequency_export_types()
-                  if (frequencies_to_export %in% c(fet$CLP_AWO, 
-                    fet$RAW_AWO)) {
-                    ff <- dn$Frequency %within% asc$frequency
-                    shifted_tensor = shifted_tensor[ff, , , , 
-                      drop = FALSE]
-                  }
-                  dn$Frequency = as.numeric(dimnames(shifted_tensor)$Frequency)
-                  if (frequencies_to_export == fet$CLP_AWO) {
-                    tmp = ravetools::collapse(shifted_tensor, 
-                      keep = 2:4)
-                    dim(tmp) = c(dim(tmp), 1)
-                    shifted_tensor <- aperm(tmp, c(4, 1:3))
-                    dn$Frequency = asc$label
-                    dimnames(shifted_tensor) = dn
-                  }
-                  if (length(attr_TrialLabel$Condition) == length(dn$Trial) && 
-                    all(0 == (dn$Trial - attr_TrialLabel$Trial))) {
-                    attr(shifted_tensor, "TrialLabel") = attr_TrialLabel$Condition
-                    attr(shifted_tensor, "OrigTrialLabel") = attr_TrialLabel$OrigCondition
-                  } else {
-                    ravedash::logger(level = "warning", "Could not apply trial labels. Length mismatch between labels (", 
-                      nrow(attr_TrialLabel), ") and  trials (", 
-                      length(dn$Trial), "), or trial numbers didn't line up")
-                  }
-                  return(shifted_tensor)
-=======
-                raveio::power_baseline(x = repository, baseline_windows = unlist(baseline_settings$window[[1]]),
-                  method = get_unit_of_analysis(baseline_settings$unit_of_analysis),
-                  units = get_baseline_scope(baseline_settings$scope),
-                  signal_type = "LFP", electrodes = electrodes_to_keep)
-                prog$inc("Subset data")
-                tensors <- lapply(analysis_settings_clean, function(asc) {
-                  current_tensor = subset(repository$power$baselined,
-                    Electrode ~ Electrode %in% electrodes_to_keep)
-                  dn <- lapply(dimnames(current_tensor), as.numeric)
-                  tet <- trial_export_types()
-                  trials_to_keep = repository$power$dimnames$Trial
-                  if (trials_to_export %in% c(tet$RAW_GRP, tet$CLP_GRP,
-                    tet$CLP_CND)) {
-                    trials_to_keep <- unique(c(unlist(sapply(analysis_groups,
-                      `[[`, "trials"))))
-                    ind <- dn$Trial %in% trials_to_keep
-                    current_tensor = current_tensor[, , ind,
-                      , drop = FALSE]
-                    dn$Trial <- as.numeric(dimnames(current_tensor)$Trial)
-                  }
-                  if (trials_to_export == tet$CLP_GRP) {
-                    with_trials <- which_have_trials(analysis_groups)
-                    by_group <- sapply(analysis_groups[with_trials],
-                      function(ag) {
-                        ind <- (dn$Trial %in% ag$trials)
-                        ravetools::collapse(current_tensor[,
-                          , ind, , drop = FALSE], keep = c(1,
-                          2, 4))
-                      })
-                    current_tensor = tensor_reshape(mat = by_group,
-                      orig_dim = dim(current_tensor), pivot = 3)
-                    dn$Trial = unname(sapply(analysis_groups[with_trials],
-                      `[[`, "label"))
-                    dimnames(current_tensor) = dn
-                  }
-                  tmet <- time_export_types()
-                  times_to_keep = repository$power$dimnames$Time
-                  if (times_to_export %in% c(tmet$CLP_AWO, tmet$RAW_AWO)) {
-                    ind <- dn$Time %within% asc$time
-                    current_tensor = current_tensor[, ind, ,
-                      , drop = FALSE]
-                    dn$Time = as.numeric(dimnames(current_tensor)$Time)
-                  }
-                  if (times_to_export == tmet$CLP_AWO) {
-                    tmp = ravetools::collapse(current_tensor,
-                      keep = c(1, 3:4))
-                    dim(tmp) = c(dim(tmp), 1)
-                    current_tensor <- aperm(tmp, c(1, 4, 2, 3))
-                    dn$Time = asc$label
-                    dimnames(current_tensor) = dn
-                  }
-                  fet = frequency_export_types()
-                  if (frequencies_to_export %in% c(fet$CLP_AWO,
-                    fet$RAW_AWO)) {
-                    ff <- dn$Frequency %within% asc$frequency
-                    current_tensor = current_tensor[ff, , , ,
-                      drop = FALSE]
-                  }
-                  dn$Frequency = as.numeric(dimnames(current_tensor)$Frequency)
-                  if (frequencies_to_export == fet$CLP_AWO) {
-                    tmp = ravetools::collapse(current_tensor,
-                      keep = 2:4)
-                    dim(tmp) = c(dim(tmp), 1)
-                    current_tensor <- aperm(tmp, c(4, 1:3))
-                    dn$Frequency = asc$label
-                    dimnames(current_tensor) = dn
-                  }
-                  return(current_tensor)
->>>>>>> 7f127785
-                })
-                uoa = get_unit_of_analysis_varname(baseline_settings$unit_of_analysis)
-                if (electrode_export_data_type == "tensor") {
-                  data_for_export = mapply(function(tensor, asc) {
-                    dn <- dimnames(tensor)
-                    dn %<>% lapply(function(d) {
-                      nd <- suppressWarnings(as.numeric(d))
-                      if (any(is.na(nd))) return(d)
-                      nd
-                    })
-                    res <- list(data = tensor)
-                    res[names(dn)] = dn
-                    res$unit = uoa
-                    res$baseline_window = baseline_settings$window[[1]]
-                    res$baseline_scope = baseline_settings$scope[[1]]
-<<<<<<< HEAD
-                    if (!is.null(attributes(tensor)[["TrialLabel"]])) {
-                      res$TrialLabel = attr(tensor, "TrialLabel")
-                      res$OrigTrialLabel = attr(tensor, "OrigTrialLabel")
-                    }
-=======
->>>>>>> 7f127785
-                    return(res)
-                  }, tensors, analysis_settings_clean, SIMPLIFY = FALSE)
-                  names(data_for_export) = names(analysis_settings_clean)
-                  data_for_export$data_names = names(data_for_export)
-                  data_for_export$type = "tensor_data"
-                } else {
-                  flat_tables <- mapply(function(tensor, asc) {
-<<<<<<< HEAD
-                    tbl <- data.table::as.data.table(reshape2::melt(tensor[drop = FALSE], 
-                      value.name = uoa))
-                    tbl$AnalysisGroup = asc$label
-                    if (!is.null(attributes(tensor)[["TrialLabel"]])) {
-                      df <- data.table::data.table(Trial = as.numeric(dimnames(tensor)$Trial), 
-                        TrialLabel = attributes(tensor)[["TrialLabel"]], 
-                        OrigTrialLabel = attributes(tensor)[["OrigTrialLabel"]])
-                      tbl %<>% merge(df, all.y = FALSE, all.x = TRUE)
-                    }
-=======
-                    tbl <- data.table::as.data.table(reshape2::melt(tensor[drop = FALSE],
-                      value.name = uoa))
-                    tbl$AnalysisGroup = asc$label
->>>>>>> 7f127785
-                    return(tbl)
-                  }, tensors, analysis_settings_clean, SIMPLIFY = FALSE)
-                  if (!data.table::is.data.table(flat_tables)) {
-                    flat_tables <- rutabaga::rbind_list(flat_tables)
-                  }
-                  flat_tables %<>% lapply(function(x) {
-                    if (is.factor(x)) {
-                      x <- as.character(x)
-                    }
-                    x
-                  }) %>% as.data.frame
-<<<<<<< HEAD
-                  all_elecs <- as.integer(unique(sapply(tensors, 
-                    function(tn) dimnames(tn)$Electrode)))
-                  et <- subset(repository$electrode_table, Electrode %in% 
-                    all_elecs)
-                  flat_tables %<>% merge(et)
-                  data_for_export = list(type = "flat_data", 
-                    data_names = "all_data", all_data = list(data = flat_tables), 
-                    metadata = list(unit = uoa, baseline_window = paste0(collapse = ":", 
-=======
-                  data_for_export = list(type = "flat_data",
-                    data_names = "all_data", all_data = list(data = flat_tables),
-                    metadata = list(unit = uoa, baseline_window = paste0(collapse = ":",
->>>>>>> 7f127785
-                      baseline_settings$window[[1]]), baseline_scope = baseline_settings$scope[[1]]))
-                }
-            })
-            tryCatch({
-                eval(.__target_expr__.)
-                return(data_for_export)
-            }, error = function(e) {
-<<<<<<< HEAD
-                asNamespace("raveio")$resolve_pipeline_error(name = "data_for_export", 
-                  condition = e, expr = .__target_expr__.)
-            })
-        }), format = asNamespace("raveio")$target_format_dynamic(name = NULL, 
-=======
-                asNamespace("raveio")$resolve_pipeline_error(name = "data_for_export",
-                  condition = e, expr = .__target_expr__.)
-            })
-        }), format = asNamespace("raveio")$target_format_dynamic(name = NULL,
->>>>>>> 7f127785
-            target_export = "data_for_export", target_expr = quote({
-                {
-                  warning("Overlapping time/frequency windows will not be coded properly in the export file")
-                  if (getOption("knit_rave_pipelines", default = FALSE)) {
-<<<<<<< HEAD
-                    list2env(list(electrodes_to_export = repository$power$dimnames$Electrode[1]), 
-                      envir = environment())
-                  } else {
-                  }
-                  prog <- shidashi::shiny_progress("Building export data", 
-                    max = 4, shiny_auto_close = TRUE)
-                  data_for_export = FALSE
-                  electrodes_to_keep <- dipsaus::parse_svec(electrodes_to_export, 
-                    sep = ",|;", connect = ":-")
-                  electrodes_to_keep %<>% remove_from_arr(repository$power$dimnames$Electrode, 
-                    `%in%`, negate = TRUE)
-                  if (electrodes_to_export_roi_name != "none") {
-                    v = if (electrodes_to_export_roi_name == 
-=======
-                    list2env(list(electrodes_to_export = repository$power$dimnames$Electrode[1]),
-                      envir = environment())
-                  }
-                  prog <- shidashi::shiny_progress("Building export data",
-                    max = 4, shiny_auto_close = TRUE)
-                  data_for_export = FALSE
-                  electrodes_to_keep <- dipsaus::parse_svec(electrodes_to_export,
-                    sep = ",|;", connect = ":-")
-                  electrodes_to_keep %<>% remove_from_arr(repository$power$dimnames$Electrode,
-                    `%in%`, negate = TRUE)
-                  if (electrodes_to_export_roi_name != "none") {
-                    v = if (electrodes_to_export_roi_name ==
->>>>>>> 7f127785
-                      "Custom ROI") {
-                    } else {
-                      electrodes_to_export_roi_name
-                    }
-<<<<<<< HEAD
-                    lbls <- subset(repository$electrode_table, 
-                      Electrode %in% electrodes_to_keep, select = v, 
-                      drop = TRUE)
-                    electrodes_to_keep = electrodes_to_keep[lbls %in% 
-=======
-                    lbls <- subset(repository$electrode_table,
-                      Electrode %in% electrodes_to_keep, select = v,
-                      drop = TRUE)
-                    electrodes_to_keep = electrodes_to_keep[lbls %in%
->>>>>>> 7f127785
-                      electrodes_to_export_roi_categories]
-                  }
-                  if (!length(electrodes_to_keep)) {
-                    stop("No electrodes were found passing all selection criteria")
-                  }
-                  prog$inc("Baseline data [export loop]")
-<<<<<<< HEAD
-                  raveio::power_baseline(repository, baseline_windows = baseline_settings$window, 
-                    method = get_unit_of_analysis(baseline_settings$unit_of_analysis), 
-                    units = get_baseline_scope(baseline_settings$scope), 
-                    signal_type = "LFP", electrodes = electrodes_to_keep)
-                  tensors <- lapply(analysis_settings_clean, 
-                    function(asc) {
-                      ravedash::logger("Working on ", asc$label)
-                      current_tensor = subset(repository$power$baselined, 
-                        Electrode ~ Electrode %in% electrodes_to_keep)
-                      tet <- trial_export_types()
-                      trials_to_keep = repository$power$dimnames$Trial
-                      if (trials_to_export %in% c(tet$RAW_GRP, 
-                        tet$CLP_GRP, tet$CLP_CND)) {
-                        trials_to_keep <- sort(unique(c(unlist(sapply(analysis_groups, 
-                          `[[`, "trials")))))
-                      }
-                      shifted_tensor <- get_pluriform_power(baselined_data = current_tensor, 
-                        trial_indices = trials_to_keep, events = repository$epoch$table, 
-                        epoch_event_types = get_available_events(repository$epoch$columns), 
-                        trial_outliers_list = unlist(trial_outliers_list), 
-                        event_of_interest = asc$event, sample_rate = repository$subject$power_sample_rate, 
-                        final_data_only = TRUE)
-                      dn = lapply(dimnames(shifted_tensor), as.numeric)
-                      if (trials_to_export == tet$CLP_GRP) {
-                        with_trials <- which_have_trials(analysis_groups)
-                        by_group <- sapply(analysis_groups[with_trials], 
-                          function(ag) {
-                            ind <- (dn$Trial %in% ag$trials)
-                            ravetools::collapse(shifted_tensor[, 
-                              , ind, , drop = FALSE], keep = c(1, 
-                              2, 4))
-                          })
-                        shifted_tensor = tensor_reshape(mat = by_group, 
-                          orig_dim = dim(shifted_tensor), pivot = 3)
-                        dn$Trial = unname(sapply(analysis_groups[with_trials], 
-                          `[[`, "label"))
-                        dimnames(shifted_tensor) = dn
-                      }
-                      attr_TrialLabel = subset(repository$epoch$table, 
-                        Trial %in% dn$Trial, select = c("Trial", 
-                          condition_variable)) %>% data.table::setorder("Trial")
-                      attr_TrialLabel$OrigCondition = attr_TrialLabel[[condition_variable]]
-                      for (ag in which_have_trials(analysis_groups)) {
-                        ind = attr_TrialLabel$Trial %in% analysis_groups[[ag]]$trials
-                        attr_TrialLabel$Condition[ind] = names(analysis_groups)[ag]
-                      }
-                      tmet <- time_export_types()
-                      if (times_to_export %in% c(tmet$CLP_AWO, 
-                        tmet$RAW_AWO)) {
-                        ind <- dn$Time %within% asc$time
-                        shifted_tensor = shifted_tensor[, ind, 
-                          , , drop = FALSE]
-                        dn$Time = as.numeric(dimnames(shifted_tensor)$Time)
-                      }
-                      if (times_to_export == tmet$CLP_AWO) {
-                        tmp = ravetools::collapse(shifted_tensor, 
-                          keep = c(1, 3:4))
-                        dim(tmp) = c(dim(tmp), 1)
-                        shifted_tensor <- aperm(tmp, c(1, 4, 
-                          2, 3))
-                        dn$Time = asc$label
-                        dimnames(shifted_tensor) = dn
-                      }
-                      fet = frequency_export_types()
-                      if (frequencies_to_export %in% c(fet$CLP_AWO, 
-                        fet$RAW_AWO)) {
-                        ff <- dn$Frequency %within% asc$frequency
-                        shifted_tensor = shifted_tensor[ff, , 
-                          , , drop = FALSE]
-                      }
-                      dn$Frequency = as.numeric(dimnames(shifted_tensor)$Frequency)
-                      if (frequencies_to_export == fet$CLP_AWO) {
-                        tmp = ravetools::collapse(shifted_tensor, 
-                          keep = 2:4)
-                        dim(tmp) = c(dim(tmp), 1)
-                        shifted_tensor <- aperm(tmp, c(4, 1:3))
-                        dn$Frequency = asc$label
-                        dimnames(shifted_tensor) = dn
-                      }
-                      if (length(attr_TrialLabel$Condition) == 
-                        length(dn$Trial) && all(0 == (dn$Trial - 
-                        attr_TrialLabel$Trial))) {
-                        attr(shifted_tensor, "TrialLabel") = attr_TrialLabel$Condition
-                        attr(shifted_tensor, "OrigTrialLabel") = attr_TrialLabel$OrigCondition
-                      } else {
-                        ravedash::logger(level = "warning", "Could not apply trial labels. Length mismatch between labels (", 
-                          nrow(attr_TrialLabel), ") and  trials (", 
-                          length(dn$Trial), "), or trial numbers didn't line up")
-                      }
-                      return(shifted_tensor)
-                    })
-                  uoa = get_unit_of_analysis_varname(baseline_settings$unit_of_analysis)
-                  if (electrode_export_data_type == "tensor") {
-                    data_for_export = mapply(function(tensor, 
-=======
-                  raveio::power_baseline(x = repository, baseline_windows = unlist(baseline_settings$window[[1]]),
-                    method = get_unit_of_analysis(baseline_settings$unit_of_analysis),
-                    units = get_baseline_scope(baseline_settings$scope),
-                    signal_type = "LFP", electrodes = electrodes_to_keep)
-                  prog$inc("Subset data")
-                  tensors <- lapply(analysis_settings_clean,
-                    function(asc) {
-                      current_tensor = subset(repository$power$baselined,
-                        Electrode ~ Electrode %in% electrodes_to_keep)
-                      dn <- lapply(dimnames(current_tensor),
-                        as.numeric)
-                      tet <- trial_export_types()
-                      trials_to_keep = repository$power$dimnames$Trial
-                      if (trials_to_export %in% c(tet$RAW_GRP,
-                        tet$CLP_GRP, tet$CLP_CND)) {
-                        trials_to_keep <- unique(c(unlist(sapply(analysis_groups,
-                          `[[`, "trials"))))
-                        ind <- dn$Trial %in% trials_to_keep
-                        current_tensor = current_tensor[, , ind,
-                          , drop = FALSE]
-                        dn$Trial <- as.numeric(dimnames(current_tensor)$Trial)
-                      }
-                      if (trials_to_export == tet$CLP_GRP) {
-                        with_trials <- which_have_trials(analysis_groups)
-                        by_group <- sapply(analysis_groups[with_trials],
-                          function(ag) {
-                            ind <- (dn$Trial %in% ag$trials)
-                            ravetools::collapse(current_tensor[,
-                              , ind, , drop = FALSE], keep = c(1,
-                              2, 4))
-                          })
-                        current_tensor = tensor_reshape(mat = by_group,
-                          orig_dim = dim(current_tensor), pivot = 3)
-                        dn$Trial = unname(sapply(analysis_groups[with_trials],
-                          `[[`, "label"))
-                        dimnames(current_tensor) = dn
-                      }
-                      tmet <- time_export_types()
-                      times_to_keep = repository$power$dimnames$Time
-                      if (times_to_export %in% c(tmet$CLP_AWO,
-                        tmet$RAW_AWO)) {
-                        ind <- dn$Time %within% asc$time
-                        current_tensor = current_tensor[, ind,
-                          , , drop = FALSE]
-                        dn$Time = as.numeric(dimnames(current_tensor)$Time)
-                      }
-                      if (times_to_export == tmet$CLP_AWO) {
-                        tmp = ravetools::collapse(current_tensor,
-                          keep = c(1, 3:4))
-                        dim(tmp) = c(dim(tmp), 1)
-                        current_tensor <- aperm(tmp, c(1, 4,
-                          2, 3))
-                        dn$Time = asc$label
-                        dimnames(current_tensor) = dn
-                      }
-                      fet = frequency_export_types()
-                      if (frequencies_to_export %in% c(fet$CLP_AWO,
-                        fet$RAW_AWO)) {
-                        ff <- dn$Frequency %within% asc$frequency
-                        current_tensor = current_tensor[ff, ,
-                          , , drop = FALSE]
-                      }
-                      dn$Frequency = as.numeric(dimnames(current_tensor)$Frequency)
-                      if (frequencies_to_export == fet$CLP_AWO) {
-                        tmp = ravetools::collapse(current_tensor,
-                          keep = 2:4)
-                        dim(tmp) = c(dim(tmp), 1)
-                        current_tensor <- aperm(tmp, c(4, 1:3))
-                        dn$Frequency = asc$label
-                        dimnames(current_tensor) = dn
-                      }
-                      return(current_tensor)
-                    })
-                  uoa = get_unit_of_analysis_varname(baseline_settings$unit_of_analysis)
-                  if (electrode_export_data_type == "tensor") {
-                    data_for_export = mapply(function(tensor,
->>>>>>> 7f127785
-                      asc) {
-                      dn <- dimnames(tensor)
-                      dn %<>% lapply(function(d) {
-                        nd <- suppressWarnings(as.numeric(d))
-                        if (any(is.na(nd))) return(d)
-                        nd
-                      })
-                      res <- list(data = tensor)
-                      res[names(dn)] = dn
-                      res$unit = uoa
-                      res$baseline_window = baseline_settings$window[[1]]
-                      res$baseline_scope = baseline_settings$scope[[1]]
-<<<<<<< HEAD
-                      if (!is.null(attributes(tensor)[["TrialLabel"]])) {
-                        res$TrialLabel = attr(tensor, "TrialLabel")
-                        res$OrigTrialLabel = attr(tensor, "OrigTrialLabel")
-                      }
-=======
->>>>>>> 7f127785
-                      return(res)
-                    }, tensors, analysis_settings_clean, SIMPLIFY = FALSE)
-                    names(data_for_export) = names(analysis_settings_clean)
-                    data_for_export$data_names = names(data_for_export)
-                    data_for_export$type = "tensor_data"
-                  } else {
-                    flat_tables <- mapply(function(tensor, asc) {
-<<<<<<< HEAD
-                      tbl <- data.table::as.data.table(reshape2::melt(tensor[drop = FALSE], 
-                        value.name = uoa))
-                      tbl$AnalysisGroup = asc$label
-                      if (!is.null(attributes(tensor)[["TrialLabel"]])) {
-                        df <- data.table::data.table(Trial = as.numeric(dimnames(tensor)$Trial), 
-                          TrialLabel = attributes(tensor)[["TrialLabel"]], 
-                          OrigTrialLabel = attributes(tensor)[["OrigTrialLabel"]])
-                        tbl %<>% merge(df, all.y = FALSE, all.x = TRUE)
-                      }
-=======
-                      tbl <- data.table::as.data.table(reshape2::melt(tensor[drop = FALSE],
-                        value.name = uoa))
-                      tbl$AnalysisGroup = asc$label
->>>>>>> 7f127785
-                      return(tbl)
-                    }, tensors, analysis_settings_clean, SIMPLIFY = FALSE)
-                    if (!data.table::is.data.table(flat_tables)) {
-                      flat_tables <- rutabaga::rbind_list(flat_tables)
-                    }
-                    flat_tables %<>% lapply(function(x) {
-                      if (is.factor(x)) {
-                        x <- as.character(x)
-                      }
-                      x
-                    }) %>% as.data.frame
-<<<<<<< HEAD
-                    all_elecs <- as.integer(unique(sapply(tensors, 
-                      function(tn) dimnames(tn)$Electrode)))
-                    et <- subset(repository$electrode_table, 
-                      Electrode %in% all_elecs)
-                    flat_tables %<>% merge(et)
-                    data_for_export = list(type = "flat_data", 
-                      data_names = "all_data", all_data = list(data = flat_tables), 
-                      metadata = list(unit = uoa, baseline_window = paste0(collapse = ":", 
-=======
-                    data_for_export = list(type = "flat_data",
-                      data_names = "all_data", all_data = list(data = flat_tables),
-                      metadata = list(unit = uoa, baseline_window = paste0(collapse = ":",
->>>>>>> 7f127785
-                        baseline_settings$window[[1]]), baseline_scope = baseline_settings$scope[[1]]))
-                  }
-                }
-                data_for_export
-<<<<<<< HEAD
-            }), target_depends = c("repository", "electrodes_to_export", 
-            "electrodes_to_export_roi_name", "electrodes_to_export_roi_categories", 
-            "baseline_settings", "analysis_settings_clean", "trials_to_export", 
-            "analysis_groups", "trial_outliers_list", "condition_variable", 
-            "times_to_export", "frequencies_to_export", "electrode_export_data_type"
-            )), deps = c("repository", "electrodes_to_export", 
-        "electrodes_to_export_roi_name", "electrodes_to_export_roi_categories", 
-        "baseline_settings", "analysis_settings_clean", "trials_to_export", 
-        "analysis_groups", "trial_outliers_list", "condition_variable", 
-        "times_to_export", "frequencies_to_export", "electrode_export_data_type"
-        ), cue = targets::tar_cue("always"), pattern = NULL, 
-=======
-            }), target_depends = c("repository", "electrodes_to_export",
-            "electrodes_to_export_roi_name", "electrodes_to_export_roi_categories",
-            "baseline_settings", "analysis_settings_clean", "trials_to_export",
-            "analysis_groups", "times_to_export", "frequencies_to_export",
-            "electrode_export_data_type")), deps = c("repository",
-        "electrodes_to_export", "electrodes_to_export_roi_name",
-        "electrodes_to_export_roi_categories", "baseline_settings",
-        "analysis_settings_clean", "trials_to_export", "analysis_groups",
-        "times_to_export", "frequencies_to_export", "electrode_export_data_type"
-        ), cue = targets::tar_cue("always"), pattern = NULL,
->>>>>>> 7f127785
-        iteration = "list"))+            }
+            return(analysis_data)
+        }), deps = c("analysis_groups", "baseline_settings"),
+        cue = targets::tar_cue("thorough"), pattern = NULL, iteration = "list"),
+    build_omnibus_results = targets::tar_target_raw(name = "omnibus_results",
+        command = quote({
+            {
+                omnibus_results <- 1
+            }
+            return(omnibus_results)
+        }), deps = character(0), cue = targets::tar_cue("thorough"),
+        pattern = NULL, iteration = "list"))