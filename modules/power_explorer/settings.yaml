--- conflicted
+++ resolved
@@ -1,46 +1,33 @@
-electrode_export_data_type: tensor
-electrodes_to_export: ''
-trials_to_export: Raw, Only trials used in grouping factors
-times_to_export: Raw, All available times
-frequencies_to_export: Collapsed, Analysis window(s) only
-electrode_export_file_type: HDF5
-<<<<<<< HEAD
-trial_outliers_list: '270'
-=======
-trial_outliers_list: ~
->>>>>>> 7f127785
-time_censor:
-  enabled: no
-  window:
-  - 0.0
-  - 1.0
-project_name: demo
-subject_code: DemoSubject
-loaded_electrodes: 13-16,24
-epoch_choice: auditory_onset
-<<<<<<< HEAD
-epoch_choice__trial_starts: -0.55
-epoch_choice__trial_ends: 3
-reference_name: default
-baseline_settings:
-  window:
-  - - -0.5
-    - 0.0
-  scope: Per frequency, trial, and electrode
-  unit_of_analysis: '% Change Power'
-analysis_electrodes: '13 '
-=======
-epoch_choice__trial_starts: -1
-epoch_choice__trial_ends: 2
-reference_name: default
+analysis_electrodes__category: freesurferlabel
+analysis_settings:
+  '1':
+    label: A-onset BHA
+    event: Trial Onset
+    time:
+    - 0
+    - 0.5
+    frequency:
+    - 70
+    - 126
 baseline_settings:
   window:
   - - -1.0
-    - -0.47
+    - -0.5
   scope: Per frequency, trial, and electrode
   unit_of_analysis: '% Change Power'
-analysis_electrodes: '14 '
->>>>>>> 7f127785
+electrode_groupings:
+  enabled: no
+  groups:
+    '1':
+      label: STG/S
+      electrodes: 13-14
+    '2':
+      label: Other
+      electrodes: 15-25
+electrodes_list: 13-16,24
+epoch_choice: auditory_onset
+epoch_choice__trial_ends: 2.0
+epoch_choice__trial_starts: -1.0
 first_condition_groupings:
   '1':
     label: AOnly
@@ -56,61 +43,16 @@
     - drive_av
     - known_av
     - meant_av
-<<<<<<< HEAD
     - meant_v
     - press_AV
-  '2':
-    label: AV-inc
-    conditions:
-    - AdriveVlast
-    - AknownVmeant
-    - AlastVknown
-second_condition_groupings:
-  '1':
-    label: ML
-    conditions: []
-  '2':
-    label: VL
-    conditions: []
-enable_second_condition_groupings: no
-condition_variable: Condition
-=======
-second_condition_groupings:
-  '1':
-    label: MouthLeading
-    conditions: []
-  '2':
-    label: VoiceLeading
-    conditions: []
-enable_second_condition_groupings: no
->>>>>>> 7f127785
-enable_custom_ROI: no
-custom_roi_type: Filter only
-custom_roi_variable: none
-custom_roi_groupings:
-  '1':
-    label: ''
-    conditions: []
-analysis_settings:
-  '1':
-<<<<<<< HEAD
-    label: VisStart
-    event: Trial Onset
-    time:
-    - 0
-    - 0.8
-    frequency:
-    - 70
-    - 150
-=======
-    label: A
-    event: Trial Onset
-    time:
-    - 0
-    - 0.57
-    frequency:
-    - 67
-    - 152
->>>>>>> 7f127785
-electrodes_to_export_roi_name: none
-electrodes_to_export_roi_categories: ~+project_name: demo
+reference_name: default
+selected_electrodes: '13 '
+subject_name: DemoSubject
+tensor_collapse_method: mean
+time_censor:
+  enabled: no
+  window:
+  - 0
+  - 1
+trial_outliers_list: ~